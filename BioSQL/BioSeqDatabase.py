# Copyright 2002 by Andrew Dalke.  All rights reserved.
# Revisions 2007-2009 copyright by Peter Cock.  All rights reserved.
# Revisions 2009 copyright by Cymon J. Cox.  All rights reserved.
# This code is part of the Biopython distribution and governed by its
# license.  Please see the LICENSE file that should have been included
# as part of this package.
#
# Note that BioSQL (including the database schema and scripts) is
# available and licensed separately.  Please consult www.biosql.org
"""Connect with a BioSQL database and load Biopython like objects from it.

This provides interfaces for loading biological objects from a relational
database, and is compatible with the BioSQL standards.
"""
from . import BioSeq
from . import Loader
from . import DBUtils

_POSTGRES_RULES_PRESENT = False # Hack for BioSQL Bug 2839

def open_database(driver = "MySQLdb", **kwargs):
    """Main interface for loading a existing BioSQL-style database.

    This function is the easiest way to retrieve a connection to a
    database, doing something like:
        
        >>> from .BioSeq import BioSeqDatabase
<<<<<<< HEAD
        >>> server = BioSeqDatabase.open_database(user = "root", db="minidb")
=======
        >>> server = BioSeqDatabase.open_database(user="root", db="minidb")
>>>>>>> eba6986e

    the various options are:
    driver -> The name of the database driver to use for connecting. The
    driver should implement the python DB API. By default, the MySQLdb
    driver is used.
    user -> the username to connect to the database with.
    password, passwd -> the password to connect with
    host -> the hostname of the database
    database or db -> the name of the database
    """
    module = __import__(driver)
    connect = getattr(module, "connect")

    # Different drivers use different keywords...
    kw = kwargs.copy()
    if driver == "MySQLdb":
        if "database" in kw:
            kw["db"] = kw["database"]
            del kw["database"]
        if "password" in kw:
            kw["passwd"] = kw["password"]
            del kw["password"]
    else:
        # DB-API recommendations
        if "db" in kw:
            kw["database"] = kw["db"]
            del kw["db"]
        if "passwd" in kw:
            kw["password"] = kw["passwd"]
            del kw["passwd"]
    if driver in ["psycopg", "psycopg2", "pgdb"] and not kw.get("database"):
        kw["database"] = "template1"
    # SQLite connect takes the database name as input
    if driver in ["sqlite3"]:
        conn = connect(kw["database"])
    else:
        try:
            conn = connect(**kw)
        except module.InterfaceError:
            # Ok, so let's try building a DSN
            # (older releases of psycopg need this)
            if "database" in kw:
                kw["dbname"] = kw["database"]
                del kw["database"]
            elif "db" in kw:
                kw["dbname"] = kw["db"]
                del kw["db"]
            dsn = ' '.join(['='.join(i) for i in list(kw.items())])
            conn = connect(dsn)

    server = DBServer(conn, module)

    if driver == "psycopg":
        import warnings
        warnings.warn("Using BioSQL with psycopg (version one) is deprecated. "
                      "It still works for now, but we recommend you update "
                      "to using psycopg2 as a future release of Biopython "
                      "will drop support for psycop (version one).",
                      DeprecationWarning)

    # TODO - Remove the following once BioSQL Bug 2839 is fixed.
    # Test for RULES in PostgreSQL schema, see also Bug 2833.
    if driver in ["psycopg", "psycopg2", "pgdb"]:
        sql = "SELECT ev_class FROM pg_rewrite WHERE " + \
              "rulename='rule_bioentry_i1' OR " + \
              "rulename='rule_bioentry_i2';"
        if server.adaptor.execute_and_fetchall(sql):
            import warnings
            warnings.warn("Your BioSQL PostgreSQL schema includes some "
                          "rules currently required for bioperl-db but "
                          "which may cause problems loading data using "
                          "Biopython (see BioSQL Bug 2839). If you do not "
                          "use BioPerl, please remove these rules. "
                          "Biopython should cope with the rules present, "
                          "but with a performance penalty when loading "
                          "new records.")
            global _POSTGRES_RULES_PRESENT
            _POSTGRES_RULES_PRESENT = True

    return server

class DBServer:
    """Represents a BioSQL database continaing namespaces (sub-databases).
    
    This acts like a Python dictionary, giving access to each namespace
    (defined by a row in the biodatabase table) as a BioSeqDatabase object.
    """
    def __init__(self, conn, module, module_name=None):
        self.module = module
        if module_name is None:
            module_name = module.__name__
        self.adaptor = Adaptor(conn, DBUtils.get_dbutils(module_name))
        self.module_name = module_name
        
    def __repr__(self):
        return self.__class__.__name__ + "(%r)" % self.adaptor.conn

    def __getitem__(self, name):
        return BioSeqDatabase(self.adaptor, name)
<<<<<<< HEAD
    def keys(self):
        return self.adaptor.list_biodatabase_names()
    def values(self):
        return [self[key] for key in list(self.keys())]
    def items(self):
        return [(key, self[key]) for key in list(self.keys())]
=======

    def __len__(self):
        """Number of namespaces (sub-databases) in this database."""
        sql = "SELECT COUNT(name) FROM biodatabase;"
        return int(self.adaptor.execute_and_fetch_col0(sql)[0])

    def __contains__(self, value):
        """Check if a namespace (sub-database) in this database."""
        sql = "SELECT COUNT(name) FROM biodatabase WHERE name=%s;"
        return bool(self.adaptor.execute_and_fetch_col0(sql, (value,))[0])
    
    def __iter__(self):
        """Iterate over namespaces (sub-databases) in the database."""
        #TODO - Iterate over the cursor, much more efficient
        return iter(self.adaptor.list_biodatabase_names())        

    if hasattr(dict, "iteritems"):
        #Python 2, use iteritems etc    
        def keys(self):
            """List of namespaces (sub-databases) in the database."""
            return self.adaptor.list_biodatabase_names()

        def values(self):
            """List of BioSeqDatabase objects in the database."""
            return [self[key] for key in list(self.keys())]
    
        def items(self):
            """List of (namespace, BioSeqDatabase) for entries in the database."""
            return [(key, self[key]) for key in list(self.keys())]
        
        def iterkeys(self):
            """Iterate over namespaces (sub-databases) in the database."""
            return iter(self)
    
        def itervalues(self):
            """Iterate over BioSeqDatabase objects in the database."""
            for key in self:
                yield self[key]
            
        def iteritems(self):
            """Iterate over (namespace, BioSeqDatabase) in the database."""
            for key in self:
                yield key, self[key]
    else:
        #Python 3, items etc are all iterators
        def keys(self):
            """Iterate over namespaces (sub-databases) in the database."""
            return iter(self)
            
        def values(self):
            """Iterate over BioSeqDatabase objects in the database."""
            for key in self:
                yield self[key]
    
        def items(self):
            """Iterate over (namespace, BioSeqDatabase) in the database."""
            for key in self:
                yield key, self[key]

    def __delitem__(self, name):
        """Remove a namespace and all its entries."""
        if name not in self:
            raise KeyError(name)
        self.remove_database(name)
>>>>>>> eba6986e

    def remove_database(self, db_name):
        """Remove a namespace and all its entries (OBSOLETE).
        
        Try to remove all references to items in a database.
        
        server.remove_database(name)
        
        In keeping with the dictionary interface, you can now do this:
        
        del server[name]
        """
        db_id = self.adaptor.fetch_dbid_by_dbname(db_name)
        remover = Loader.DatabaseRemover(self.adaptor, db_id)
        remover.remove()

    def new_database(self, db_name, authority=None, description=None):
        """Add a new database to the server and return it.
        """
        # make the database
        sql = r"INSERT INTO biodatabase (name, authority, description)" \
              r" VALUES (%s, %s, %s)" 
        self.adaptor.execute(sql, (db_name,authority, description))
        return BioSeqDatabase(self.adaptor, db_name)

    def load_database_sql(self, sql_file):
        """Load a database schema into the given database.

        This is used to create tables, etc when a database is first created.
        sql_file should specify the complete path to a file containing
        SQL entries for building the tables.
        """
        # Not sophisticated enough for PG schema. Is it needed by MySQL?
        # Looks like we need this more complicated way for both. Leaving it
        # the default and removing the simple-minded approach.

        # read the file with all comment lines removed
        sql_handle = open(sql_file, "rU")
        sql = r""
        for line in sql_handle:
            if line.find("--") == 0: # don't include comment lines
                pass
            elif line.find("#") == 0: # ditto for MySQL comments
                pass
            elif line.strip(): # only include non-blank lines
                sql += line.strip()
                sql += ' '
        
        # two ways to load the SQL
        # 1. PostgreSQL can load it all at once and actually needs to
        # due to FUNCTION defines at the end of the SQL which mess up
        # the splitting by semicolons
        if self.module_name in ["psycopg", "psycopg2", "pgdb"]:
            self.adaptor.cursor.execute(sql)
        # 2. MySQL needs the database loading split up into single lines of
        # SQL executed one at a time
        elif self.module_name in ["MySQLdb", "sqlite3"]:
            sql_parts = sql.split(";") # one line per sql command
            for sql_line in sql_parts[:-1]: # don't use the last item, it's blank
                self.adaptor.cursor.execute(sql_line)
        else:
            raise ValueError("Module %s not supported by the loader." %
                    (self.module_name))

    def commit(self):
        """Commits the current transaction to the database."""
        return self.adaptor.commit()

    def rollback(self):
        """Rolls backs the current transaction."""
        return self.adaptor.rollback()

    def close(self):
        """Close the connection. No further activity possible."""
        return self.adaptor.close()

class Adaptor:
    def __init__(self, conn, dbutils):
        self.conn = conn
        self.cursor = conn.cursor()
        self.dbutils = dbutils

    def last_id(self, table):
        return self.dbutils.last_id(self.cursor, table)

    def autocommit(self, y=True):
        """Set the autocommit mode. True values enable; False value disable."""
        return self.dbutils.autocommit(self.conn, y)

    def commit(self):
        """Commits the current transaction."""
        return self.conn.commit()

    def rollback(self):
        """Rolls backs the current transaction."""
        return self.conn.rollback()

    def close(self):
        """Close the connection. No further activity possible."""
        return self.conn.close()

    def fetch_dbid_by_dbname(self, dbname):
        self.execute(
            r"select biodatabase_id from biodatabase where name = %s",
            (dbname,))
        rv = self.cursor.fetchall()
        if not rv:
            raise KeyError("Cannot find biodatabase with name %r" % dbname)
        # Cannot happen (UK)
##        assert len(rv) == 1, "More than one biodatabase with name %r" % dbname
        return rv[0][0]

    def fetch_seqid_by_display_id(self, dbid, name):
        sql = r"select bioentry_id from bioentry where name = %s"
        fields = [name]
        if dbid:
            sql += " and biodatabase_id = %s"
            fields.append(dbid)
        self.execute(sql, fields)
        rv = self.cursor.fetchall()
        if not rv:
            raise IndexError("Cannot find display id %r" % name)
        if len(rv) > 1:
            raise IndexError("More than one entry with display id %r" % name)
        return rv[0][0]

    def fetch_seqid_by_accession(self, dbid, name):
        sql = r"select bioentry_id from bioentry where accession = %s"
        fields = [name]
        if dbid:
            sql += " and biodatabase_id = %s"
            fields.append(dbid)
        self.execute(sql, fields)
        rv = self.cursor.fetchall()
        if not rv:
            raise IndexError("Cannot find accession %r" % name)
        if len(rv) > 1:
            raise IndexError("More than one entry with accession %r" % name)
        return rv[0][0]

    def fetch_seqids_by_accession(self, dbid, name):
        sql = r"select bioentry_id from bioentry where accession = %s"
        fields = [name]
        if dbid:
            sql += " and biodatabase_id = %s"
            fields.append(dbid)
        return self.execute_and_fetch_col0(sql, fields)

    def fetch_seqid_by_version(self, dbid, name):
        acc_version = name.split(".")
        if len(acc_version) > 2:
            raise IndexError("Bad version %r" % name)
        acc = acc_version[0]
        if len(acc_version) == 2:
            version = acc_version[1]
        else:
            version = "0"
        sql = r"SELECT bioentry_id FROM bioentry WHERE accession = %s" \
              r" AND version = %s"
        fields = [acc, version]
        if dbid:
            sql += " and biodatabase_id = %s"
            fields.append(dbid)
        self.execute(sql, fields)
        rv = self.cursor.fetchall()
        if not rv:
            raise IndexError("Cannot find version %r" % name)
        if len(rv) > 1:
            raise IndexError("More than one entry with version %r" % name)
        return rv[0][0]

    def fetch_seqid_by_identifier(self, dbid, identifier):
        # YB: was fetch_seqid_by_seqid
        sql = "SELECT bioentry_id FROM bioentry WHERE identifier = %s"
        fields = [identifier]
        if dbid:
            sql += " and biodatabase_id = %s"
            fields.append(dbid)
        self.execute(sql, fields)
        rv = self.cursor.fetchall()
        if not rv:
            raise IndexError("Cannot find display id %r" % identifier)
        return rv[0][0]

    def list_biodatabase_names(self):
        return self.execute_and_fetch_col0(
            "SELECT name FROM biodatabase")

    def list_bioentry_ids(self, dbid):
        return self.execute_and_fetch_col0(
            "SELECT bioentry_id FROM bioentry WHERE biodatabase_id = %s",
            (dbid,))

    def list_bioentry_display_ids(self, dbid):
        return self.execute_and_fetch_col0(
            "SELECT name FROM bioentry WHERE biodatabase_id = %s",
            (dbid,))

    def list_any_ids(self, sql, args):
        """Return ids given a SQL statement to select for them.
        
        This assumes that the given SQL does a SELECT statement that
        returns a list of items. This parses them out of the 2D list
        they come as and just returns them in a list.
        """
        return self.execute_and_fetch_col0(sql, args)

    def execute_one(self, sql, args=None):
        self.execute(sql, args or ())
        rv = self.cursor.fetchall()
        assert len(rv) == 1, "Expected 1 response, got %d" % len(rv)
        return rv[0]

    def execute(self, sql, args=None):
        """Just execute an sql command.
        """
        self.dbutils.execute(self.cursor, sql, args)

    def get_subseq_as_string(self, seqid, start, end):
        length = end - start
        # XXX Check this on MySQL and PostgreSQL. substr should be general,
        # does it need dbutils?
        #return self.execute_one(
        #    """select SUBSTRING(seq FROM %s FOR %s)
        #             from biosequence where bioentry_id = %s""",
        #    (start+1, length, seqid))[0]
        # 
        # Convert to a string on returning for databases that give back
        # unicode. Shouldn't need unicode for sequences so this seems safe.
        return str(self.execute_one(
            """select SUBSTR(seq, %s, %s)
                     from biosequence where bioentry_id = %s""",
            (start+1, length, seqid))[0])

    def execute_and_fetch_col0(self, sql, args=None):
        self.execute(sql, args or ())
        return [field[0] for field in self.cursor.fetchall()]

    def execute_and_fetchall(self, sql, args=None):
        self.execute(sql, args or ())
        return self.cursor.fetchall()

_allowed_lookups = {
    # Lookup name / function name to get id, function to list all ids
    'primary_id': "fetch_seqid_by_identifier",
    'gi':         "fetch_seqid_by_identifier",
    'display_id': "fetch_seqid_by_display_id",
    'name':       "fetch_seqid_by_display_id",
    'accession':  "fetch_seqid_by_accession",
    'version':    "fetch_seqid_by_version",
    }

class BioSeqDatabase:
    """Represents a namespace (sub-database) within the BioSQL database.
    
    i.e. One row in the biodatabase table, and all all rows in the bioentry
    table associated with it.
    """
    def __init__(self, adaptor, name):
        self.adaptor = adaptor
        self.name = name
        self.dbid = self.adaptor.fetch_dbid_by_dbname(name)

    def __repr__(self):
        return "BioSeqDatabase(%r, %r)" % (self.adaptor, self.name)
        
    def get_Seq_by_id(self, name):
        """Gets a DBSeqRecord object by its name

        Example: seq_rec = db.get_Seq_by_id('ROA1_HUMAN')
        
        The name of this method is misleading since it returns a DBSeqRecord
        rather than a DBSeq ojbect, and presumably was to mirror BioPerl.
        """
        seqid = self.adaptor.fetch_seqid_by_display_id(self.dbid, name)
        return BioSeq.DBSeqRecord(self.adaptor, seqid)

    def get_Seq_by_acc(self, name):
        """Gets a DBSeqRecord object by accession number

        Example: seq_rec = db.get_Seq_by_acc('X77802')

        The name of this method is misleading since it returns a DBSeqRecord
        rather than a DBSeq ojbect, and presumably was to mirror BioPerl.
        """
        seqid = self.adaptor.fetch_seqid_by_accession(self.dbid, name)
        return BioSeq.DBSeqRecord(self.adaptor, seqid)

    def get_Seq_by_ver(self, name):
        """Gets a DBSeqRecord object by version number

        Example: seq_rec = db.get_Seq_by_ver('X77802.1')

        The name of this method is misleading since it returns a DBSeqRecord
        rather than a DBSeq ojbect, and presumably was to mirror BioPerl.
        """
        seqid = self.adaptor.fetch_seqid_by_version(self.dbid, name)
        return BioSeq.DBSeqRecord(self.adaptor, seqid)

    def get_Seqs_by_acc(self, name):
        """Gets a list of DBSeqRecord objects by accession number

        Example: seq_recs = db.get_Seq_by_acc('X77802')

        The name of this method is misleading since it returns a list of
        DBSeqRecord objects rather than a list of DBSeq ojbects, and presumably
        was to mirror BioPerl.
        """
        seqids = self.adaptor.fetch_seqids_by_accession(self.dbid, name)
        return [BioSeq.DBSeqRecord(self.adaptor, seqid) for seqid in seqids]

    def get_all_primary_ids(self):
        """All the primary_ids of the sequences in the database (OBSOLETE).

        These maybe ids (display style) or accession numbers or
        something else completely different - they *are not*
        meaningful outside of this database implementation.
        
        Please use .keys() instead of .get_all_primary_ids()
        """
        import warnings
        warnings.warn("Use bio_seq_database.keys() instead of "
                      "bio_seq_database.get_all_primary_ids()",
                      PendingDeprecationWarning)
        return list(self.keys())

    def __getitem__(self, key):
        return BioSeq.DBSeqRecord(self.adaptor, key)
<<<<<<< HEAD
    def keys(self):
        return self.get_all_primary_ids()
    def values(self):
        return [self[key] for key in list(self.keys())]
    def items(self):
        return [(key, self[key]) for key in list(self.keys())]
=======

    def __delitem__(self, key):
        """Remove an entry and all its annotation."""
        if key not in self:
            raise KeyError(key)
        #Assuming this will automatically cascade to the other tables...
        sql = "DELETE FROM bioentry " + \
              "WHERE biodatabase_id=%s AND bioentry_id=%s;"
        self.adaptor.execute(sql, (self.dbid,key))

    def __len__(self):
        """Number of records in this namespace (sub database)."""
        sql = "SELECT COUNT(bioentry_id) FROM bioentry " + \
              "WHERE biodatabase_id=%s;"
        return int(self.adaptor.execute_and_fetch_col0(sql, (self.dbid,))[0])

    def __contains__(self, value):
        """Check if a primary (internal) id is this namespace (sub database)."""
        sql = "SELECT COUNT(bioentry_id) FROM bioentry " + \
              "WHERE biodatabase_id=%s AND bioentry_id=%s;"
        return bool(self.adaptor.execute_and_fetch_col0(sql,
                                                        (self.dbid, value))[0])
    
    def __iter__(self):
        """Iterate over ids (which may not be meaningful outside this database)."""
        #TODO - Iterate over the cursor, much more efficient
        return iter(self.adaptor.list_bioentry_ids(self.dbid))        

    if hasattr(dict, "iteritems"):
        #Python 2, use iteritems etc    
        def keys(self):
            """List of ids which may not be meaningful outside this database."""
            return self.adaptor.list_bioentry_ids(self.dbid)

        def values(self):
            """List of DBSeqRecord objects in the namespace (sub database)."""
            return [self[key] for key in list(self.keys())]
    
        def items(self):
            """List of (id, DBSeqRecord) for the namespace (sub database)."""
            return [(key, self[key]) for key in list(self.keys())]
        
        def iterkeys(self):
            """Iterate over ids (which may not be meaningful outside this database)."""
            return iter(self)
    
        def itervalues(self):
            """Iterate over DBSeqRecord objects in the namespace (sub database)."""
            for key in self:
                yield self[key]
            
        def iteritems(self):
            """Iterate over (id, DBSeqRecord) for the namespace (sub database)."""
            for key in self:
                yield key, self[key]
    else:
        #Python 3, items etc are all iterators
        def keys(self):
            """Iterate over ids (which may not be meaningful outside this database)."""
            return iter(self)
            
        def values(self):
            """Iterate over DBSeqRecord objects in the namespace (sub database)."""
            for key in self:
                yield self[key]
    
        def items(self):
            """Iterate over (id, DBSeqRecord) for the namespace (sub database)."""
            for key in self:
                yield key, self[key]
>>>>>>> eba6986e

    def lookup(self, **kwargs):
        if len(kwargs) != 1:
            raise TypeError("single key/value parameter expected")
        k, v = list(kwargs.items())[0]
        if k not in _allowed_lookups:
            raise TypeError("lookup() expects one of %s, not %r" % \
                            (repr(list(_allowed_lookups.keys()))[1:-1], repr(k)))
        lookup_name = _allowed_lookups[k]
        lookup_func = getattr(self.adaptor, lookup_name)
        seqid = lookup_func(self.dbid, v)
        return BioSeq.DBSeqRecord(self.adaptor, seqid)
        
    def get_Seq_by_primary_id(self, seqid):
        """Get a DBSeqRecord by the primary (internal) id (OBSOLETE).
        
        Rather than db.get_Seq_by_primary_id(my_id) use db[my_id]
        
        The name of this method is misleading since it returns a DBSeqRecord
        rather than a DBSeq ojbect, and presumably was to mirror BioPerl.
        """
        import warnings
        warnings.warn("Use bio_seq_database[my_id] instead of "
                      "bio_seq_database.get_Seq_by_primary_id(my_id)",
                      PendingDeprecationWarning)
        return self[seqid]

    def load(self, record_iterator, fetch_NCBI_taxonomy=False):
        """Load a set of SeqRecords into the BioSQL database.

        record_iterator is either a list of SeqRecord objects, or an
        Iterator object that returns SeqRecord objects (such as the
        output from the Bio.SeqIO.parse() function), which will be
        used to populate the database.

        fetch_NCBI_taxonomy is boolean flag allowing or preventing
        connection to the taxonomic database on the NCBI server
        (via Bio.Entrez) to fetch a detailed taxonomy for each
        SeqRecord.

        Example:
        from Bio import SeqIO
        count = db.load(SeqIO.parse(open(filename), format))

        Returns the number of records loaded.
        """
        db_loader = Loader.DatabaseLoader(self.adaptor, self.dbid, \
                                          fetch_NCBI_taxonomy)
        num_records = 0
        global _POSTGRES_RULES_PRESENT
        for cur_record in record_iterator:
            num_records += 1
            #Hack to work arround BioSQL Bug 2839 - If using PostgreSQL and
            #the RULES are present check for a duplicate record before loading
            if _POSTGRES_RULES_PRESENT:
                #Recreate what the Loader's _load_bioentry_table will do:
                if cur_record.id.count(".") == 1:
                    accession, version = cur_record.id.split('.')
                    try:
                        version = int(version)
                    except ValueError:
                        accession = cur_record.id
                        version = 0
                else:
                    accession = cur_record.id
                    version = 0
                gi = cur_record.annotations.get("gi", None)
                sql = "SELECT bioentry_id FROM bioentry WHERE (identifier " + \
                      "= '%s' AND biodatabase_id = '%s') OR (accession = " + \
                      "'%s' AND version = '%s' AND biodatabase_id = '%s')"
                self.adaptor.execute(sql % (gi, self.dbid, accession, version, self.dbid))
                if self.adaptor.cursor.fetchone():
                    try:
                        raise self.adaptor.conn.IntegrityError("Duplicate record " 
                        "detected: record has not been inserted")
                    except AttributeError: #psycopg version 1
                        import psycopg
                        raise psycopg.IntegrityError("Psycopg1: Duplicate record " 
                        "detected: record has not been inserted")
            #End of hack
            db_loader.load_seqrecord(cur_record)
        return num_records
<|MERGE_RESOLUTION|>--- conflicted
+++ resolved
@@ -25,11 +25,7 @@
     database, doing something like:
         
         >>> from .BioSeq import BioSeqDatabase
-<<<<<<< HEAD
-        >>> server = BioSeqDatabase.open_database(user = "root", db="minidb")
-=======
         >>> server = BioSeqDatabase.open_database(user="root", db="minidb")
->>>>>>> eba6986e
 
     the various options are:
     driver -> The name of the database driver to use for connecting. The
@@ -129,14 +125,6 @@
 
     def __getitem__(self, name):
         return BioSeqDatabase(self.adaptor, name)
-<<<<<<< HEAD
-    def keys(self):
-        return self.adaptor.list_biodatabase_names()
-    def values(self):
-        return [self[key] for key in list(self.keys())]
-    def items(self):
-        return [(key, self[key]) for key in list(self.keys())]
-=======
 
     def __len__(self):
         """Number of namespaces (sub-databases) in this database."""
@@ -201,7 +189,6 @@
         if name not in self:
             raise KeyError(name)
         self.remove_database(name)
->>>>>>> eba6986e
 
     def remove_database(self, db_name):
         """Remove a namespace and all its entries (OBSOLETE).
@@ -530,14 +517,6 @@
 
     def __getitem__(self, key):
         return BioSeq.DBSeqRecord(self.adaptor, key)
-<<<<<<< HEAD
-    def keys(self):
-        return self.get_all_primary_ids()
-    def values(self):
-        return [self[key] for key in list(self.keys())]
-    def items(self):
-        return [(key, self[key]) for key in list(self.keys())]
-=======
 
     def __delitem__(self, key):
         """Remove an entry and all its annotation."""
@@ -608,7 +587,6 @@
             """Iterate over (id, DBSeqRecord) for the namespace (sub database)."""
             for key in self:
                 yield key, self[key]
->>>>>>> eba6986e
 
     def lookup(self, **kwargs):
         if len(kwargs) != 1:
