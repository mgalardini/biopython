--- conflicted
+++ resolved
@@ -11,10 +11,6 @@
 from Bio.Nexus import Nexus
 from Bio.Phylo import Newick, NewickIO
 
-<<<<<<< HEAD
-from . import NewickIO
-=======
->>>>>>> eba6986e
 
 # Structure of a Nexus tree-only file
 NEX_TEMPLATE = """\
