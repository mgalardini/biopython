# Copyright (C) 2009 by Eric Talevich (eric.talevich@gmail.com)
# This code is part of the Biopython distribution and governed by its
# license. Please see the LICENSE file that should have been included
# as part of this package.

"""Base classes for Bio.Phylo objects.

All object representations for phylogenetic trees should derive from these base
classes in order to use the common methods defined on them.
"""
__docformat__ = "epytext en"

import collections
import copy
import itertools
import random
import re
import warnings

from Bio.Phylo import _sugar

# General tree-traversal algorithms

def _level_traverse(root, get_children):
    """Traverse a tree in breadth-first (level) order."""
    Q = collections.deque([root])
    while Q:
        v = Q.popleft()
        yield v
        Q.extend(get_children(v))

def _preorder_traverse(root, get_children):
    """Traverse a tree in depth-first pre-order (parent before children)."""
    def dfs(elem):
        yield elem
        for v in get_children(elem):
            for u in dfs(v):
                yield u
    for elem in dfs(root):
        yield elem

def _postorder_traverse(root, get_children):
    """Traverse a tree in depth-first post-order (children before parent)."""
    def dfs(elem):
        for v in get_children(elem):
            for u in dfs(v):
                yield u
        yield elem
    for elem in dfs(root):
        yield elem

def _sorted_attrs(elem):
    """Get a flat list of elem's attributes, sorted for consistency."""
    singles = []
    lists = []
    # Sort attributes for consistent results
    for attrname, child in sorted(iter(elem.__dict__.items()),
                                  key=lambda kv: kv[0]):
        if child is None:
            continue
        if isinstance(child, list):
            lists.extend(child)
        else:
            singles.append(child)
    return (x for x in singles + lists
            if isinstance(x, TreeElement))

# Factory functions to generalize searching for clades/nodes

def _identity_matcher(target):
    """Match a node to the target object by identity."""
    def match(node):
        return (node is target)
    return match

def _class_matcher(target_cls):
    """Match a node if it's an instance of the given class."""
    def match(node):
        return isinstance(node, target_cls)
    return match

def _attribute_matcher(kwargs):
    """Match a node by specified attribute values.

    'terminal' is a special case: True restricts the search to external (leaf)
    nodes, False restricts to internal nodes, and None allows all tree elements
    to be searched, including phyloXML annotations.

    Otherwise, for a tree element to match the specification (i.e. for the
    function produced by _attribute_matcher to return True when given a tree
    element), it must have each of the attributes specified by the keys and
    match each of the corresponding values -- think 'and', not 'or', for
    multiple keys.
    """
    def match(node):
        if 'terminal' in kwargs:
            # Special case: restrict to internal/external/any nodes
            kwa_copy = kwargs.copy()
            pattern = kwa_copy.pop('terminal')
            if (pattern is not None and
                (not hasattr(node, 'is_terminal') or
                    node.is_terminal() != pattern)):
                return False
        else:
            kwa_copy = kwargs
        for key, pattern in kwa_copy.items():
            # Nodes must match all other specified attributes
            if not hasattr(node, key):
                return False
            target = getattr(node, key)
            if isinstance(pattern, str):
                return (isinstance(target, str) and
                        re.match(pattern+'$', target))
            if isinstance(pattern, bool):
                return (pattern == bool(target))
            if isinstance(pattern, int):
                return (pattern == target)
            if pattern is None:
                return (target is None)
            raise TypeError('invalid query type: %s' % type(pattern))
        return True
    return match

def _function_matcher(matcher_func):
    """Safer attribute lookup -- returns False instead of raising an error."""
    def match(node):
        try:
            return matcher_func(node)
        except (LookupError, AttributeError, ValueError):
            return False
    return match

def _object_matcher(obj):
    """Retrieve a matcher function by passing an arbitrary object.

    i.e. passing a TreeElement such as a Node or Tree instance returns an
    identity matcher, passing a type such as the PhyloXML.Taxonomy class returns
    a class matcher, and passing a dictionary returns an attribute matcher.

    The resulting 'match' function returns True when given an object matching
    the specification (identity, type or attribute values), otherwise False.
    This is useful for writing functions that search the tree, and probably
    shouldn't be used directly by the end user.
    """
    if isinstance(obj, TreeElement):
        return _identity_matcher(obj)
    if isinstance(obj, type):
        return _class_matcher(obj)
    if isinstance(obj, dict):
        return _attribute_matcher(obj)
    if isinstance(obj, collections.Callable):
        return _function_matcher(obj)
    raise ValueError("%s (type %s) is not a valid type for comparison."
                     % (obj, type(obj)))

def _combine_matchers(target, kwargs, require_spec):
    if not target:
        if not kwargs:
            if require_spec:
                raise ValueError("you must specify a target object or keyword "
                                "arguments.")
            return lambda x: True
        return _attribute_matcher(kwargs)
    match_obj = _object_matcher(target)
    if not kwargs:
        return match_obj
    match_kwargs = _attribute_matcher(kwargs)
    return (lambda x: match_obj(x) and match_kwargs(x))


# Class definitions

class TreeElement(object):
    """Base class for all Bio.Phylo classes."""

    def __repr__(self):
        """Show this object's constructor with its primitive arguments."""
        def pair_as_kwarg_string(key, val):
            if isinstance(val, str):
                return "%s='%s'" % (key, _sugar.trim_str(str(val)))
            return "%s=%s" % (key, val)
<<<<<<< HEAD
        s = '%s(%s)' % (self.__class__.__name__,
                        ', '.join(pair_as_kwarg_string(key, val)
=======
        return '%s(%s)' % (self.__class__.__name__,
                            ', '.join(pair_as_kwarg_string(key, val)
>>>>>>> 81aa1469
                                  for key, val in self.__dict__.items()
                                  if val is not None and
                                  type(val) in (str, int, float, bool, str)
                                  ))

    __str__ = __repr__


class TreeMixin(object):
    """Methods for Tree- and Clade-based classes.

    This lets Tree and Clade support the same traversal and searching
    operations without requiring Clade to inherit from Tree, so Clade isn't
    required to have all of Tree's attributes -- just 'root' (a Clade
    instance) and 'is_terminal()'.
    """
    # Traversal methods

    def _filter_search(self, filter_func, order, follow_attrs):
        """Perform a BFS or DFS traversal through all elements in this tree.

        @return: generator of all elements for which 'filter_func' is True.
        """
        order_opts = {'preorder': _preorder_traverse,
                      'postorder': _postorder_traverse,
                      'level': _level_traverse}
        try:
            order_func = order_opts[order]
        except KeyError:
            raise ValueError("Invalid order '%s'; must be one of: %s"
                             % (order, tuple(order_opts.keys())))
        if follow_attrs:
            get_children = _sorted_attrs
            root = self
        else:
            get_children = lambda elem: elem.clades
            root = self.root
        return filter(filter_func, order_func(root, get_children))

    def find_any(self, *args, **kwargs):
        """Return the first element found by find_elements(), or None.

        This is also useful for checking whether any matching element exists in
        the tree.
        """
        hits = self.find_elements(*args, **kwargs)
        try:
            return next(hits)
        except StopIteration:
            return None

    def find_elements(self, target=None, terminal=None, order='preorder',
            **kwargs):
        """Find all tree elements matching the given attributes.

        The arbitrary keyword arguments indicate the attribute name of the
        sub-element and the value to match: string, integer or boolean. Strings
        are evaluated as regular expression matches; integers are compared
        directly for equality, and booleans evaluate the attribute's truth value
        (True or False) before comparing. To handle nonzero floats, search with
        a boolean argument, then filter the result manually.

        If no keyword arguments are given, then just the class type is used for
        matching.

        The result is an iterable through all matching objects, by depth-first
        search. (Not necessarily the same order as the elements appear in the
        source file!)

        Example:

            >>> from Bio.Phylo.IO import PhyloXMIO
            >>> phx = PhyloXMLIO.read('phyloxml_examples.xml')
            >>> matches = phx.phylogenies[5].find_elements(code='OCTVU')
            >>> next(matches)
            Taxonomy(code='OCTVU', scientific_name='Octopus vulgaris')

        @param target: 
            Specifies the characteristics to search for. (The default,
            TreeElement, matches any standard Bio.Phylo type.)
        @type target: TreeElement instance, type, dict, or callable

        @param terminal:
            A boolean value to select for or against terminal nodes (a.k.a. leaf
            nodes). True searches for only terminal nodes, False excludes
            terminal nodes, and the default, None, searches both terminal and
            non-terminal nodes, as well as any tree elements lacking the
            'is_terminal' method.
        @type terminal: bool

        @param order:
            Tree traversal order: 'preorder' (default) is depth-first search,
            'postorder' is DFS with child nodes preceding parents, and 'level'
            is breadth-first search.
        @type order: string ('preorder'|'postorder'|'level')
        """ 
        if terminal is not None:
            kwargs['terminal'] = terminal
        is_matching_elem = _combine_matchers(target, kwargs, False)
        return self._filter_search(is_matching_elem, order, True)

    def find_clades(self, target=None, terminal=None, order='preorder',
            **kwargs):
        """Find each clade containing a matching element.

        That is, find each element as with find_elements(), but return the
        corresponding clade object.
        """
        def match_attrs(elem):
            orig_clades = elem.__dict__.pop('clades')
            found = elem.find_any(target, **kwargs)
            elem.clades = orig_clades
            return (found is not None)
        if terminal is None:
            is_matching_elem = match_attrs
        else:
            def is_matching_elem(elem):
                return ((elem.is_terminal() == terminal) and
                        match_attrs(elem))
        return self._filter_search(is_matching_elem, order, False)

    def get_path(self, target=None, **kwargs):
        """List the clades directly between the root and the given target.

        Returns a list of all clade objects along this path, ending with
        the given target, but excluding the root clade.
        """
        # Only one path will work -- ignore weights and visits
        path = []
        match = _combine_matchers(target, kwargs, True)
        def check_in_path(v):
            if match(v):
                path.append(v)
                return True
            elif v.is_terminal():
                return False
            for child in v:
                if check_in_path(child):
                    path.append(v)
                    return True
            return False
        if not check_in_path(self.root):
            return None
        return path[-2::-1]

    def get_nonterminals(self, order='preorder'):
        """Get a list of all of this tree's nonterminal (internal) nodes."""
        return list(self.find_clades(terminal=False, order=order))

    def get_terminals(self, order='preorder'):
        """Get a list of all of this tree's terminal (leaf) nodes."""
        return list(self.find_clades(terminal=True, order=order))

    def trace(self, start, finish):
        """List of all clade object between two targets in this tree.

        Excluding start, including finish.
        """
        mrca = self.common_ancestor(start, finish)
        fromstart = mrca.get_path(start)[-2::-1]
        to = mrca.get_path(finish)
        return fromstart + [mrca] + to

    # Information methods

    def common_ancestor(self, *targets):
        """Most recent common ancestor (clade) of all the given targets.

        Edge cases: 

            - If no target is given, returns self.root
            - If 1 target is given, returns the target
            - If any target is not found in this tree, raises a ValueError
        """
        paths = [self.get_path(t) for t in targets]
        # Validation -- otherwise izip throws a spooky error below
        for p, t in zip(paths, targets):
            if p is None:
                raise ValueError("target %s is not in this tree" % repr(t))
        mrca = self.root
        for level in zip(*paths):
            ref = level[0]
            for other in level[1:]:
                if ref is not other:
                    break
            else:
                mrca = ref
            if ref is not mrca:
                break
        return mrca

    def count_terminals(self):
        """Counts the number of terminal (leaf) nodes within this tree."""
        return _sugar.iterlen(self.find_clades(terminal=True))

    def depths(self, unit_branch_lengths=False):
        """Create a mapping of tree clades to depths (by branch length).

        @return: dict of {clade: depth}
        """
        if unit_branch_lengths:
            depth_of = lambda c: 1
        else:
            depth_of = lambda c: c.branch_length or 0
        depths = {}
        def update_depths(node, curr_depth):
            depths[node] = curr_depth
            for child in node.clades:
                new_depth = curr_depth + depth_of(child)
                update_depths(child, new_depth)
        update_depths(self.root, 0)
        return depths

    def distance(self, target1, target2=None):
        """Calculate the sum of the branch lengths between two targets.

        If only one target is specified, the other is the root of this tree.
        """
        if target2 is None:
            return sum(n.branch_length for n in self.get_path(target1)
                       if n.branch_length is not None)
        mrca = self.common_ancestor(target1, target2)
        return mrca.distance(target1) + mrca.distance(target2)

    def is_bifurcating(self):
        """Return True if tree downstream of node is strictly bifurcating."""
        # Root can be trifurcating, because it has no ancestor
        if isinstance(self, Tree) and len(self.root) == 3:
            return (self.root.clades[0].is_bifurcating() and
                    self.root.clades[1].is_bifurcating() and
                    self.root.clades[2].is_bifurcating())
        if len(self.root) == 2:
            return (self.root.clades[0].is_bifurcating() and
                    self.root.clades[1].is_bifurcating())
        if len(self.root) == 0:
            return True
        return False

    def is_monophyletic(self, terminals):
        """MRCA of terminals if they comprise a complete subclade, or False.

        @return: common ancestor if terminals are monophyletic, otherwise False.
        """
        target_set = set(terminals)
        current = self.root
        while True:
            if set(current.get_terminals()) == target_set:
                return current
            # Try a narrower subclade
            for subclade in current.clades:
                if set(subclade.get_terminals()).issuperset(target_set):
                    current = subclade
                    break
            else:
                return False

    def is_parent_of(self, target=None, **kwargs):
        """True if target is a descendent of this tree.

        Not required to be a direct descendent.
        """
        return (self.get_path(target, **kwargs) is not None)

    def is_preterminal(self):
        """True if all direct descendents are terminal."""
        if self.root.is_terminal():
            return False
        for clade in self.root.clades:
            if not clade.is_terminal():
                return False
        return True

    def total_branch_length(self):
        """Calculate the sum of all the branch lengths in this tree."""
        return sum(node.branch_length
                   for node in self.find_clades(branch_length=True))

    # Tree manipulation methods

    def collapse(self, target=None, **kwargs):
        """Deletes target from the tree, relinking its children to its parent.

        @return: the parent clade.
        """
        path = self.get_path(target, **kwargs)
        if not path:
            raise ValueError("couldn't collapse %s in this tree"
                             % (target or kwargs))
        if len(path) == 1:
            parent = self.root
        else:
            parent = path[-2]
        popped = parent.clades.pop(parent.clades.index(path[-1]))
        extra_length = popped.branch_length or 0
        for child in popped:
            child.branch_length += extra_length
        parent.clades.extend(popped.clades)
        return parent

    def collapse_all(self):
        """Collapse all the descendents of this tree, leaving only terminals.

        To collapse only certain elements, use the collapse method directly in a
        loop with find_clades:

        >>> for clade in tree.find_clades(branch_length=True, order='level'):
        ...     if (clade.branch_length < .5 and
        ...         not clade.is_terminal() and
        ...         clade is not self.root):
        ...         tree.collapse(clade)

        Note that level-order traversal helps avoid strange side-effects when
        modifying the tree while iterating over its clades.
        """
        internals = self.find_clades(terminal=False, order='level')
        # Skip the root node -- it can't be collapsed
        next(internals)
        for clade in internals:
            self.collapse(clade)

    def ladderize(self, reverse=False):
        """Sort clades in-place according to the number of terminal nodes.

        Deepest clades are last by default. Use reverse=True to sort clades
        deepest-to-shallowest.
        """
        self.root.clades.sort(key=lambda c: c.count_terminals(),
                              reverse=reverse)
        for subclade in self.root.clades:
            subclade.ladderize(reverse=reverse)

    def prune(self, target=None, **kwargs):
        """Prunes a terminal clade from the tree.

        If taxon is from a bifurcation, the connecting node will be collapsed
        and its branch length added to remaining terminal node. This might be no
        longer a meaningful value.

        @return: parent clade of the pruned target
        """
        if 'terminal' in kwargs and kwargs['terminal']:
            raise ValueError("target must be terminal")
        path = self.get_path(target, terminal=True, **kwargs)
        if not path:
            raise ValueError("can't find a matching target below this root")
        if len(path) == 1:
            parent = self.root
        else:
            parent = path[-2]
        parent.clades.remove(path[-1])
        if len(parent) == 1:
            # We deleted a branch from a bifurcation
            if parent == self.root:
                # If we're at the root, move the root upwards
                # NB: This loses the length of the original branch
                newroot = parent.clades[0]
                newroot.branch_length = None
                parent = self.root = newroot
            else:
                # If we're not at the root, collapse this parent
                child = parent.clades[0]
                if child.branch_length is not None:
                    child.branch_length += (parent.branch_length or 0.0)
                if len(path) < 3:
                    grandparent = self.root
                else:
                    grandparent = path[-3]
                # Replace parent with child at the same place in grandparent
                index = grandparent.clades.index(parent)
                grandparent.clades.pop(index)
                grandparent.clades.insert(index, child)
                parent = grandparent
        return parent

    def split(self, n=2, branch_length=1.0):
        """Speciation: generate n (default 2) new descendants.

        New clades have the given branch_length and the same name as this
        clade's root plus an integer suffix (counting from 0).
        """
        clade_cls = type(self.root)
        base_name = self.root.name or ''
        for i in range(n):
            clade = clade_cls(name=base_name+str(i),
                                branch_length=branch_length)
            self.root.clades.append(clade)


class Tree(TreeElement, TreeMixin):
    """A phylogenetic tree, containing global info for the phylogeny.

    The structure and node-specific data is accessible through the 'root'
    clade attached to the Tree instance.

    @param root:
        The starting node of the tree. If the tree is rooted, this will usually
        be the root node.
    @type root: Clade

    @param rooted:
        Whether or not the tree is rooted. By default, a tree is assumed to be
        rooted.
    @type rooted: bool

    @param id: The identifier of the tree, if there is one.
    @type id: str

    @param name: The name of the tree, in essence a label.
    @type name: str
    """
    def __init__(self, root=None, rooted=True, id=None, name=None):
        self.root = root or Clade()
        self.rooted = rooted
        self.id = id
        self.name = name

    @classmethod
    def from_clade(cls, clade, **kwargs):
        """Create a new Tree object given a clade.

        Keyword arguments are the usual Tree constructor parameters.
        """
        root = copy.deepcopy(clade)
        return cls(root, **kwargs)

    # XXX Backward compatibility shim
    @classmethod
    def from_subtree(cls, clade, **kwargs):
        """DEPRECATED: use from_clade() instead."""
        warnings.warn("use from_clade() instead.""",
                DeprecationWarning, stacklevel=2)
        return cls.from_clade(clade, **kwargs)

    @classmethod
    def randomized(cls, taxa, branch_length=1.0, branch_stdev=None):
        """Create a randomized bifurcating tree given a list of taxa.

        @param taxa: Either an integer specifying the number of taxa to create
            (automatically named taxon#), or an iterable of taxon names, as
            strings.

        @return: a tree of the same type as this class.
        """
        if isinstance(taxa, int):
            taxa = ['taxon%s' % (i+1) for i in range(taxa)]
        elif hasattr(taxa, '__iter__'):
            taxa = list(taxa)
        else:
            raise TypeError("taxa argument must be integer (# taxa) or "
                            "iterable of taxon names.")
        rtree = cls()
        terminals = [rtree.root]
        while len(terminals) < len(taxa):
            newsplit = random.choice(terminals)
            newterms = newsplit.split(branch_length=branch_length)
            if branch_stdev:
                # Add some noise to the branch lengths
                for nt in newterms:
                    nt.branch_length = max(0,
                            random.gauss(branch_length, branch_stdev))
            terminals.remove(newsplit)
            terminals.extend(newterms)
        # Distribute taxon labels randomly
        random.shuffle(taxa)
        for node, name in zip(terminals, taxa):
            node.name = name
        return rtree

    @property
    def clade(self):
        """The first clade in this tree (not itself)."""
        return self.root

    # Method assumed by TreeMixin

    def is_terminal(self):
        """True if the root of this tree is terminal."""
        return (not self.root.clades)

    # Convention from SeqRecord and Alignment classes  

    def __format__(self, format_spec):
        """Serialize the tree as a string in the specified file format.

        This method supports the format() built-in function added in Python
        2.6/3.0. The format_spec should be a lower case string supported by
        Bio.Phylo.write as an output file format. 
        """
        if format_spec:
            from io import StringIO
            from Bio.Phylo import _io
            handle = StringIO()
            _io.write([self], handle, format_spec)
            return handle.getvalue()
        else:
            # Follow python convention and default to using __str__
            return str(self)

    def format(self, format):
        """Serialize the tree as a string in the specified file format.

        This duplicates the __format__ magic method for pre-2.6 Pythons.
        """
        return self.__format__(format)

    # Pretty-printer for the entire tree hierarchy

    def __str__(self):
        """String representation of the entire tree.

        Serializes each sub-clade recursively using repr() to create a summary
        of the object structure.
        """
        TAB = '    '
        textlines = []
        def print_tree(obj, indent):
            """Recursively serialize sub-elements.

            This closes over textlines and modifies it in-place.
            """
            textlines.append(TAB*indent + repr(obj))
            indent += 1
            for attr in obj.__dict__:
                child = getattr(obj, attr)
                if isinstance(child, TreeElement):
                    print_tree(child, indent)
                elif isinstance(child, list):
                    for elem in child:
                        if isinstance(elem, TreeElement):
                            print_tree(elem, indent)
        print_tree(self, 0)
        return '\n'.join(textlines)


class Clade(TreeElement, TreeMixin):
    """A recursively defined sub-tree.

    @param branch_length:
        The length of the branch leading to the root node of this clade.
    @type branch_length: str

    @param name: The clade's name (a label).
    @type name: str

    @param clades: Sub-trees rooted directly under this tree's root.
    @type clades: list
    """
    def __init__(self, branch_length=None, name=None, clades=None):
        self.clades = clades or []
        self.name = name
        self.branch_length = branch_length

    @property
    def root(self):
        """Allow TreeMixin methods to traverse clades properly."""
        return self

    def is_terminal(self):
        """True if this is a terminal (leaf) node."""
        return (not self.clades)

    # Sequence-type behavior methods

    def __getitem__(self, index):
        """Get clades by index (integer or slice)."""
        if isinstance(index, int) or isinstance(index, slice):
            return self.clades[index]
        ref = self
        for idx in index:
            ref = ref[idx]
        return ref

    def __iter__(self):
        """Iterate through this tree's direct descendent clades (sub-trees)."""
        return iter(self.clades)

    def __len__(self):
        """Number of clades directy under the root."""
        return len(self.clades)

    def __bool__(self):
        """Boolean value of an instance of this class.

        NB: If this method is not defined, but __len__  is, then the object is
        considered true if the result of __len__() is nonzero. We want Clade
        instances to always be considered true.
        """
        return True

    def __str__(self):
        if self.name:
            return _sugar.trim_str(self.name, maxlen=40)
        return self.__class__.__name__
<|MERGE_RESOLUTION|>--- conflicted
+++ resolved
@@ -179,13 +179,8 @@
             if isinstance(val, str):
                 return "%s='%s'" % (key, _sugar.trim_str(str(val)))
             return "%s=%s" % (key, val)
-<<<<<<< HEAD
-        s = '%s(%s)' % (self.__class__.__name__,
-                        ', '.join(pair_as_kwarg_string(key, val)
-=======
         return '%s(%s)' % (self.__class__.__name__,
                             ', '.join(pair_as_kwarg_string(key, val)
->>>>>>> 81aa1469
                                   for key, val in self.__dict__.items()
                                   if val is not None and
                                   type(val) in (str, int, float, bool, str)
