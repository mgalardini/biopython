"""Represent a Sequence Feature holding info about a part of a sequence.

This is heavily modeled after the Biocorba SeqFeature objects, and
may be pretty biased towards GenBank stuff since I'm writing it
for the GenBank parser output...

What's here:

Base class to hold a Feature.
----------------------------
classes:
o SeqFeature

Hold information about a Reference.
----------------------------------

This is an attempt to create a General class to hold Reference type
information.

classes:
o Reference

Specify locations of a feature on a Sequence.
---------------------------------------------

This aims to handle, in Ewan's words, 'the dreaded fuzziness issue' in
much the same way as Biocorba. This has the advantages of allowing us
to handle fuzzy stuff in case anyone needs it, and also be compatible
with Biocorba.

classes:
o FeatureLocation - Specify the start and end location of a feature.

o ExactPosition - Specify the position as being exact.
o WithinPosition - Specify a position occuring within some range.
o BetweenPosition - Specify a position occuring between a range.
o BeforePosition - Specify the position as being found before some base.
o AfterPosition - Specify the position as being found after some base.
"""

from Bio.Seq import MutableSeq, reverse_complement

class SeqFeature(object):
    """Represent a Sequence Feature on an object.

    Attributes:
    o location - the location of the feature on the sequence
    o type - the specified type of the feature (ie. CDS, exon, repeat...)
    o location_operator - a string specifying how this SeqFeature may
    be related to others. For example, in the example GenBank feature
    shown below, the location_operator would be "join"
    o strand - A value specifying on which strand (of a DNA sequence, for
    instance) the feature deals with. 1 indicates the plus strand, -1 
    indicates the minus strand, 0 indicates both strands, and None indicates
    that strand doesn't apply (ie. for proteins) or is not known.
    o id - A string identifier for the feature.
    o ref - A reference to another sequence. This could be an accession
    number for some different sequence.
    o ref_db - A different database for the reference accession number.
    o qualifiers - A dictionary of qualifiers on the feature. These are
    analagous to the qualifiers from a GenBank feature table. The keys of
    the dictionary are qualifier names, the values are the qualifier
    values.
    o sub_features - Additional SeqFeatures which fall under this 'parent'
    feature. For instance, if we having something like:

    CDS    join(1..10,30..40,50..60)

    The the top level feature would be a CDS from 1 to 60, and the sub
    features would be of 'CDS_join' type and would be from 1 to 10, 30 to
    40 and 50 to 60, respectively.

    To get the nucleotide sequence for this CDS, you would need to take the
    parent sequence and do seq[0:10]+seq[29:40]+seq[49:60] (Python counting).
    Things are more complicated with strands and fuzzy positions. To save you
    dealing with all these special cases, the SeqFeature provides an extract
    method to do this for you.
    """
    def __init__(self, location = None, type = '', location_operator = '',
                 strand = None, id = "<unknown id>", 
                 qualifiers = None, sub_features = None,
                 ref = None, ref_db = None):
        """Initialize a SeqFeature on a Sequence.
        """
        self.location = location

        self.type = type
        self.location_operator = location_operator
        self.strand = strand
        self.id = id
        if qualifiers is None:
            qualifiers = {}
        self.qualifiers = qualifiers
        if sub_features is None:
            sub_features = []
        self.sub_features = sub_features
        self.ref = ref 
        self.ref_db = ref_db

    def __repr__(self):
        """A string representation of the record for debugging."""
        answer = "%s(%s" % (self.__class__.__name__, repr(self.location))
        if self.type:
            answer += ", type=%s" % repr(self.type)
        if self.location_operator:
            answer += ", location_operator=%s" % repr(self.location_operator)
        if self.strand:
            answer += ", strand=%s" % repr(self.strand)
        if self.id and self.id != "<unknown id>":
            answer += ", id=%s" % repr(self.id)
        if self.ref:
            answer += ", ref=%s" % repr(self.ref)
        if self.ref_db:
            answer += ", ref_db=%s" % repr(self.ref_db)
        answer += ")"
        return answer

    def __str__(self):
        """A readable summary of the feature intended to be printed to screen.
        """
        out = "type: %s\n" % self.type
        out += "location: %s\n" % self.location
        out += "ref: %s:%s\n" % (self.ref, self.ref_db)
        out += "strand: %s\n" % self.strand
        out += "qualifiers: \n"
        qualifier_keys = self.qualifiers.keys()
        qualifier_keys.sort()
        for qual_key in qualifier_keys:
            out += "    Key: %s, Value: %s\n" % (qual_key,
                                               self.qualifiers[qual_key])
        if len(self.sub_features) != 0:
            out += "Sub-Features\n"
            for sub_feature in self.sub_features:
                out +="%s\n" % sub_feature

        return out

    def _shift(self, offset):
        """Returns a copy of the feature with its location shifted (PRIVATE).

        The annotation qaulifiers are copied."""
        answer = SeqFeature(location = self.location._shift(offset),
                   type = self.type,
                   location_operator = self.location_operator,
                   strand = self.strand,
                   id = self.id,
                   #qualifiers = dict(self.qualifiers.iteritems()),
                   #sub_features = [f._shift(offset) for f in self.sub_features],
                   ref = self.ref,
                   ref_db = self.ref_db)
        #TODO - Sort out the use of sub_feature and qualifiers in __init___
        answer.sub_features = [f._shift(offset) for f in self.sub_features]
        answer.qualifiers = dict(self.qualifiers.iteritems())
        return answer

<<<<<<< HEAD
    def _flip(self, length) :
        """Returns a copy of the feature with its location flipped (PRIVATE).

        The argument length gives the length of the parent sequence. For
        example a location 0..20 (+1 strand) with parent length 30 becomes
        after flipping 10..30 (-1 strand). Dual strand or strandless features
        remain dual strand or strandless - just their end points are changed.
        
        The annotation qaulifiers are copied."""
        if self.strand == +1 :
            new_strand = -1
        elif self.strand == -1 :
            new_strand = +1
        else :
            assert self.strand == 0 or self.strand is None
            new_strand = self.strand
        answer = SeqFeature(location = self.location._flip(length),
                   type = self.type,
                   location_operator = self.location_operator,
                   strand = new_strand,
                   id = self.id,
                   #qualifiers = dict(self.qualifiers.iteritems()),
                   #sub_features = [f._shift(offset) for f in self.sub_features],
                   ref = self.ref,
                   ref_db = self.ref_db)
        answer.sub_features = [f._flip(length) for f in self.sub_features[::-1]]
        answer.qualifiers = dict(self.qualifiers.iteritems())
        return answer

    def extract(self, parent_sequence) :
=======
    def extract(self, parent_sequence):
>>>>>>> f3a6b26c
        """Extract feature sequence from the supplied parent sequence.

        The parent_sequence can be a Seq like object or a string, and will
        generally return an object of the same type. The exception to this is
        a MutableSeq as the parent sequence will return a Seq object.

        This should cope with complex locations including complements, joins
        and fuzzy positions. Even mixed strand features should work! This
        also covers features on protein sequences (e.g. domains), although
        here reverse strand features are not permitted.

        Note - currently only sub-features of type "join" are supported.
        """
        if isinstance(parent_sequence, MutableSeq):
            #This avoids complications with reverse complements
            #(the MutableSeq reverse complement acts in situ)
            parent_sequence = parent_sequence.toseq()
        if self.sub_features:
            if self.location_operator!="join":
                raise ValueError(f.location_operator)
            if self.strand == -1:
                #This is a special case given how the GenBank parser works.
                #Must avoid doing the reverse complement twice.
                parts = []
                for f_sub in self.sub_features:
                    assert f_sub.strand==-1
                    parts.append(parent_sequence[f_sub.location.nofuzzy_start:\
                                                 f_sub.location.nofuzzy_end])
            else:
                #This copes with mixed strand features:
                parts = [f_sub.extract(parent_sequence) \
                         for f_sub in self.sub_features]
            #We use addition rather than a join to avoid alphabet issues:
            f_seq = parts[0]
            for part in parts[1:] : f_seq += part
        else:
            f_seq = parent_sequence[self.location.nofuzzy_start:\
                                    self.location.nofuzzy_end]
        if self.strand == -1:
            #TODO - MutableSeq?
            try:
                f_seq = f_seq.reverse_complement()
            except AttributeError:
                assert isinstance(f_seq, str)
                f_seq = reverse_complement(f_seq)
        return f_seq
        

# --- References

# TODO -- Will this hold PubMed and Medline information decently?
class Reference(object):
    """Represent a Generic Reference object.

    Attributes:
    o location - A list of Location objects specifying regions of
    the sequence that the references correspond to. If no locations are
    specified, the entire sequence is assumed.
    o authors - A big old string, or a list split by author, of authors
    for the reference.
    o title - The title of the reference.
    o journal - Journal the reference was published in.
    o medline_id - A medline reference for the article.
    o pubmed_id - A pubmed reference for the article.
    o comment - A place to stick any comments about the reference.
    """
    def __init__(self):
        self.location = []
        self.authors = ''
        self.consrtm = ''
        self.title = ''
        self.journal = ''
        self.medline_id = ''
        self.pubmed_id = ''
        self.comment = ''

    def __str__(self):
        """Output an informative string for debugging.
        """
        out = ""
        for single_location in self.location:
            out += "location: %s\n" % single_location
        out += "authors: %s\n" % self.authors
        if self.consrtm:
            out += "consrtm: %s\n" % self.consrtm
        out += "title: %s\n" % self.title
        out += "journal: %s\n" % self.journal
        out += "medline id: %s\n" % self.medline_id
        out += "pubmed id: %s\n" % self.pubmed_id
        out += "comment: %s\n" % self.comment
        return out

    def __repr__(self):
        #TODO - Update this is __init__ later accpets values
        return "%s(title=%s, ...)" % (self.__class__.__name__,
                                      repr(self.title))

# --- Handling feature locations

class FeatureLocation(object):
    """Specify the location of a feature along a sequence.

    This attempts to deal with fuzziness of position ends, but also
    make it easy to get the start and end in the 'normal' case (no
    fuzziness).

    You should access the start and end attributes with
    your_location.start and your_location.end. If the start and
    end are exact, this will return the positions, if not, we'll return
    the approriate Fuzzy class with info about the position and fuzziness.

    Note that the start and end location numbering follow Python's scheme,
    thus a GenBank entry of 123..150 (one based counting) becomes a location
    of [122:150] (zero based counting).
    """
    def __init__(self, start, end):
        """Specify the start and end of a sequence feature.

        start and end arguments specify the values where the feature begins
        and ends. These can either by any of the *Position objects that
        inherit from AbstractPosition, or can just be integers specifying the
        position. In the case of integers, the values are assumed to be
        exact and are converted in ExactPosition arguments. This is meant
        to make it easy to deal with non-fuzzy ends.
        """
        if isinstance(start, AbstractPosition):
            self._start = start
        else:
            self._start = ExactPosition(start)

        if isinstance(end, AbstractPosition):
            self._end = end
        else:
            self._end = ExactPosition(end)

    def __str__(self):
        """Returns a representation of the location (with python counting).

        For the simple case this uses the python splicing syntax, [122:150]
        (zero based counting) which GenBank would call 123..150 (one based
        counting).
        """
        return "[%s:%s]" % (self._start, self._end)

    def __repr__(self):
        """A string representation of the location for debugging."""
        return "%s(%s,%s)" \
               % (self.__class__.__name__, repr(self.start), repr(self.end))

    def _shift(self, offset):
        """Returns a copy of the location shifted by the offset (PRIVATE)."""
        return FeatureLocation(start = self._start._shift(offset),
                               end = self._end._shift(offset))

    def _flip(self, length) :
        """Returns a copy of the location after the parent is reversed (PRIVATE)."""
        #Note this will flip the start and end too!
        return FeatureLocation(start = self._end._flip(length),
                               end = self._start._flip(length))

    start = property(fget= lambda self : self._start,
                 doc="Start location (possibly a fuzzy position, read only).")

    end = property(fget= lambda self : self._end,
                   doc="End location (possibly a fuzzy position, read only).")

    def _get_nofuzzy_start(self):
        #TODO - Do we still use the BetweenPosition class?
        if ((self._start == self._end) and isinstance(self._start,
             BetweenPosition)):
            return self._start.position
        else:
            return min(self._start.position,
                       self._start.position + self._start.extension)
    nofuzzy_start = property(fget=_get_nofuzzy_start,
        doc="""Start position (integer, approximated if fuzzy, read only).

        To get non-fuzzy attributes (ie. the position only) ask for
        'location.nofuzzy_start', 'location.nofuzzy_end'. These should return
        the largest range of the fuzzy position. So something like:
        (10.20)..(30.40) should return 10 for start, and 40 for end.
        """)

    def _get_nofuzzy_end(self):
        #TODO - Do we still use the BetweenPosition class?
        if ((self._start == self._end) and isinstance(self._start,
             BetweenPosition)):
            return self._end.position
        else:
            return max(self._end.position,
                       self._end.position + self._end.extension)
    nofuzzy_end = property(fget=_get_nofuzzy_end,
        doc="""End position (integer, approximated if fuzzy, read only).

        To get non-fuzzy attributes (ie. the position only) ask for
        'location.nofuzzy_start', 'location.nofuzzy_end'. These should return
        the largest range of the fuzzy position. So something like:
        (10.20)..(30.40) should return 10 for start, and 40 for end.
        """)

class AbstractPosition(object):
    """Abstract base class representing a position.
    """
    def __init__(self, position, extension):
        self.position = position
        self.extension = extension

    def __repr__(self):
        """String representation of the location for debugging."""
        return "%s(%s,%s)" % (self.__class__.__name__, \
                              repr(self.position), repr(self.extension))

    def __cmp__(self, other):
        """A simple comparison function for positions.

        This is very simple-minded and just compares the position attribute
        of the features; extensions are not considered at all. This could
        potentially be expanded to try to take advantage of extensions.
        """
        assert isinstance(other, AbstractPosition), \
          "We can only do comparisons between Biopython Position objects."

        return cmp(self.position, other.position)

    def _shift(self, offset):
        #We want this to maintain the subclass when called from a subclass
        return self.__class__(self.position + offset, self.extension)
            
    def _flip(self, length) :
        #We want this to maintain the subclass when called from a subclass
        return self.__class__(length - self.position - self.extension,
                              self.extension)
            
class ExactPosition(AbstractPosition):
    """Specify the specific position of a boundary.

    o position - The position of the boundary.
    o extension - An optional argument which must be zero since we don't
    have an extension. The argument is provided so that the same number of
    arguments can be passed to all position types.

    In this case, there is no fuzziness associated with the position.
    """
    def __init__(self, position, extension = 0):
        if extension != 0:
            raise AttributeError("Non-zero extension %s for exact position."
                                 % extension)
        AbstractPosition.__init__(self, position, 0)

    def __repr__(self):
        """String representation of the ExactPosition location for debugging."""
        assert self.extension == 0
        return "%s(%s)" % (self.__class__.__name__, repr(self.position))

    def __str__(self):
        return str(self.position)

class WithinPosition(AbstractPosition):
    """Specify the position of a boundary within some coordinates.

    Arguments:
    o position - The start position of the boundary
    o extension - The range to which the boundary can extend.

    This allows dealing with a position like ((1.4)..100). This
    indicates that the start of the sequence is somewhere between 1
    and 4. To represent that with this class we would set position as
    1 and extension as 3.
    """
    def __init__(self, position, extension = 0):
        AbstractPosition.__init__(self, position, extension)

    def __str__(self):
        return "(%s.%s)" % (self.position, self.position + self.extension)

class BetweenPosition(AbstractPosition):
    """Specify the position of a boundary between two coordinates.

    Arguments:
    o position - The start position of the boundary.
    o extension - The range to the other position of a boundary.

    This specifies a coordinate which is found between the two positions.
    So this allows us to deal with a position like ((1^2)..100). To
    represent that with this class we set position as 1 and the
    extension as 1.
    """
    def __init__(self, position, extension = 0):
        AbstractPosition.__init__(self, position, extension)

    def __str__(self):
        return "(%s^%s)" % (self.position, self.position + self.extension)

class BeforePosition(AbstractPosition):
    """Specify a position where the actual location occurs before it.

    Arguments:
    o position - The upper boundary of where the location can occur.
    o extension - An optional argument which must be zero since we don't
    have an extension. The argument is provided so that the same number of
    arguments can be passed to all position types.

    This is used to specify positions like (<10..100) where the location
    occurs somewhere before position 10.
    """
    def __init__(self, position, extension = 0):
        if extension != 0:
            raise AttributeError("Non-zero extension %s for exact position."
                                 % extension)
        AbstractPosition.__init__(self, position, 0)

    def __repr__(self):
        """A string representation of the location for debugging."""
        assert self.extension == 0
        return "%s(%s)" % (self.__class__.__name__, repr(self.position))

    def __str__(self):
        return "<%s" % self.position

    def _flip(self, length) :
        return AfterPosition(length - self.position)

class AfterPosition(AbstractPosition):
    """Specify a position where the actual location is found after it.

    Arguments:
    o position - The lower boundary of where the location can occur.
    o extension - An optional argument which must be zero since we don't
    have an extension. The argument is provided so that the same number of
    arguments can be passed to all position types.

    This is used to specify positions like (>10..100) where the location
    occurs somewhere after position 10.
    """
    def __init__(self, position, extension = 0):
        if extension != 0:
            raise AttributeError("Non-zero extension %s for exact position."
                                 % extension)
        AbstractPosition.__init__(self, position, 0)

    def __repr__(self):
        """A string representation of the location for debugging."""
        assert self.extension == 0
        return "%s(%s)" % (self.__class__.__name__, repr(self.position))

    def __str__(self):
        return ">%s" % self.position

    def _flip(self, length) :
        return BeforePosition(length - self.position)

class OneOfPosition(AbstractPosition):
    """Specify a position where the location can be multiple positions.

    This models the GenBank 'one-of(1888,1901)' function, and tries
    to make this fit within the Biopython Position models. In our case
    the position of the "one-of" is set as the lowest choice, and the
    extension is the range to the highest choice.
    """
    def __init__(self, position_list):
        """Initialize with a set of posssible positions.

        position_list is a list of AbstractPosition derived objects,
        specifying possible locations.
        """
        # unique attribute for this type of positions
        self.position_choices = position_list
        # find the smallest and largest position in the choices
        smallest = None
        largest = None
        for position_choice in self.position_choices:
            assert isinstance(position_choice, AbstractPosition), \
              "Expected position objects, got %r" % position_choice
            if smallest is None and largest is None:
                smallest = position_choice.position
                largest = position_choice.position
            elif position_choice.position > largest:
                largest = position_choice.position
            elif position_choice.position < smallest:
                smallest = position_choice.position
        # initialize with our definition of position and extension
        AbstractPosition.__init__(self, smallest, largest - smallest)

    def __repr__(self):
        """String representation of the OneOfPosition location for debugging."""
        return "%s(%s)" % (self.__class__.__name__, \
                           repr(self.position_choices))

    def __str__(self):
        out = "one-of("
        for position in self.position_choices:
            out += "%s," % position
        # replace the last comma with the closing parenthesis
        out = out[:-1] + ")"
        return out

    def _flip(self, length) :
        return OneOfPosition([p._flip(length) for p in self.position_choices[::-1]])

class PositionGap(object):
    """Simple class to hold information about a gap between positions.
    """
    def __init__(self, gap_size):
        """Intialize with a position object containing the gap information.
        """
        self.gap_size = gap_size

    def __repr__(self):
        """A string representation of the position gap for debugging."""
        return "%s(%s)" % (self.__class__.__name__, repr(self.gap_size))
    
    def __str__(self):
        out = "gap(%s)" % self.gap_size
        return out<|MERGE_RESOLUTION|>--- conflicted
+++ resolved
@@ -153,8 +153,7 @@
         answer.qualifiers = dict(self.qualifiers.iteritems())
         return answer
 
-<<<<<<< HEAD
-    def _flip(self, length) :
+    def _flip(self, length):
         """Returns a copy of the feature with its location flipped (PRIVATE).
 
         The argument length gives the length of the parent sequence. For
@@ -183,10 +182,7 @@
         answer.qualifiers = dict(self.qualifiers.iteritems())
         return answer
 
-    def extract(self, parent_sequence) :
-=======
     def extract(self, parent_sequence):
->>>>>>> f3a6b26c
         """Extract feature sequence from the supplied parent sequence.
 
         The parent_sequence can be a Seq like object or a string, and will
@@ -341,7 +337,7 @@
         return FeatureLocation(start = self._start._shift(offset),
                                end = self._end._shift(offset))
 
-    def _flip(self, length) :
+    def _flip(self, length):
         """Returns a copy of the location after the parent is reversed (PRIVATE)."""
         #Note this will flip the start and end too!
         return FeatureLocation(start = self._end._flip(length),
@@ -415,7 +411,7 @@
         #We want this to maintain the subclass when called from a subclass
         return self.__class__(self.position + offset, self.extension)
             
-    def _flip(self, length) :
+    def _flip(self, length):
         #We want this to maintain the subclass when called from a subclass
         return self.__class__(length - self.position - self.extension,
                               self.extension)
@@ -506,7 +502,7 @@
     def __str__(self):
         return "<%s" % self.position
 
-    def _flip(self, length) :
+    def _flip(self, length):
         return AfterPosition(length - self.position)
 
 class AfterPosition(AbstractPosition):
@@ -535,7 +531,7 @@
     def __str__(self):
         return ">%s" % self.position
 
-    def _flip(self, length) :
+    def _flip(self, length):
         return BeforePosition(length - self.position)
 
 class OneOfPosition(AbstractPosition):
@@ -583,7 +579,7 @@
         out = out[:-1] + ")"
         return out
 
-    def _flip(self, length) :
+    def _flip(self, length):
         return OneOfPosition([p._flip(length) for p in self.position_choices[::-1]])
 
 class PositionGap(object):
