"""Represent a Sequence Feature holding info about a part of a sequence.

This is heavily modeled after the Biocorba SeqFeature objects, and
may be pretty biased towards GenBank stuff since I'm writing it
for the GenBank parser output...

What's here:

Base class to hold a Feature.
----------------------------
classes:
o SeqFeature

Hold information about a Reference.
----------------------------------

This is an attempt to create a General class to hold Reference type
information.

classes:
o Reference

Specify locations of a feature on a Sequence.
---------------------------------------------

This aims to handle, in Ewan's words, 'the dreaded fuzziness issue' in
much the same way as Biocorba. This has the advantages of allowing us
to handle fuzzy stuff in case anyone needs it, and also be compatible
with Biocorba.

classes:
o FeatureLocation - Specify the start and end location of a feature.

o ExactPosition - Specify the position as being exact.
o WithinPosition - Specify a position occuring within some range.
o BetweenPosition - Specify a position occuring between a range (OBSOLETE?).
o BeforePosition - Specify the position as being found before some base.
o AfterPosition - Specify the position as being found after some base.
o OneOfPosition - Specify a position where the location can be multiple positions.
"""

from Bio.Seq import MutableSeq, reverse_complement

class SeqFeature(object):
    """Represent a Sequence Feature on an object.

    Attributes:
    o location - the location of the feature on the sequence
    o type - the specified type of the feature (ie. CDS, exon, repeat...)
    o location_operator - a string specifying how this SeqFeature may
    be related to others. For example, in the example GenBank feature
    shown below, the location_operator would be "join"
    o strand - A value specifying on which strand (of a DNA sequence, for
    instance) the feature deals with. 1 indicates the plus strand, -1 
    indicates the minus strand, 0 indicates both strands, and None indicates
    that strand doesn't apply (ie. for proteins) or is not known.
    o id - A string identifier for the feature.
    o ref - A reference to another sequence. This could be an accession
    number for some different sequence.
    o ref_db - A different database for the reference accession number.
    o qualifiers - A dictionary of qualifiers on the feature. These are
    analagous to the qualifiers from a GenBank feature table. The keys of
    the dictionary are qualifier names, the values are the qualifier
    values.
    o sub_features - Additional SeqFeatures which fall under this 'parent'
    feature. For instance, if we having something like:

    CDS    join(1..10,30..40,50..60)

    The the top level feature would be a CDS from 1 to 60, and the sub
    features would be of 'CDS_join' type and would be from 1 to 10, 30 to
    40 and 50 to 60, respectively.

    To get the nucleotide sequence for this CDS, you would need to take the
    parent sequence and do seq[0:10]+seq[29:40]+seq[49:60] (Python counting).
    Things are more complicated with strands and fuzzy positions. To save you
    dealing with all these special cases, the SeqFeature provides an extract
    method to do this for you.
    """
    def __init__(self, location = None, type = '', location_operator = '',
                 strand = None, id = "<unknown id>", 
                 qualifiers = None, sub_features = None,
                 ref = None, ref_db = None):
        """Initialize a SeqFeature on a Sequence.
        """
        self.location = location

        self.type = type
        self.location_operator = location_operator
        self.strand = strand
        self.id = id
        if qualifiers is None:
            qualifiers = {}
        self.qualifiers = qualifiers
        if sub_features is None:
            sub_features = []
        self.sub_features = sub_features
        self.ref = ref 
        self.ref_db = ref_db

    def __repr__(self):
        """A string representation of the record for debugging."""
        answer = "%s(%s" % (self.__class__.__name__, repr(self.location))
        if self.type:
            answer += ", type=%s" % repr(self.type)
        if self.location_operator:
            answer += ", location_operator=%s" % repr(self.location_operator)
        if self.strand:
            answer += ", strand=%s" % repr(self.strand)
        if self.id and self.id != "<unknown id>":
            answer += ", id=%s" % repr(self.id)
        if self.ref:
            answer += ", ref=%s" % repr(self.ref)
        if self.ref_db:
            answer += ", ref_db=%s" % repr(self.ref_db)
        answer += ")"
        return answer

    def __str__(self):
        """A readable summary of the feature intended to be printed to screen.
        """
        out = "type: %s\n" % self.type
        out += "location: %s\n" % self.location
        out += "ref: %s:%s\n" % (self.ref, self.ref_db)
        out += "strand: %s\n" % self.strand
        out += "qualifiers: \n"
        qualifier_keys = self.qualifiers.keys()
        qualifier_keys.sort()
        for qual_key in qualifier_keys:
            out += "    Key: %s, Value: %s\n" % (qual_key,
                                               self.qualifiers[qual_key])
        if len(self.sub_features) != 0:
            out += "Sub-Features\n"
            for sub_feature in self.sub_features:
                out +="%s\n" % sub_feature

        return out

    def _shift(self, offset):
        """Returns a copy of the feature with its location shifted (PRIVATE).

        The annotation qaulifiers are copied."""
        answer = SeqFeature(location = self.location._shift(offset),
                   type = self.type,
                   location_operator = self.location_operator,
                   strand = self.strand,
                   id = self.id,
                   #qualifiers = dict(self.qualifiers.iteritems()),
                   #sub_features = [f._shift(offset) for f in self.sub_features],
                   ref = self.ref,
                   ref_db = self.ref_db)
        #TODO - Sort out the use of sub_feature and qualifiers in __init___
        answer.sub_features = [f._shift(offset) for f in self.sub_features]
        answer.qualifiers = dict(self.qualifiers.iteritems())
        return answer

    def _flip(self, length):
        """Returns a copy of the feature with its location flipped (PRIVATE).

        The argument length gives the length of the parent sequence. For
        example a location 0..20 (+1 strand) with parent length 30 becomes
        after flipping 10..30 (-1 strand). Dual strand or strandless features
        remain dual strand or strandless - just their end points are changed.
        
        The annotation qaulifiers are copied."""
        if self.strand == +1 :
            new_strand = -1
        elif self.strand == -1 :
            new_strand = +1
        else :
            assert self.strand == 0 or self.strand is None
            new_strand = self.strand
        answer = SeqFeature(location = self.location._flip(length),
                   type = self.type,
                   location_operator = self.location_operator,
                   strand = new_strand,
                   id = self.id,
                   #qualifiers = dict(self.qualifiers.iteritems()),
                   #sub_features = [f._shift(offset) for f in self.sub_features],
                   ref = self.ref,
                   ref_db = self.ref_db)
        answer.sub_features = [f._flip(length) for f in self.sub_features[::-1]]
        answer.qualifiers = dict(self.qualifiers.iteritems())
        return answer

    def extract(self, parent_sequence):
        """Extract feature sequence from the supplied parent sequence.

        The parent_sequence can be a Seq like object or a string, and will
        generally return an object of the same type. The exception to this is
        a MutableSeq as the parent sequence will return a Seq object.

        This should cope with complex locations including complements, joins
        and fuzzy positions. Even mixed strand features should work! This
        also covers features on protein sequences (e.g. domains), although
        here reverse strand features are not permitted.

        Note - currently only sub-features of type "join" are supported.
        """
        if isinstance(parent_sequence, MutableSeq):
            #This avoids complications with reverse complements
            #(the MutableSeq reverse complement acts in situ)
            parent_sequence = parent_sequence.toseq()
        if self.sub_features:
            if self.location_operator!="join":
                raise ValueError(f.location_operator)
            if self.strand == -1:
                #This is a special case given how the GenBank parser works.
                #Must avoid doing the reverse complement twice.
                parts = []
                for f_sub in self.sub_features:
                    assert f_sub.strand==-1
                    parts.append(parent_sequence[f_sub.location.nofuzzy_start:\
                                                 f_sub.location.nofuzzy_end])
            else:
                #This copes with mixed strand features:
                parts = [f_sub.extract(parent_sequence) \
                         for f_sub in self.sub_features]
            #We use addition rather than a join to avoid alphabet issues:
            f_seq = parts[0]
            for part in parts[1:] : f_seq += part
        else:
            f_seq = parent_sequence[self.location.nofuzzy_start:\
                                    self.location.nofuzzy_end]
        if self.strand == -1:
            #TODO - MutableSeq?
            try:
                f_seq = f_seq.reverse_complement()
            except AttributeError:
                assert isinstance(f_seq, str)
                f_seq = reverse_complement(f_seq)
        return f_seq
        

# --- References

# TODO -- Will this hold PubMed and Medline information decently?
class Reference(object):
    """Represent a Generic Reference object.

    Attributes:
    o location - A list of Location objects specifying regions of
    the sequence that the references correspond to. If no locations are
    specified, the entire sequence is assumed.
    o authors - A big old string, or a list split by author, of authors
    for the reference.
    o title - The title of the reference.
    o journal - Journal the reference was published in.
    o medline_id - A medline reference for the article.
    o pubmed_id - A pubmed reference for the article.
    o comment - A place to stick any comments about the reference.
    """
    def __init__(self):
        self.location = []
        self.authors = ''
        self.consrtm = ''
        self.title = ''
        self.journal = ''
        self.medline_id = ''
        self.pubmed_id = ''
        self.comment = ''

    def __str__(self):
        """Output an informative string for debugging.
        """
        out = ""
        for single_location in self.location:
            out += "location: %s\n" % single_location
        out += "authors: %s\n" % self.authors
        if self.consrtm:
            out += "consrtm: %s\n" % self.consrtm
        out += "title: %s\n" % self.title
        out += "journal: %s\n" % self.journal
        out += "medline id: %s\n" % self.medline_id
        out += "pubmed id: %s\n" % self.pubmed_id
        out += "comment: %s\n" % self.comment
        return out

    def __repr__(self):
        #TODO - Update this is __init__ later accpets values
        return "%s(title=%s, ...)" % (self.__class__.__name__,
                                      repr(self.title))

# --- Handling feature locations

class FeatureLocation(object):
    """Specify the location of a feature along a sequence.

    This attempts to deal with fuzziness of position ends, but also
    make it easy to get the start and end in the 'normal' case (no
    fuzziness).

    You should access the start and end attributes with
    your_location.start and your_location.end. If the start and
    end are exact, this will return the positions, if not, we'll return
    the approriate Fuzzy class with info about the position and fuzziness.

    Note that the start and end location numbering follow Python's scheme,
    thus a GenBank entry of 123..150 (one based counting) becomes a location
    of [122:150] (zero based counting).
    """
    def __init__(self, start, end):
        """Specify the start and end of a sequence feature.

        start and end arguments specify the values where the feature begins
        and ends. These can either by any of the *Position objects that
        inherit from AbstractPosition, or can just be integers specifying the
        position. In the case of integers, the values are assumed to be
        exact and are converted in ExactPosition arguments. This is meant
        to make it easy to deal with non-fuzzy ends.
        """
        if isinstance(start, AbstractPosition):
            self._start = start
        else:
            self._start = ExactPosition(start)

        if isinstance(end, AbstractPosition):
            self._end = end
        else:
            self._end = ExactPosition(end)

    def __str__(self):
        """Returns a representation of the location (with python counting).

        For the simple case this uses the python splicing syntax, [122:150]
        (zero based counting) which GenBank would call 123..150 (one based
        counting).
        """
        return "[%s:%s]" % (self._start, self._end)

    def __repr__(self):
        """A string representation of the location for debugging."""
        return "%s(%s,%s)" \
               % (self.__class__.__name__, repr(self.start), repr(self.end))

    def _shift(self, offset):
        """Returns a copy of the location shifted by the offset (PRIVATE)."""
        return FeatureLocation(start = self._start._shift(offset),
                               end = self._end._shift(offset))

    def _flip(self, length):
        """Returns a copy of the location after the parent is reversed (PRIVATE)."""
        #Note this will flip the start and end too!
        return FeatureLocation(start = self._end._flip(length),
                               end = self._start._flip(length))

    start = property(fget= lambda self : self._start,
                 doc="Start location (possibly a fuzzy position, read only).")

    end = property(fget= lambda self : self._end,
                   doc="End location (possibly a fuzzy position, read only).")

    def _get_nofuzzy_start(self):
        #TODO - Do we still use the BetweenPosition class?
        if ((self._start == self._end) and isinstance(self._start,
             BetweenPosition)):
            return self._start.position
        else:
            return min(self._start.position,
                       self._start.position + self._start.extension)
    nofuzzy_start = property(fget=_get_nofuzzy_start,
        doc="""Start position (integer, approximated if fuzzy, read only).

        To get non-fuzzy attributes (ie. the position only) ask for
        'location.nofuzzy_start', 'location.nofuzzy_end'. These should return
        the largest range of the fuzzy position. So something like:
        (10.20)..(30.40) should return 10 for start, and 40 for end.
        """)

    def _get_nofuzzy_end(self):
        #TODO - Do we still use the BetweenPosition class?
        if ((self._start == self._end) and isinstance(self._start,
             BetweenPosition)):
            return self._end.position
        else:
            return max(self._end.position,
                       self._end.position + self._end.extension)
    nofuzzy_end = property(fget=_get_nofuzzy_end,
        doc="""End position (integer, approximated if fuzzy, read only).

        To get non-fuzzy attributes (ie. the position only) ask for
        'location.nofuzzy_start', 'location.nofuzzy_end'. These should return
        the largest range of the fuzzy position. So something like:
        (10.20)..(30.40) should return 10 for start, and 40 for end.
        """)

class AbstractPosition(object):
    """Abstract base class representing a position.
    """
    def __init__(self, position, extension):
        self.position = position
        self.extension = extension

    def __repr__(self):
        """String representation of the location for debugging."""
        return "%s(%s,%s)" % (self.__class__.__name__, \
                              repr(self.position), repr(self.extension))

    def __cmp__(self, other):
        """A simple comparison function for positions.

        This is very simple-minded and just compares the position attribute
        of the features; extensions are not considered at all. This could
        potentially be expanded to try to take advantage of extensions.
        """
        assert isinstance(other, AbstractPosition), \
          "We can only do comparisons between Biopython Position objects."

        return cmp(self.position, other.position)

    def _shift(self, offset):
        #We want this to maintain the subclass when called from a subclass
        return self.__class__(self.position + offset, self.extension)
            
    def _flip(self, length):
        #We want this to maintain the subclass when called from a subclass
        return self.__class__(length - self.position - self.extension,
                              self.extension)
            
class ExactPosition(AbstractPosition):
    """Specify the specific position of a boundary.

    o position - The position of the boundary.
    o extension - An optional argument which must be zero since we don't
    have an extension. The argument is provided so that the same number of
    arguments can be passed to all position types.

    In this case, there is no fuzziness associated with the position.
    """
    def __init__(self, position, extension = 0):
        if extension != 0:
            raise AttributeError("Non-zero extension %s for exact position."
                                 % extension)
        AbstractPosition.__init__(self, position, 0)

    def __repr__(self):
        """String representation of the ExactPosition location for debugging."""
        assert self.extension == 0
        return "%s(%s)" % (self.__class__.__name__, repr(self.position))

    def __str__(self):
        return str(self.position)

class WithinPosition(AbstractPosition):
    """Specify the position of a boundary within some coordinates.

    Arguments:
    o position - The start position of the boundary
    o extension - The range to which the boundary can extend.

    This allows dealing with a position like ((1.4)..100). This
    indicates that the start of the sequence is somewhere between 1
    and 4. To represent that with this class we would set position as
    1 and extension as 3.
    """
    def __init__(self, position, extension = 0):
        AbstractPosition.__init__(self, position, extension)

    def __str__(self):
        return "(%s.%s)" % (self.position, self.position + self.extension)

class BetweenPosition(AbstractPosition):
    """Specify the position of a boundary between two coordinates (OBSOLETE?).

    Arguments:
    o position - The start position of the boundary.
    o extension - The range to the other position of a boundary.

    This specifies a coordinate which is found between the two positions.
    So this allows us to deal with a position like ((1^2)..100). To
    represent that with this class we set position as 1 and the
    extension as 1.
    """
    def __init__(self, position, extension = 0):
        AbstractPosition.__init__(self, position, extension)

    def __str__(self):
        return "(%s^%s)" % (self.position, self.position + self.extension)

class BeforePosition(AbstractPosition):
    """Specify a position where the actual location occurs before it.

    Arguments:
    o position - The upper boundary of where the location can occur.
    o extension - An optional argument which must be zero since we don't
    have an extension. The argument is provided so that the same number of
    arguments can be passed to all position types.

    This is used to specify positions like (<10..100) where the location
    occurs somewhere before position 10.
    """
    def __init__(self, position, extension = 0):
        if extension != 0:
            raise AttributeError("Non-zero extension %s for exact position."
                                 % extension)
        AbstractPosition.__init__(self, position, 0)

    def __repr__(self):
        """A string representation of the location for debugging."""
        assert self.extension == 0
        return "%s(%s)" % (self.__class__.__name__, repr(self.position))

    def __str__(self):
        return "<%s" % self.position

    def _flip(self, length):
        return AfterPosition(length - self.position)

class AfterPosition(AbstractPosition):
    """Specify a position where the actual location is found after it.

    Arguments:
    o position - The lower boundary of where the location can occur.
    o extension - An optional argument which must be zero since we don't
    have an extension. The argument is provided so that the same number of
    arguments can be passed to all position types.

    This is used to specify positions like (>10..100) where the location
    occurs somewhere after position 10.
    """
    def __init__(self, position, extension = 0):
        if extension != 0:
            raise AttributeError("Non-zero extension %s for exact position."
                                 % extension)
        AbstractPosition.__init__(self, position, 0)

    def __repr__(self):
        """A string representation of the location for debugging."""
        assert self.extension == 0
        return "%s(%s)" % (self.__class__.__name__, repr(self.position))

    def __str__(self):
        return ">%s" % self.position

    def _flip(self, length):
        return BeforePosition(length - self.position)

class OneOfPosition(AbstractPosition):
    """Specify a position where the location can be multiple positions.

    This models the GenBank 'one-of(1888,1901)' function, and tries
    to make this fit within the Biopython Position models. In our case
    the position of the "one-of" is set as the lowest choice, and the
    extension is the range to the highest choice.
    """
    def __init__(self, position_list):
        """Initialize with a set of posssible positions.

        position_list is a list of AbstractPosition derived objects,
        specifying possible locations.
        """
        # unique attribute for this type of positions
        self.position_choices = position_list
        # find the smallest and largest position in the choices
        smallest = None
        largest = None
        for position_choice in self.position_choices:
            assert isinstance(position_choice, AbstractPosition), \
              "Expected position objects, got %r" % position_choice
            if smallest is None and largest is None:
                smallest = position_choice.position
                largest = position_choice.position
            elif position_choice.position > largest:
                largest = position_choice.position
            elif position_choice.position < smallest:
                smallest = position_choice.position
        # initialize with our definition of position and extension
        AbstractPosition.__init__(self, smallest, largest - smallest)

    def __repr__(self):
        """String representation of the OneOfPosition location for debugging."""
        return "%s(%s)" % (self.__class__.__name__, \
                           repr(self.position_choices))

    def __str__(self):
        out = "one-of("
        for position in self.position_choices:
            out += "%s," % position
        # replace the last comma with the closing parenthesis
        out = out[:-1] + ")"
        return out

<<<<<<< HEAD
    def _flip(self, length):
        return OneOfPosition([p._flip(length) for p in self.position_choices[::-1]])
=======
    def _shift(self, offset):
        return self.__class__([position_choice._shift(offset) \
                               for position_choice in self.position_choices])
>>>>>>> c7791605

class PositionGap(object):
    """Simple class to hold information about a gap between positions.
    """
    def __init__(self, gap_size):
        """Intialize with a position object containing the gap information.
        """
        self.gap_size = gap_size

    def __repr__(self):
        """A string representation of the position gap for debugging."""
        return "%s(%s)" % (self.__class__.__name__, repr(self.gap_size))
    
    def __str__(self):
        out = "gap(%s)" % self.gap_size
        return out<|MERGE_RESOLUTION|>--- conflicted
+++ resolved
@@ -580,14 +580,13 @@
         out = out[:-1] + ")"
         return out
 
-<<<<<<< HEAD
-    def _flip(self, length):
-        return OneOfPosition([p._flip(length) for p in self.position_choices[::-1]])
-=======
     def _shift(self, offset):
         return self.__class__([position_choice._shift(offset) \
                                for position_choice in self.position_choices])
->>>>>>> c7791605
+
+    def _flip(self, length):
+        return OneOfPosition([p._flip(length) for p in self.position_choices[::-1]])
+
 
 class PositionGap(object):
     """Simple class to hold information about a gap between positions.
