# Copyright 2003-2009 by Bartek Wilczynski.  All rights reserved.
# This code is part of the Biopython distribution and governed by its
# license.  Please see the LICENSE file that should have been included
# as part of this package.
"""
Module containing different tools for sequence motif analysis.

it contains the core Motif class containing various I/O methods
as well as methods for motif comparisons and motif searching in sequences.
It also inlcudes functionality for parsing AlignACE and MEME programs
"""
from ._Motif import Motif
<<<<<<< HEAD
from .Parsers.AlignAce import AlignAceParser, CompareAceParser
from .Parsers.MEME import MEMEParser,MASTParser
=======
from . import Parsers.AlignAce
from . import Parsers.MEME
>>>>>>> 3193293a
from .Thresholds import ScoreDistribution

_parsers={"AlignAce":Parsers.AlignAce.read,
          "MEME":Parsers.MEME.read
          }

def _from_pfm(handle):
    return Motif()._from_jaspar_pfm(handle)

def _from_sites(handle):
    return Motif()._from_jaspar_sites(handle)

_readers={"jaspar-pfm": _from_pfm,
          "jaspar-sites": _from_sites
          }


          
def parse(handle,format):
    """Parses an output file of motif finding programs.

    Currently supported formats:
     - AlignAce
     - MEME

    You can also use single-motif formats, although the Bio.Motif.read()
    function is simpler to use in this situation.
     - jaspar-pfm
     - jaspar-sites

    For example:

    >>> from Bio import Motif
    >>> for motif in Motif.parse(open("Motif/alignace.out"),"AlignAce"):
    ...     print(motif.consensus())
    TCTACGATTGAG
    CTGCACCTAGCTACGAGTGAG
    GTGCCCTAAGCATACTAGGCG
    GCCACTAGCAGAGCAGGGGGC
    CGACTCAGAGGTT
    CCACGCTAAGAGAAGTGCCGGAG
    GCACGTCCCTGAGCA
    GTCCATCGCAAAGCGTGGGGC
    GAGATCAGAGGGCCG
    TGGACGCGGGG
    GACCAGAGCCTCGCATGGGGG
    AGCGCGCGTG
    GCCGGTTGCTGTTCATTAGG
    ACCGACGGCAGCTAAAAGGG
    GACGCCGGGGAT
    CGACTCGCGCTTACAAGG
    """
    try:
        parser=_parsers[format]
        
    except KeyError:
        try: #not a true parser, try reader formats
            reader=_readers[format]
        except:
            raise ValueError("Wrong parser format")
        else: #we have a proper reader 
            yield reader(handle)
    else: # we have a proper reader
        for m in parser(handle).motifs:
            yield m

def read(handle,format):
    """Reads a motif from a handle using a specified file-format.

    This supports the same formats as Bio.Motif.parse(), but
    only for files containing exactly one record.  For example,
    reading a pfm file:

    >>> from Bio import Motif
    >>> motif = Motif.read(open("Motif/SRF.pfm"),"jaspar-pfm")
    >>> motif.consensus()
    Seq('GCCCATATATGG', IUPACUnambiguousDNA())

    Or a single-motif MEME file,

    >>> from Bio import Motif
    >>> motif =  Motif.read(open("Motif/meme.out"),"MEME")
    >>> motif.consensus()
    Seq('CTCAATCGTA', IUPACUnambiguousDNA())

    If the handle contains no records, or more than one record,
    an exception is raised:

    >>> from Bio import Motif
    >>> motif = Motif.read(open("Motif/alignace.out"),"AlignAce")
    Traceback (most recent call last):
        ...
    ValueError: More than one motif found in handle

    If however you want the first record from a file containing
    multiple records this function would raise an exception (as
    shown in the example above).  Instead use:

    >>> from Bio import Motif
    >>> motif = next(Motif.parse(open("Motif/alignace.out"),"AlignAce"))
    >>> motif.consensus()
    Seq('TCTACGATTGAG', IUPACUnambiguousDNA())

    Use the Bio.Motif.parse(handle, format) function if you want
    to read multiple records from the handle.
    """
    iterator = parse(handle, format)
    try:
        first = next(iterator)
    except StopIteration:
        first = None
    if first is None:
        raise ValueError("No motifs found in handle")
    try:
        second = next(iterator)
    except StopIteration:
        second = None
    if second is not None:
        raise ValueError("More than one motif found in handle")
    return first


def _test():
    """Run the Bio.Motif module's doctests.

    This will try and locate the unit tests directory, and run the doctests
    from there in order that the relative paths used in the examples work.
    """
    import doctest
    import os
    if os.path.isdir(os.path.join("..","..","Tests")):
        print("Runing doctests...")
        cur_dir = os.path.abspath(os.curdir)
        os.chdir(os.path.join("..","..","Tests"))
        doctest.testmod()
        os.chdir(cur_dir)
        del cur_dir
        print("Done")

if __name__ == "__main__":
    #Run the doctests
    _test()
<|MERGE_RESOLUTION|>--- conflicted
+++ resolved
@@ -10,13 +10,8 @@
 It also inlcudes functionality for parsing AlignACE and MEME programs
 """
 from ._Motif import Motif
-<<<<<<< HEAD
-from .Parsers.AlignAce import AlignAceParser, CompareAceParser
-from .Parsers.MEME import MEMEParser,MASTParser
-=======
 from . import Parsers.AlignAce
 from . import Parsers.MEME
->>>>>>> 3193293a
 from .Thresholds import ScoreDistribution
 
 _parsers={"AlignAce":Parsers.AlignAce.read,
