--- conflicted
+++ resolved
@@ -25,12 +25,8 @@
         self._log_odds = []
         self.alphabet=alphabet
         self.length=None
-<<<<<<< HEAD
-        self.background=dict([(n,1.0/len(self.alphabet.letters)) for n in self.alphabet.letters])
-=======
         self.background=dict((n, 1.0/len(self.alphabet.letters)) \
                              for n in self.alphabet.letters)
->>>>>>> 40ccad27
         self.beta=1.0
         self.info=None
         self.name=""
@@ -476,12 +472,7 @@
                 self.counts[i]=list(map(float,ln)) #map(lambda s: int(100*float(s)),ln)
             #print counts[i]
         
-<<<<<<< HEAD
-        s = sum([self.counts[nuc][0] for nuc in letters])
-        #print "sum", s
-=======
         s = sum(self.counts[nuc][0] for nuc in letters)
->>>>>>> 40ccad27
         l = len(self.counts[letters[0]])
         self.length=l
         self.set_mask("*"*l)
@@ -532,11 +523,7 @@
         self.has_counts=True
         s = len(self.instances)
         for i in range(self.length):
-<<<<<<< HEAD
-            ci = dict([(a,0) for a in self.alphabet.letters])
-=======
             ci = dict((a,0) for a in self.alphabet.letters)
->>>>>>> 40ccad27
             for inst in self.instances:
                 ci[inst[i]]+=1
             for a in self.alphabet.letters:
@@ -666,7 +653,7 @@
                   'color6' : 'orange',
                   'color1' : 'black',
                   }
-        for k,v in list(kwds.items()):
+        for k,v in kwds.items():
             values[k]=str(v)
             
         data = urllib.parse.urlencode(values)
@@ -781,15 +768,10 @@
             raise ValueError("Wrong alphabet! Use only with DNA sequences")
 
         import numpy
-<<<<<<< HEAD
-        # get the log-odds matrix into a proper shape (each column contains sorted (ACGT) log-odds values)
-        logodds=numpy.array([[x[1] for x in sorted(x.items())] for x in self.log_odds()]).transpose()
-=======
         # get the log-odds matrix into a proper shape
         # (each column contains sorted (ACGT) log-odds values)
         logodds=numpy.array([[y[1] for y in sorted(x.items())] \
                              for x in self.log_odds()]).transpose()
->>>>>>> 40ccad27
         
         import _pwm
         
