# Copyright 2000-2002 Brad Chapman.
# Copyright 2004-2005 by M de Hoon.
# Copyright 2007-2009 by Peter Cock.
# All rights reserved.
# This code is part of the Biopython distribution and governed by its
# license.  Please see the LICENSE file that should have been included
# as part of this package.
"""Provides objects to represent biological sequences with alphabets.

See also U{http://biopython.org/wiki/Seq} and the chapter in our tutorial:
 - U{http://biopython.org/DIST/docs/tutorial/Tutorial.html}
 - U{http://biopython.org/DIST/docs/tutorial/Tutorial.pdf}
"""
__docformat__ ="epytext en" #Don't just use plain text in epydoc API pages!

import string #for maketrans only
import array
import sys

from . import Alphabet
from .Alphabet import IUPAC
from Bio.SeqRecord import SeqRecord
from .Data.IUPACData import ambiguous_dna_complement, ambiguous_rna_complement
from Bio.Data import CodonTable

def _maketrans(complement_mapping):
    """Makes a python string translation table (PRIVATE).

    Arguments:
     - complement_mapping - a dictionary such as ambiguous_dna_complement
       and ambiguous_rna_complement from Data.IUPACData.

    Returns a translation table (a string of length 256) for use with the
    python string's translate method to use in a (reverse) complement.
    
    Compatible with lower case and upper case sequences.

    For internal use only.
    """
    before = ''.join(list(complement_mapping.keys()))
    after  = ''.join(list(complement_mapping.values()))
    before = before + before.lower()
    after  = after + after.lower()
    if sys.version_info[0] == 3 :
        return str.maketrans(before, after)
    else:
        return string.maketrans(before, after)

_dna_complement_table = _maketrans(ambiguous_dna_complement)
_rna_complement_table = _maketrans(ambiguous_rna_complement)

class Seq(object):
    """A read-only sequence object (essentially a string with an alphabet).

    Like normal python strings, our basic sequence object is immutable.
    This prevents you from doing my_seq[5] = "A" for example, but does allow
    Seq objects to be used as dictionary keys.

    The Seq object provides a number of string like methods (such as count,
    find, split and strip), which are alphabet aware where appropriate.

    In addition to the string like sequence, the Seq object has an alphabet
    property. This is an instance of an Alphabet class from Bio.Alphabet,
    for example generic DNA, or IUPAC DNA. This describes the type of molecule
    (e.g. RNA, DNA, protein) and may also indicate the expected symbols
    (letters).

    The Seq object also provides some biological methods, such as complement,
    reverse_complement, transcribe, back_transcribe and translate (which are
    not applicable to sequences with a protein alphabet).
    """
    def __init__(self, data, alphabet = Alphabet.generic_alphabet):
        """Create a Seq object.

        Arguments:
         - seq      - Sequence, required (string)
         - alphabet - Optional argument, an Alphabet object from Bio.Alphabet
        
        You will typically use Bio.SeqIO to read in sequences from files as
        SeqRecord objects, whose sequence will be exposed as a Seq object via
        the seq property.

        However, will often want to create your own Seq objects directly:

        >>> from Bio.Seq import Seq
        >>> from Bio.Alphabet import IUPAC
        >>> my_seq = Seq("MKQHKAMIVALIVICITAVVAALVTRKDLCEVHIRTGQTEVAVF",
        ...              IUPAC.protein)
        >>> my_seq
        Seq('MKQHKAMIVALIVICITAVVAALVTRKDLCEVHIRTGQTEVAVF', IUPACProtein())
        >>> print(my_seq)
        MKQHKAMIVALIVICITAVVAALVTRKDLCEVHIRTGQTEVAVF
        >>> my_seq.alphabet
        IUPACProtein()

        """
        # Enforce string storage
        if not isinstance(data, str):
            raise TypeError("The sequence data given to a Seq object should "
                            "be a string (not another Seq object etc)")
        self._data = data
        self.alphabet = alphabet  # Seq API requirement
 
    # A data property is/was a Seq API requirement
    # Note this is read only since the Seq object is meant to be imutable
    @property
    def data(self) :
        """Sequence as a string (OBSOLETE/DEPRECATED).

        This is a read only property provided for backwards compatility with
        older versions of Biopython (as is the tostring() method). We now
        encourage you to use str(my_seq) instead of my_seq.data or the method
        my_seq.tostring().

        In recent releases of Biopython it was possible to change a Seq object
        by updating its data property, but this triggered a deprecation warning.
        Now the data property is read only, since Seq objects are meant to be
        immutable:

        >>> from Bio.Seq import Seq
        >>> from Bio.Alphabet import generic_dna
        >>> my_seq = Seq("ACGT", generic_dna)
        >>> str(my_seq) == my_seq.tostring() == my_seq.data == "ACGT"
        True
        >>> my_seq.data = "AAAA"
        Traceback (most recent call last):
           ...
        AttributeError: can't set attribute
        """
        return str(self)

    def __repr__(self):
        """Returns a (truncated) representation of the sequence for debugging."""
        if len(self) > 60:
            #Shows the last three letters as it is often useful to see if there
            #is a stop codon at the end of a sequence.
            #Note total length is 54+3+3=60
            return "%s('%s...%s', %s)" % (self.__class__.__name__,
                                   str(self)[:54], str(self)[-3:],
                                   repr(self.alphabet))
        else:
            return "%s(%s, %s)" % (self.__class__.__name__,
                                  repr(self.data),
                                   repr(self.alphabet))
    def __str__(self):
        """Returns the full sequence as a python string, use str(my_seq).

        Note that Biopython 1.44 and earlier would give a truncated
        version of repr(my_seq) for str(my_seq).  If you are writing code
        which need to be backwards compatible with old Biopython, you
        should continue to use my_seq.tostring() rather than str(my_seq).
        """
        return self._data


    def __hash__(self):
        """Hash for comparison.

        See the __cmp__ documentation - we plan to change this!
        """
        return id(self) #Currently use object identity for equality testing
    
    def __cmp__(self, other):
        """Compare the sequence to another sequence or a string (README).

        Historically comparing Seq objects has done Python object comparison.
        After considerable discussion (keeping in mind constraints of the
        Python language, hashes and dictionary support) a future release of
        Biopython will change this to use simple string comparison. The plan is
        that comparing incompatible alphabets (e.g. DNA to RNA) will trigger a
        warning.

        This version of Biopython still does Python object comparison, but with
        a warning about this future change. During this transition period,
        please just do explicit comparisons:

        >>> seq1 = Seq("ACGT")
        >>> seq2 = Seq("ACGT")
        >>> id(seq1) == id(seq2)
        False
        >>> str(seq1) == str(seq2)
        True

        Note - This method indirectly supports ==, < , etc.
        """
        if hasattr(other, "alphabet"):
            #other should be a Seq or a MutableSeq
            import warnings
            warnings.warn("In future comparing Seq objects will use string "
                          "comparison (not object comparison). Incompatible "
                          "alphabets will trigger a warning (not an exception). "
                          "In the interim please use id(seq1)==id(seq2) or "
                          "str(seq1)==str(seq2) to make your code explicit "
                          "and to avoid this warning.", FutureWarning)
        return cmp(id(self), id(other))

    def __len__(self):
        """Returns the length of the sequence, use len(my_seq)."""
        return len(self._data)       # Seq API requirement

    def __getitem__(self, index) :                 # Seq API requirement
        """Returns a subsequence of single letter, use my_seq[index]."""
        #Note since Python 2.0, __getslice__ is deprecated
        #and __getitem__ is used instead.
        #See http://docs.python.org/ref/sequence-methods.html
        if isinstance(index, int):
            #Return a single letter as a string
            return self._data[index]
        else:
            #Return the (sub)sequence as another Seq object
            return Seq(self._data[index], self.alphabet)

    def __add__(self, other):
        """Add another sequence or string to this sequence.

        If adding a string to a Seq, the alphabet is preserved:

        >>> from Bio.Seq import Seq
        >>> from Bio.Alphabet import generic_protein
        >>> Seq("MELKI", generic_protein) + "LV"
        Seq('MELKILV', ProteinAlphabet())

        When adding two Seq (like) objects, the alphabets are important.
        Consider this example:

        >>> from Bio.Seq import Seq
        >>> from Bio.Alphabet.IUPAC import unambiguous_dna, ambiguous_dna
        >>> unamb_dna_seq = Seq("ACGT", unambiguous_dna)
        >>> ambig_dna_seq = Seq("ACRGT", ambiguous_dna)
        >>> unamb_dna_seq
        Seq('ACGT', IUPACUnambiguousDNA())
        >>> ambig_dna_seq
        Seq('ACRGT', IUPACAmbiguousDNA())

        If we add the ambiguous and unambiguous IUPAC DNA alphabets, we get
        the more general ambiguous IUPAC DNA alphabet:
        
        >>> unamb_dna_seq + ambig_dna_seq
        Seq('ACGTACRGT', IUPACAmbiguousDNA())

        However, if the default generic alphabet is included, the result is
        a generic alphabet:

        >>> Seq("") + ambig_dna_seq
        Seq('ACRGT', Alphabet())

        You can't add RNA and DNA sequences:
        
        >>> from Bio.Alphabet import generic_dna, generic_rna
        >>> Seq("ACGT", generic_dna) + Seq("ACGU", generic_rna)
        Traceback (most recent call last):
           ...
        TypeError: Incompatable alphabets DNAAlphabet() and RNAAlphabet()

        You can't add nucleotide and protein sequences:

        >>> from Bio.Alphabet import generic_dna, generic_protein
        >>> Seq("ACGT", generic_dna) + Seq("MELKI", generic_protein)
        Traceback (most recent call last):
           ...
        TypeError: Incompatable alphabets DNAAlphabet() and ProteinAlphabet()
        """
        if hasattr(other, "alphabet"):
            #other should be a Seq or a MutableSeq
            if not Alphabet._check_type_compatible([self.alphabet,
                                                    other.alphabet]):
                raise TypeError("Incompatable alphabets %s and %s" \
                                % (repr(self.alphabet), repr(other.alphabet)))
            #They should be the same sequence type (or one of them is generic)
            a = Alphabet._consensus_alphabet([self.alphabet, other.alphabet])
            return self.__class__(str(self) + str(other), a)
        elif isinstance(other, str):
            #other is a plain string - use the current alphabet
            return self.__class__(str(self) + other, self.alphabet)
        elif isinstance(other, SeqRecord):
            #Get the SeqRecord's __radd__ to handle this
            return NotImplemented
        else :
            raise TypeError

    def __radd__(self, other):
        """Adding a sequence on the left.

        If adding a string to a Seq, the alphabet is preserved:

        >>> from Bio.Seq import Seq
        >>> from Bio.Alphabet import generic_protein
        >>> "LV" + Seq("MELKI", generic_protein)
        Seq('LVMELKI', ProteinAlphabet())

        Adding two Seq (like) objects is handled via the __add__ method.
        """
        if hasattr(other, "alphabet"):
            #other should be a Seq or a MutableSeq
            if not Alphabet._check_type_compatible([self.alphabet,
                                                    other.alphabet]):
                raise TypeError("Incompatable alphabets %s and %s" \
                                % (repr(self.alphabet), repr(other.alphabet)))
            #They should be the same sequence type (or one of them is generic)
            a = Alphabet._consensus_alphabet([self.alphabet, other.alphabet])
            return self.__class__(str(other) + str(self), a)
        elif isinstance(other, str):
            #other is a plain string - use the current alphabet
            return self.__class__(other + str(self), self.alphabet)
        else:
            raise TypeError

    def tostring(self):                            # Seq API requirement
        """Returns the full sequence as a python string (OBSOLETE).

        Although not formally deprecated, you are now encouraged to use
        str(my_seq) instead of my_seq.tostring()."""
        return str(self)
    
    def tomutable(self):   # Needed?  Or use a function?
        """Returns the full sequence as a MutableSeq object.

        >>> from Bio.Seq import Seq
        >>> from Bio.Alphabet import IUPAC
        >>> my_seq = Seq("MKQHKAMIVALIVICITAVVAAL",
        ...              IUPAC.protein)
        >>> my_seq
        Seq('MKQHKAMIVALIVICITAVVAAL', IUPACProtein())
        >>> my_seq.tomutable()
        MutableSeq('MKQHKAMIVALIVICITAVVAAL', IUPACProtein())

        Note that the alphabet is preserved.
        """
        return MutableSeq(str(self), self.alphabet)

    def _get_seq_str_and_check_alphabet(self, other_sequence):
        """string/Seq/MutableSeq to string, checking alphabet (PRIVATE).

        For a string argument, returns the string.

        For a Seq or MutableSeq, it checks the alphabet is compatible
        (raising an exception if it isn't), and then returns a string.
        """
        try:
            other_alpha = other_sequence.alphabet
        except AttributeError:
            #Assume other_sequence is a string
            return other_sequence

        #Other should be a Seq or a MutableSeq
        if not Alphabet._check_type_compatible([self.alphabet, other_alpha]):
            raise TypeError("Incompatable alphabets %s and %s" \
                            % (repr(self.alphabet), repr(other_alpha)))
        #Return as a string
        return str(other_sequence)
    
    def count(self, sub, start=0, end=sys.maxsize):
        """Non-overlapping count method, like that of a python string.

        This behaves like the python string method of the same name,
        which does a non-overlapping count!

        Returns an integer, the number of occurrences of substring
        argument sub in the (sub)sequence given by [start:end].
        Optional arguments start and end are interpreted as in slice
        notation.
    
        Arguments:
         - sub - a string or another Seq object to look for
         - start - optional integer, slice start
         - end - optional integer, slice end

        e.g.

        >>> from Bio.Seq import Seq
        >>> my_seq = Seq("AAAATGA")
        >>> print(my_seq.count("A"))
        5
        >>> print(my_seq.count("ATG"))
        1
        >>> print(my_seq.count(Seq("AT")))
        1
        >>> print(my_seq.count("AT", 2, -1))
        1

        HOWEVER, please note because python strings and Seq objects (and
        MutableSeq objects) do a non-overlapping search, this may not give
        the answer you expect:

        >>> "AAAA".count("AA")
        2
        >>> print(Seq("AAAA").count("AA"))
        2

        A non-overlapping search would give the answer as three!
        """
        #If it has one, check the alphabet:
        sub_str = self._get_seq_str_and_check_alphabet(sub)
        return str(self).count(sub_str, start, end)

    def __contains__(self, char):
        """Implements the 'in' keyword, like a python string.

        e.g.

        >>> from Bio.Seq import Seq
        >>> from Bio.Alphabet import generic_dna, generic_rna, generic_protein
        >>> my_dna = Seq("ATATGAAATTTGAAAA", generic_dna)
        >>> "AAA" in my_dna
        True
        >>> Seq("AAA") in my_dna
        True
        >>> Seq("AAA", generic_dna) in my_dna
        True

        Like other Seq methods, this will raise a type error if another Seq
        (or Seq like) object with an incompatible alphabet is used:

        >>> Seq("AAA", generic_rna) in my_dna
        Traceback (most recent call last):
           ...
        TypeError: Incompatable alphabets DNAAlphabet() and RNAAlphabet()
        >>> Seq("AAA", generic_protein) in my_dna
        Traceback (most recent call last):
           ...
        TypeError: Incompatable alphabets DNAAlphabet() and ProteinAlphabet()
        """
        #If it has one, check the alphabet:
        sub_str = self._get_seq_str_and_check_alphabet(char)
        return sub_str in str(self)

    def find(self, sub, start=0, end=sys.maxsize):
        """Find method, like that of a python string.

        This behaves like the python string method of the same name.

        Returns an integer, the index of the first occurrence of substring
        argument sub in the (sub)sequence given by [start:end].

        Arguments:
         - sub - a string or another Seq object to look for
         - start - optional integer, slice start
         - end - optional integer, slice end

        Returns -1 if the subsequence is NOT found.
        
        e.g. Locating the first typical start codon, AUG, in an RNA sequence:

        >>> from Bio.Seq import Seq
        >>> my_rna = Seq("GUCAUGGCCAUUGUAAUGGGCCGCUGAAAGGGUGCCCGAUAGUUG")
        >>> my_rna.find("AUG")
        3
        """
        #If it has one, check the alphabet:
        sub_str = self._get_seq_str_and_check_alphabet(sub)
        return str(self).find(sub_str, start, end)

    def rfind(self, sub, start=0, end=sys.maxsize):
        """Find from right method, like that of a python string.

        This behaves like the python string method of the same name.

        Returns an integer, the index of the last (right most) occurrence of
        substring argument sub in the (sub)sequence given by [start:end].

        Arguments:
         - sub - a string or another Seq object to look for
         - start - optional integer, slice start
         - end - optional integer, slice end

        Returns -1 if the subsequence is NOT found.

        e.g. Locating the last typical start codon, AUG, in an RNA sequence:

        >>> from Bio.Seq import Seq
        >>> my_rna = Seq("GUCAUGGCCAUUGUAAUGGGCCGCUGAAAGGGUGCCCGAUAGUUG")
        >>> my_rna.rfind("AUG")
        15
        """
        #If it has one, check the alphabet:
        sub_str = self._get_seq_str_and_check_alphabet(sub)
        return str(self).rfind(sub_str, start, end)

    def startswith(self, prefix, start=0, end=sys.maxsize):
        """Does the Seq start with the given prefix?  Returns True/False.

        This behaves like the python string method of the same name.

        Return True if the sequence starts with the specified prefix
        (a string or another Seq object), False otherwise.
        With optional start, test sequence beginning at that position.
        With optional end, stop comparing sequence at that position.
        prefix can also be a tuple of strings to try.  e.g.
        
        >>> from Bio.Seq import Seq
        >>> my_rna = Seq("GUCAUGGCCAUUGUAAUGGGCCGCUGAAAGGGUGCCCGAUAGUUG")
        >>> my_rna.startswith("GUC")
        True
        >>> my_rna.startswith("AUG")
        False
        >>> my_rna.startswith("AUG", 3)
        True
        >>> my_rna.startswith(("UCC","UCA","UCG"),1)
        True
        """
        #If it has one, check the alphabet:
        if isinstance(prefix, tuple):
            #TODO - Once we drop support for Python 2.4, instead of this
            #loop offload to the string method (requires Python 2.5+).
            #Check all the alphabets first...
            prefix_strings = [self._get_seq_str_and_check_alphabet(p) \
                              for p in prefix]
            for prefix_str in prefix_strings:
                if str(self).startswith(prefix_str, start, end):
                    return True
            return False
        else:
            prefix_str = self._get_seq_str_and_check_alphabet(prefix)
            return str(self).startswith(prefix_str, start, end)

    def endswith(self, suffix, start=0, end=sys.maxsize):
        """Does the Seq end with the given suffix?  Returns True/False.

        This behaves like the python string method of the same name.

        Return True if the sequence ends with the specified suffix
        (a string or another Seq object), False otherwise.
        With optional start, test sequence beginning at that position.
        With optional end, stop comparing sequence at that position.
        suffix can also be a tuple of strings to try.  e.g.

        >>> from Bio.Seq import Seq
        >>> my_rna = Seq("GUCAUGGCCAUUGUAAUGGGCCGCUGAAAGGGUGCCCGAUAGUUG")
        >>> my_rna.endswith("UUG")
        True
        >>> my_rna.endswith("AUG")
        False
        >>> my_rna.endswith("AUG", 0, 18)
        True
        >>> my_rna.endswith(("UCC","UCA","UUG"))
        True
        """        
        #If it has one, check the alphabet:
        if isinstance(suffix, tuple):
            #TODO - Once we drop support for Python 2.4, instead of this
            #loop offload to the string method (requires Python 2.5+).
            #Check all the alphabets first...
            suffix_strings = [self._get_seq_str_and_check_alphabet(p) \
                              for p in suffix]
            for suffix_str in suffix_strings:
                if str(self).endswith(suffix_str, start, end):
                    return True
            return False
        else:
            suffix_str = self._get_seq_str_and_check_alphabet(suffix)
            return str(self).endswith(suffix_str, start, end)


    def split(self, sep=None, maxsplit=-1):
        """Split method, like that of a python string.

        This behaves like the python string method of the same name.

        Return a list of the 'words' in the string (as Seq objects),
        using sep as the delimiter string.  If maxsplit is given, at
        most maxsplit splits are done.  If maxsplit is ommited, all
        splits are made.

        Following the python string method, sep will by default be any
        white space (tabs, spaces, newlines) but this is unlikely to
        apply to biological sequences.
        
        e.g.

        >>> from Bio.Seq import Seq
        >>> my_rna = Seq("GUCAUGGCCAUUGUAAUGGGCCGCUGAAAGGGUGCCCGAUAGUUG")
        >>> my_aa = my_rna.translate()
        >>> my_aa
        Seq('VMAIVMGR*KGAR*L', HasStopCodon(ExtendedIUPACProtein(), '*'))
        >>> my_aa.split("*")
        [Seq('VMAIVMGR', HasStopCodon(ExtendedIUPACProtein(), '*')), Seq('KGAR', HasStopCodon(ExtendedIUPACProtein(), '*')), Seq('L', HasStopCodon(ExtendedIUPACProtein(), '*'))]
        >>> my_aa.split("*",1)
        [Seq('VMAIVMGR', HasStopCodon(ExtendedIUPACProtein(), '*')), Seq('KGAR*L', HasStopCodon(ExtendedIUPACProtein(), '*'))]

        See also the rsplit method:

        >>> my_aa.rsplit("*",1)
        [Seq('VMAIVMGR*KGAR', HasStopCodon(ExtendedIUPACProtein(), '*')), Seq('L', HasStopCodon(ExtendedIUPACProtein(), '*'))]
        """
        #If it has one, check the alphabet:
        sep_str = self._get_seq_str_and_check_alphabet(sep)
        #TODO - If the sep is the defined stop symbol, or gap char,
        #should we adjust the alphabet?
        return [Seq(part, self.alphabet) \
                for part in str(self).split(sep_str, maxsplit)]

    def rsplit(self, sep=None, maxsplit=-1):
        """Right split method, like that of a python string.

        This behaves like the python string method of the same name.

        Return a list of the 'words' in the string (as Seq objects),
        using sep as the delimiter string.  If maxsplit is given, at
        most maxsplit splits are done COUNTING FROM THE RIGHT.
        If maxsplit is ommited, all splits are made.

        Following the python string method, sep will by default be any
        white space (tabs, spaces, newlines) but this is unlikely to
        apply to biological sequences.
        
        e.g. print my_seq.rsplit("*",1)

        See also the split method.
        """
        #If it has one, check the alphabet:
        sep_str = self._get_seq_str_and_check_alphabet(sep)
        return [Seq(part, self.alphabet) \
                for part in str(self).rsplit(sep_str, maxsplit)]

    def strip(self, chars=None):
        """Returns a new Seq object with leading and trailing ends stripped.

        This behaves like the python string method of the same name.

        Optional argument chars defines which characters to remove.  If
        ommitted or None (default) then as for the python string method,
        this defaults to removing any white space.
        
        e.g. print my_seq.strip("-")

        See also the lstrip and rstrip methods.
        """
        #If it has one, check the alphabet:
        strip_str = self._get_seq_str_and_check_alphabet(chars)
        return Seq(str(self).strip(strip_str), self.alphabet)

    def lstrip(self, chars=None):
        """Returns a new Seq object with leading (left) end stripped.

        This behaves like the python string method of the same name.

        Optional argument chars defines which characters to remove.  If
        ommitted or None (default) then as for the python string method,
        this defaults to removing any white space.
        
        e.g. print my_seq.lstrip("-")

        See also the strip and rstrip methods.
        """
        #If it has one, check the alphabet:
        strip_str = self._get_seq_str_and_check_alphabet(chars)
        return Seq(str(self).lstrip(strip_str), self.alphabet)

    def rstrip(self, chars=None):
        """Returns a new Seq object with trailing (right) end stripped.

        This behaves like the python string method of the same name.

        Optional argument chars defines which characters to remove.  If
        ommitted or None (default) then as for the python string method,
        this defaults to removing any white space.
        
        e.g. Removing a nucleotide sequence's polyadenylation (poly-A tail):

        >>> from Bio.Alphabet import IUPAC
        >>> from Bio.Seq import Seq
        >>> my_seq = Seq("CGGTACGCTTATGTCACGTAGAAAAAA", IUPAC.unambiguous_dna)
        >>> my_seq
        Seq('CGGTACGCTTATGTCACGTAGAAAAAA', IUPACUnambiguousDNA())
        >>> my_seq.rstrip("A")
        Seq('CGGTACGCTTATGTCACGTAG', IUPACUnambiguousDNA())

        See also the strip and lstrip methods.
        """
        #If it has one, check the alphabet:
        strip_str = self._get_seq_str_and_check_alphabet(chars)
        return Seq(str(self).rstrip(strip_str), self.alphabet)

    def upper(self):
        """Returns an upper case copy of the sequence.

        >>> from Bio.Alphabet import HasStopCodon, generic_protein
        >>> from Bio.Seq import Seq
        >>> my_seq = Seq("VHLTPeeK*", HasStopCodon(generic_protein))
        >>> my_seq
        Seq('VHLTPeeK*', HasStopCodon(ProteinAlphabet(), '*'))
        >>> my_seq.lower()
        Seq('vhltpeek*', HasStopCodon(ProteinAlphabet(), '*'))
        >>> my_seq.upper()
        Seq('VHLTPEEK*', HasStopCodon(ProteinAlphabet(), '*'))

        This will adjust the alphabet if required. See also the lower method.
        """
        return Seq(str(self).upper(), self.alphabet._upper())

    def lower(self):
        """Returns a lower case copy of the sequence.

        This will adjust the alphabet if required. Note that the IUPAC alphabets
        are upper case only, and thus a generic alphabet must be substituted.

        >>> from Bio.Alphabet import Gapped, generic_dna
        >>> from Bio.Alphabet import IUPAC
        >>> from Bio.Seq import Seq
        >>> my_seq = Seq("CGGTACGCTTATGTCACGTAG*AAAAAA", Gapped(IUPAC.unambiguous_dna, "*"))
        >>> my_seq
        Seq('CGGTACGCTTATGTCACGTAG*AAAAAA', Gapped(IUPACUnambiguousDNA(), '*'))
        >>> my_seq.lower()
        Seq('cggtacgcttatgtcacgtag*aaaaaa', Gapped(DNAAlphabet(), '*'))

        See also the upper method.
        """
        return Seq(str(self).lower(), self.alphabet._lower())

    def complement(self):
        """Returns the complement sequence. New Seq object.

        >>> from Bio.Seq import Seq
        >>> from Bio.Alphabet import IUPAC
        >>> my_dna = Seq("CCCCCGATAG", IUPAC.unambiguous_dna)
        >>> my_dna
        Seq('CCCCCGATAG', IUPACUnambiguousDNA())
        >>> my_dna.complement()
        Seq('GGGGGCTATC', IUPACUnambiguousDNA())

        You can of course used mixed case sequences,

        >>> from Bio.Seq import Seq
        >>> from Bio.Alphabet import generic_dna
        >>> my_dna = Seq("CCCCCgatA-GD", generic_dna)
        >>> my_dna
        Seq('CCCCCgatA-GD', DNAAlphabet())
        >>> my_dna.complement()
        Seq('GGGGGctaT-CH', DNAAlphabet())

        Note in the above example, ambiguous character D denotes
        G, A or T so its complement is H (for C, T or A).
        
        Trying to complement a protein sequence raises an exception.

        >>> my_protein = Seq("MAIVMGR", IUPAC.protein)
        >>> my_protein.complement()
        Traceback (most recent call last):
           ...
        ValueError: Proteins do not have complements!
        """
        base = Alphabet._get_base_alphabet(self.alphabet)
        if isinstance(base, Alphabet.ProteinAlphabet):
            raise ValueError("Proteins do not have complements!")
        if isinstance(base, Alphabet.DNAAlphabet):
            ttable = _dna_complement_table
        elif isinstance(base, Alphabet.RNAAlphabet):
            ttable = _rna_complement_table
        elif ('U' in self._data or 'u' in self._data) \
        and ('T' in self._data or 't' in self._data):
            #TODO - Handle this cleanly?
            raise ValueError("Mixed RNA/DNA found")
        elif 'U' in self._data or 'u' in self._data:
            ttable = _rna_complement_table
        else:
            ttable = _dna_complement_table
        #Much faster on really long sequences than the previous loop based one.
        #thx to Michael Palmer, University of Waterloo
        return Seq(str(self).translate(ttable), self.alphabet)

    def reverse_complement(self):
        """Returns the reverse complement sequence. New Seq object.

        >>> from Bio.Seq import Seq
        >>> from Bio.Alphabet import IUPAC
        >>> my_dna = Seq("CCCCCGATAGNR", IUPAC.ambiguous_dna)
        >>> my_dna
        Seq('CCCCCGATAGNR', IUPACAmbiguousDNA())
        >>> my_dna.reverse_complement()
        Seq('YNCTATCGGGGG', IUPACAmbiguousDNA())

        Note in the above example, since R = G or A, its complement
        is Y (which denotes C or T).

        You can of course used mixed case sequences,

        >>> from Bio.Seq import Seq
        >>> from Bio.Alphabet import generic_dna
        >>> my_dna = Seq("CCCCCgatA-G", generic_dna)
        >>> my_dna
        Seq('CCCCCgatA-G', DNAAlphabet())
        >>> my_dna.reverse_complement()
        Seq('C-TatcGGGGG', DNAAlphabet())

        Trying to complement a protein sequence raises an exception:

        >>> my_protein = Seq("MAIVMGR", IUPAC.protein)
        >>> my_protein.reverse_complement()
        Traceback (most recent call last):
           ...
        ValueError: Proteins do not have complements!
        """
        #Use -1 stride/step to reverse the complement
        return self.complement()[::-1]

    def transcribe(self):
        """Returns the RNA sequence from a DNA sequence. New Seq object.

        >>> from Bio.Seq import Seq
        >>> from Bio.Alphabet import IUPAC
        >>> coding_dna = Seq("ATGGCCATTGTAATGGGCCGCTGAAAGGGTGCCCGATAG",
        ...                  IUPAC.unambiguous_dna)
        >>> coding_dna
        Seq('ATGGCCATTGTAATGGGCCGCTGAAAGGGTGCCCGATAG', IUPACUnambiguousDNA())
        >>> coding_dna.transcribe()
        Seq('AUGGCCAUUGUAAUGGGCCGCUGAAAGGGUGCCCGAUAG', IUPACUnambiguousRNA())

        Trying to transcribe a protein or RNA sequence raises an exception:

        >>> my_protein = Seq("MAIVMGR", IUPAC.protein)
        >>> my_protein.transcribe()
        Traceback (most recent call last):
           ...
        ValueError: Proteins cannot be transcribed!
        """
        base = Alphabet._get_base_alphabet(self.alphabet)
        if isinstance(base, Alphabet.ProteinAlphabet):
            raise ValueError("Proteins cannot be transcribed!")
        if isinstance(base, Alphabet.RNAAlphabet):
            raise ValueError("RNA cannot be transcribed!")

        if self.alphabet==IUPAC.unambiguous_dna:
            alphabet = IUPAC.unambiguous_rna
        elif self.alphabet==IUPAC.ambiguous_dna:
            alphabet = IUPAC.ambiguous_rna
        else:
            alphabet = Alphabet.generic_rna
        return Seq(str(self).replace('T','U').replace('t','u'), alphabet)
    
    def back_transcribe(self):
        """Returns the DNA sequence from an RNA sequence. New Seq object.

        >>> from Bio.Seq import Seq
        >>> from Bio.Alphabet import IUPAC
        >>> messenger_rna = Seq("AUGGCCAUUGUAAUGGGCCGCUGAAAGGGUGCCCGAUAG",
        ...                     IUPAC.unambiguous_rna)
        >>> messenger_rna
        Seq('AUGGCCAUUGUAAUGGGCCGCUGAAAGGGUGCCCGAUAG', IUPACUnambiguousRNA())
        >>> messenger_rna.back_transcribe()
        Seq('ATGGCCATTGTAATGGGCCGCTGAAAGGGTGCCCGATAG', IUPACUnambiguousDNA())

        Trying to back-transcribe a protein or DNA sequence raises an
        exception:

        >>> my_protein = Seq("MAIVMGR", IUPAC.protein)
        >>> my_protein.back_transcribe()
        Traceback (most recent call last):
           ...
        ValueError: Proteins cannot be back transcribed!
        """
        base = Alphabet._get_base_alphabet(self.alphabet)
        if isinstance(base, Alphabet.ProteinAlphabet):
            raise ValueError("Proteins cannot be back transcribed!")
        if isinstance(base, Alphabet.DNAAlphabet):
            raise ValueError("DNA cannot be back transcribed!")

        if self.alphabet==IUPAC.unambiguous_rna:
            alphabet = IUPAC.unambiguous_dna
        elif self.alphabet==IUPAC.ambiguous_rna:
            alphabet = IUPAC.ambiguous_dna
        else:
            alphabet = Alphabet.generic_dna
        return Seq(str(self).replace("U", "T").replace("u", "t"), alphabet)

    def translate(self, table="Standard", stop_symbol="*", to_stop=False,
                  cds=False):
        """Turns a nucleotide sequence into a protein sequence. New Seq object.

        This method will translate DNA or RNA sequences, and those with a
        nucleotide or generic alphabet.  Trying to translate a protein
        sequence raises an exception.

        Arguments:
         - table - Which codon table to use?  This can be either a name
                   (string) or an NCBI identifier (integer).  This defaults
                   to the "Standard" table.
         - stop_symbol - Single character string, what to use for terminators.
                         This defaults to the asterisk, "*".
         - to_stop - Boolean, defaults to False meaning do a full translation
                     continuing on past any stop codons (translated as the
                     specified stop_symbol).  If True, translation is
                     terminated at the first in frame stop codon (and the
                     stop_symbol is not appended to the returned protein
                     sequence).
         - cds - Boolean, indicates this is a complete CDS.  If True,
                 this checks the sequence starts with a valid alternative start
                 codon (which will be translated as methionine, M), that the
                 sequence length is a multiple of three, and that there is a
                 single in frame stop codon at the end (this will be excluded
                 from the protein sequence, regardless of the to_stop option).
                 If these tests fail, an exception is raised.
        
        e.g. Using the standard table:

        >>> coding_dna = Seq("GTGGCCATTGTAATGGGCCGCTGAAAGGGTGCCCGATAG")
        >>> coding_dna.translate()
        Seq('VAIVMGR*KGAR*', HasStopCodon(ExtendedIUPACProtein(), '*'))
        >>> coding_dna.translate(stop_symbol="@")
        Seq('VAIVMGR@KGAR@', HasStopCodon(ExtendedIUPACProtein(), '@'))
        >>> coding_dna.translate(to_stop=True)
        Seq('VAIVMGR', ExtendedIUPACProtein())

        Now using NCBI table 2, where TGA is not a stop codon:

        >>> coding_dna.translate(table=2)
        Seq('VAIVMGRWKGAR*', HasStopCodon(ExtendedIUPACProtein(), '*'))
        >>> coding_dna.translate(table=2, to_stop=True)
        Seq('VAIVMGRWKGAR', ExtendedIUPACProtein())

        In fact, GTG is an alternative start codon under NCBI table 2, meaning
        this sequence could be a complete CDS:

        >>> coding_dna.translate(table=2, cds=True)
        Seq('MAIVMGRWKGAR', ExtendedIUPACProtein())

        It isn't a valid CDS under NCBI table 1, due to both the start codon and
        also the in frame stop codons:
        
        >>> coding_dna.translate(table=1, cds=True)
        Traceback (most recent call last):
            ...
        TranslationError: First codon 'GTG' is not a start codon

        If the sequence has no in-frame stop codon, then the to_stop argument
        has no effect:

        >>> coding_dna2 = Seq("TTGGCCATTGTAATGGGCCGC")
        >>> coding_dna2.translate()
        Seq('LAIVMGR', ExtendedIUPACProtein())
        >>> coding_dna2.translate(to_stop=True)
        Seq('LAIVMGR', ExtendedIUPACProtein())

        NOTE - Ambiguous codons like "TAN" or "NNN" could be an amino acid
        or a stop codon.  These are translated as "X".  Any invalid codon
        (e.g. "TA?" or "T-A") will throw a TranslationError.

        NOTE - Does NOT support gapped sequences.

        NOTE - This does NOT behave like the python string's translate
        method.  For that use str(my_seq).translate(...) instead.
        """
        try:
            table_id = int(table)
        except ValueError:
            table_id = None
        if isinstance(table, str) and len(table)==256:
            raise ValueError("The Seq object translate method DOES NOT take " \
                             + "a 256 character string mapping table like " \
                             + "the python string object's translate method. " \
                             + "Use str(my_seq).translate(...) instead.")
        if isinstance(Alphabet._get_base_alphabet(self.alphabet),
                      Alphabet.ProteinAlphabet):
            raise ValueError("Proteins cannot be translated!")
        if self.alphabet==IUPAC.unambiguous_dna:
            #Will use standard IUPAC protein alphabet, no need for X
            if table_id is None:
                codon_table = CodonTable.unambiguous_dna_by_name[table]
            else:
                codon_table = CodonTable.unambiguous_dna_by_id[table_id]
        elif self.alphabet==IUPAC.unambiguous_rna:
            #Will use standard IUPAC protein alphabet, no need for X
            if table_id is None:
                codon_table = CodonTable.unambiguous_rna_by_name[table]
            else:
                codon_table = CodonTable.unambiguous_rna_by_id[table_id]
        else:
            #This will use the extend IUPAC protein alphabet with X etc.
            #The same table can be used for RNA or DNA (we use this for
            #translating strings).
            if table_id is None:
                codon_table = CodonTable.ambiguous_generic_by_name[table]
            else:
                codon_table = CodonTable.ambiguous_generic_by_id[table_id]
        protein = _translate_str(str(self), codon_table, \
                                 stop_symbol, to_stop, cds)
        if stop_symbol in protein:
            alphabet = Alphabet.HasStopCodon(codon_table.protein_alphabet,
                                             stop_symbol = stop_symbol)
        else:
            alphabet = codon_table.protein_alphabet
        return Seq(protein, alphabet)

    def ungap(self, gap=None):
        """Return a copy of the sequence without the gap character(s).

        The gap character can be specified in two ways - either as an explicit
        argument, or via the sequence's alphabet. For example:

        >>> from Bio.Seq import Seq
        >>> from Bio.Alphabet import generic_dna
        >>> my_dna = Seq("-ATA--TGAAAT-TTGAAAA", generic_dna)
        >>> my_dna
        Seq('-ATA--TGAAAT-TTGAAAA', DNAAlphabet())
        >>> my_dna.ungap("-")
        Seq('ATATGAAATTTGAAAA', DNAAlphabet())

        If the gap character is not given as an argument, it will be taken from
        the sequence's alphabet (if defined). Notice that the returned sequence's
        alphabet is adjusted since it no longer requires a gapped alphabet:

        >>> from Bio.Seq import Seq
        >>> from Bio.Alphabet import IUPAC, Gapped, HasStopCodon
        >>> my_pro = Seq("MVVLE=AD*", HasStopCodon(Gapped(IUPAC.protein, "=")))
        >>> my_pro
        Seq('MVVLE=AD*', HasStopCodon(Gapped(IUPACProtein(), '='), '*'))
        >>> my_pro.ungap()
        Seq('MVVLEAD*', HasStopCodon(IUPACProtein(), '*'))

        Or, with a simpler gapped DNA example:

        >>> from Bio.Seq import Seq
        >>> from Bio.Alphabet import IUPAC, Gapped
        >>> my_seq = Seq("CGGGTAG=AAAAAA", Gapped(IUPAC.unambiguous_dna, "="))
        >>> my_seq
        Seq('CGGGTAG=AAAAAA', Gapped(IUPACUnambiguousDNA(), '='))
        >>> my_seq.ungap()
        Seq('CGGGTAGAAAAAA', IUPACUnambiguousDNA())

        As long as it is consistent with the alphabet, although it is redundant,
        you can still supply the gap character as an argument to this method:

        >>> my_seq
        Seq('CGGGTAG=AAAAAA', Gapped(IUPACUnambiguousDNA(), '='))
        >>> my_seq.ungap("=")
        Seq('CGGGTAGAAAAAA', IUPACUnambiguousDNA())
        
        However, if the gap character given as the argument disagrees with that
        declared in the alphabet, an exception is raised:

        >>> my_seq
        Seq('CGGGTAG=AAAAAA', Gapped(IUPACUnambiguousDNA(), '='))
        >>> my_seq.ungap("-")
        Traceback (most recent call last):
           ...
        ValueError: Gap '-' does not match '=' from alphabet

        Finally, if a gap character is not supplied, and the alphabet does not
        define one, an exception is raised:

        >>> from Bio.Seq import Seq
        >>> from Bio.Alphabet import generic_dna
        >>> my_dna = Seq("ATA--TGAAAT-TTGAAAA", generic_dna)
        >>> my_dna
        Seq('ATA--TGAAAT-TTGAAAA', DNAAlphabet())
        >>> my_dna.ungap()
        Traceback (most recent call last):
           ...
        ValueError: Gap character not given and not defined in alphabet

        """
        if hasattr(self.alphabet, "gap_char"):
            if not gap:
                gap = self.alphabet.gap_char
            elif gap != self.alphabet.gap_char:
                raise ValueError("Gap %s does not match %s from alphabet" \
                                 % (repr(gap), repr(self.alphabet.gap_char)))
            alpha = Alphabet._ungap(self.alphabet)
        elif not gap:
            raise ValueError("Gap character not given and not defined in alphabet")
        else:
            alpha = self.alphabet #modify!
        if len(gap)!=1 or not isinstance(gap, str):
            raise ValueError("Unexpected gap character, %s" % repr(gap))
        return Seq(str(self).replace(gap, ""), alpha)

class UnknownSeq(Seq):
    """A read-only sequence object of known length but unknown contents.

    If you have an unknown sequence, you can represent this with a normal
    Seq object, for example:

    >>> my_seq = Seq("N"*5)
    >>> my_seq
    Seq('NNNNN', Alphabet())
    >>> len(my_seq)
    5
    >>> print(my_seq)
    NNNNN

    However, this is rather wasteful of memory (especially for large
    sequences), which is where this class is most usefull:

    >>> unk_five = UnknownSeq(5)
    >>> unk_five
    UnknownSeq(5, alphabet = Alphabet(), character = '?')
    >>> len(unk_five)
    5
    >>> print(unk_five)
    ?????

    You can add unknown sequence together, provided their alphabets and
    characters are compatible, and get another memory saving UnknownSeq:

    >>> unk_four = UnknownSeq(4)
    >>> unk_four
    UnknownSeq(4, alphabet = Alphabet(), character = '?')
    >>> unk_four + unk_five
    UnknownSeq(9, alphabet = Alphabet(), character = '?')

    If the alphabet or characters don't match up, the addition gives an
    ordinary Seq object:
    
    >>> unk_nnnn = UnknownSeq(4, character = "N")
    >>> unk_nnnn
    UnknownSeq(4, alphabet = Alphabet(), character = 'N')
    >>> unk_nnnn + unk_four
    Seq('NNNN????', Alphabet())

    Combining with a real Seq gives a new Seq object:

    >>> known_seq = Seq("ACGT")
    >>> unk_four + known_seq
    Seq('????ACGT', Alphabet())
    >>> known_seq + unk_four
    Seq('ACGT????', Alphabet())
    """
    def __init__(self, length, alphabet = Alphabet.generic_alphabet, character = None):
        """Create a new UnknownSeq object.

        If character is ommited, it is determed from the alphabet, "N" for
        nucleotides, "X" for proteins, and "?" otherwise.
        """
        self._length = int(length)
        if self._length < 0:
            #TODO - Block zero length UnknownSeq?  You can just use a Seq!
            raise ValueError("Length must not be negative.")
        self.alphabet = alphabet
        if character:
            if len(character) != 1:
                raise ValueError("character argument should be a single letter string.")
            self._character = character
        else:
            base = Alphabet._get_base_alphabet(alphabet)
            #TODO? Check the case of the letters in the alphabet?
            #We may have to use "n" instead of "N" etc.
            if isinstance(base, Alphabet.NucleotideAlphabet):
                self._character = "N"
            elif isinstance(base, Alphabet.ProteinAlphabet):
                self._character = "X"
            else:
                self._character = "?"

    def __len__(self):
        """Returns the stated length of the unknown sequence."""
        return self._length
    
    def __str__(self):
        """Returns the unknown sequence as full string of the given length."""
        return self._character * self._length

    def __repr__(self):
        return "UnknownSeq(%i, alphabet = %s, character = %s)" \
               % (self._length, repr(self.alphabet), repr(self._character))

    def __add__(self, other):
        """Add another sequence or string to this sequence.

        Adding two UnknownSeq objects returns another UnknownSeq object
        provided the character is the same and the alphabets are compatible.

        >>> from Bio.Seq import UnknownSeq
        >>> from Bio.Alphabet import generic_protein
        >>> UnknownSeq(10, generic_protein) + UnknownSeq(5, generic_protein)
        UnknownSeq(15, alphabet = ProteinAlphabet(), character = 'X')

        If the characters differ, an UnknownSeq object cannot be used, so a
        Seq object is returned:

        >>> from Bio.Seq import UnknownSeq
        >>> from Bio.Alphabet import generic_protein
        >>> UnknownSeq(10, generic_protein) + UnknownSeq(5, generic_protein,
        ...                                              character="x")
        Seq('XXXXXXXXXXxxxxx', ProteinAlphabet())

        If adding a string to an UnknownSeq, a new Seq is returned with the
        same alphabet:
        
        >>> from Bio.Seq import UnknownSeq
        >>> from Bio.Alphabet import generic_protein
        >>> UnknownSeq(5, generic_protein) + "LV"
        Seq('XXXXXLV', ProteinAlphabet())
        """
        if isinstance(other, UnknownSeq) \
        and other._character == self._character:
            #TODO - Check the alphabets match
            return UnknownSeq(len(self)+len(other),
                              self.alphabet, self._character)
        #Offload to the base class...
        return Seq(str(self), self.alphabet) + other

    def __radd__(self, other):
        #If other is an UnknownSeq, then __add__ would be called.
        #Offload to the base class...
        return other + Seq(str(self), self.alphabet)

    def __getitem__(self, index):
        if isinstance(index, int):
            #TODO - Check the bounds without wasting memory
            return str(self)[index]
        else:
            #TODO - Work out the length without wasting memory
            return UnknownSeq(len(("#"*self._length)[index]),
                              self.alphabet, self._character)

    def count(self, sub, start=0, end=sys.maxsize):
        """Non-overlapping count method, like that of a python string.

        This behaves like the python string (and Seq object) method of the
        same name, which does a non-overlapping count!

        Returns an integer, the number of occurrences of substring
        argument sub in the (sub)sequence given by [start:end].
        Optional arguments start and end are interpreted as in slice
        notation.
    
        Arguments:
         - sub - a string or another Seq object to look for
         - start - optional integer, slice start
         - end - optional integer, slice end

        >>> "NNNN".count("N")
        4
        >>> Seq("NNNN").count("N")
        4
        >>> UnknownSeq(4, character="N").count("N")
        4
        >>> UnknownSeq(4, character="N").count("A")
        0
        >>> UnknownSeq(4, character="N").count("AA")
        0

        HOWEVER, please note because that python strings and Seq objects (and
        MutableSeq objects) do a non-overlapping search, this may not give
        the answer you expect:

        >>> UnknownSeq(4, character="N").count("NN")
        2
        >>> UnknownSeq(4, character="N").count("NNN")
        1
        """
        sub_str = self._get_seq_str_and_check_alphabet(sub)
        if len(sub_str) == 1:
            if str(sub_str) == self._character:
                if start==0 and end >= self._length:
                    return self._length
                else:
                    #This could be done more cleverly...
                    return str(self).count(sub_str, start, end)
            else:
                return 0
        else:
            if set(sub_str) == set(self._character):
                if start==0 and end >= self._length:
                    return self._length // len(sub_str)
                else:
                    #This could be done more cleverly...
                    return str(self).count(sub_str, start, end)
            else:
                return 0

    def complement(self):
        """The complement of an unknown nucleotide equals itself.

        >>> my_nuc = UnknownSeq(8)
        >>> my_nuc
        UnknownSeq(8, alphabet = Alphabet(), character = '?')
        >>> print(my_nuc)
        ????????
        >>> my_nuc.complement()
        UnknownSeq(8, alphabet = Alphabet(), character = '?')
        >>> print(my_nuc.complement())
        ????????
        """
        if isinstance(Alphabet._get_base_alphabet(self.alphabet),
                      Alphabet.ProteinAlphabet):
            raise ValueError("Proteins do not have complements!")
        return self

    def reverse_complement(self):
        """The reverse complement of an unknown nucleotide equals itself.

        >>> my_nuc = UnknownSeq(10)
        >>> my_nuc
        UnknownSeq(10, alphabet = Alphabet(), character = '?')
        >>> print(my_nuc)
        ??????????
        >>> my_nuc.reverse_complement()
        UnknownSeq(10, alphabet = Alphabet(), character = '?')
        >>> print(my_nuc.reverse_complement())
        ??????????
        """
        if isinstance(Alphabet._get_base_alphabet(self.alphabet),
                      Alphabet.ProteinAlphabet):
            raise ValueError("Proteins do not have complements!")
        return self

    def transcribe(self):
        """Returns unknown RNA sequence from an unknown DNA sequence.

        >>> my_dna = UnknownSeq(10, character="N")
        >>> my_dna
        UnknownSeq(10, alphabet = Alphabet(), character = 'N')
        >>> print(my_dna)
        NNNNNNNNNN
        >>> my_rna = my_dna.transcribe()
        >>> my_rna
        UnknownSeq(10, alphabet = RNAAlphabet(), character = 'N')
        >>> print(my_rna)
        NNNNNNNNNN
        """
        #Offload the alphabet stuff
        s = Seq(self._character, self.alphabet).transcribe()
        return UnknownSeq(self._length, s.alphabet, self._character)

    def back_transcribe(self):
        """Returns unknown DNA sequence from an unknown RNA sequence.

        >>> my_rna = UnknownSeq(20, character="N")
        >>> my_rna
        UnknownSeq(20, alphabet = Alphabet(), character = 'N')
        >>> print(my_rna)
        NNNNNNNNNNNNNNNNNNNN
        >>> my_dna = my_rna.back_transcribe()
        >>> my_dna
        UnknownSeq(20, alphabet = DNAAlphabet(), character = 'N')
        >>> print(my_dna)
        NNNNNNNNNNNNNNNNNNNN
        """
        #Offload the alphabet stuff
        s = Seq(self._character, self.alphabet).back_transcribe()
        return UnknownSeq(self._length, s.alphabet, self._character)

    def upper(self):
        """Returns an upper case copy of the sequence.

        >>> from Bio.Alphabet import generic_dna
        >>> from Bio.Seq import UnknownSeq
        >>> my_seq = UnknownSeq(20, generic_dna, character="n")
        >>> my_seq
        UnknownSeq(20, alphabet = DNAAlphabet(), character = 'n')
        >>> print(my_seq)
        nnnnnnnnnnnnnnnnnnnn
        >>> my_seq.upper()
        UnknownSeq(20, alphabet = DNAAlphabet(), character = 'N')
        >>> print(my_seq.upper())
        NNNNNNNNNNNNNNNNNNNN

        This will adjust the alphabet if required. See also the lower method.
        """
        return UnknownSeq(self._length, self.alphabet._upper(), self._character.upper())

    def lower(self):
        """Returns a lower case copy of the sequence.

        This will adjust the alphabet if required:

        >>> from Bio.Alphabet import IUPAC
        >>> from Bio.Seq import UnknownSeq
        >>> my_seq = UnknownSeq(20, IUPAC.extended_protein)
        >>> my_seq
        UnknownSeq(20, alphabet = ExtendedIUPACProtein(), character = 'X')
        >>> print(my_seq)
        XXXXXXXXXXXXXXXXXXXX
        >>> my_seq.lower()
        UnknownSeq(20, alphabet = ProteinAlphabet(), character = 'x')
        >>> print(my_seq.lower())
        xxxxxxxxxxxxxxxxxxxx

        See also the upper method.
        """
        return UnknownSeq(self._length, self.alphabet._lower(), self._character.lower())

    def translate(self, **kwargs):
        """Translate an unknown nucleotide sequence into an unknown protein.

        e.g.

        >>> my_seq = UnknownSeq(11, character="N")
        >>> print(my_seq)
        NNNNNNNNNNN
        >>> my_protein = my_seq.translate()
        >>> my_protein
        UnknownSeq(3, alphabet = ProteinAlphabet(), character = 'X')
        >>> print(my_protein)
        XXX

        In comparison, using a normal Seq object:

        >>> my_seq = Seq("NNNNNNNNNNN")
        >>> print(my_seq)
        NNNNNNNNNNN
        >>> my_protein = my_seq.translate()
        >>> my_protein
        Seq('XXX', ExtendedIUPACProtein())
        >>> print(my_protein)
        XXX

        """
        if isinstance(Alphabet._get_base_alphabet(self.alphabet),
                      Alphabet.ProteinAlphabet):
            raise ValueError("Proteins cannot be translated!")
        return UnknownSeq(self._length//3, Alphabet.generic_protein, "X")

    def ungap(self, gap=None):
        """Return a copy of the sequence without the gap character(s).

        The gap character can be specified in two ways - either as an explicit
        argument, or via the sequence's alphabet. For example:

        >>> from Bio.Seq import UnknownSeq
        >>> from Bio.Alphabet import Gapped, generic_dna
        >>> my_dna = UnknownSeq(20, Gapped(generic_dna,"-"))
        >>> my_dna
        UnknownSeq(20, alphabet = Gapped(DNAAlphabet(), '-'), character = 'N')
        >>> my_dna.ungap()
        UnknownSeq(20, alphabet = DNAAlphabet(), character = 'N')
        >>> my_dna.ungap("-")
        UnknownSeq(20, alphabet = DNAAlphabet(), character = 'N')

        If the UnknownSeq is using the gap character, then an empty Seq is
        returned:

        >>> my_gap = UnknownSeq(20, Gapped(generic_dna,"-"), character="-")
        >>> my_gap
        UnknownSeq(20, alphabet = Gapped(DNAAlphabet(), '-'), character = '-')
        >>> my_gap.ungap()
        Seq('', DNAAlphabet())
        >>> my_gap.ungap("-")
        Seq('', DNAAlphabet())

        Notice that the returned sequence's alphabet is adjusted to remove any
        explicit gap character declaration.
        """
        #Offload the alphabet stuff
        s = Seq(self._character, self.alphabet).ungap()
        if s :
            return UnknownSeq(self._length, s.alphabet, self._character)
        else :
            return Seq("", s.alphabet)

class MutableSeq(object):
    """An editable sequence object (with an alphabet).

    Unlike normal python strings and our basic sequence object (the Seq class)
    which are immuatable, the MutableSeq lets you edit the sequence in place.
    However, this means you cannot use a MutableSeq object as a dictionary key.

    >>> from Bio.Seq import MutableSeq
    >>> from Bio.Alphabet import generic_dna
    >>> my_seq = MutableSeq("ACTCGTCGTCG", generic_dna)
    >>> my_seq
    MutableSeq('ACTCGTCGTCG', DNAAlphabet())
    >>> my_seq[5]
    'T'
    >>> my_seq[5] = "A"
    >>> my_seq
    MutableSeq('ACTCGACGTCG', DNAAlphabet())
    >>> my_seq[5]
    'A'
    >>> my_seq[5:8] = "NNN"
    >>> my_seq
    MutableSeq('ACTCGNNNTCG', DNAAlphabet())
    >>> len(my_seq)
    11

    Note that the MutableSeq object does not support as many string-like
    or biological methods as the Seq object.
    """
    def __init__(self, data, alphabet = Alphabet.generic_alphabet):
        if sys.version_info[0] == 3:
            self.array_indicator = "u"
        else:
            self.array_indicator = "c"
        if isinstance(data, str): #TODO - What about unicode?
            self.data = array.array(self.array_indicator, data)
        else:
            self.data = data   # assumes the input is an array
        self.alphabet = alphabet
    
    def __repr__(self):
        """Returns a (truncated) representation of the sequence for debugging."""
        if len(self) > 60:
            #Shows the last three letters as it is often useful to see if there
            #is a stop codon at the end of a sequence.
            #Note total length is 54+3+3=60
            return "%s('%s...%s', %s)" % (self.__class__.__name__,
                                   str(self[:54]), str(self[-3:]),
                                   repr(self.alphabet))
        else:
            return "%s('%s', %s)" % (self.__class__.__name__,
                                   str(self),
                                   repr(self.alphabet))

    def __str__(self):
        """Returns the full sequence as a python string.

        Note that Biopython 1.44 and earlier would give a truncated
        version of repr(my_seq) for str(my_seq).  If you are writing code
        which needs to be backwards compatible with old Biopython, you
        should continue to use my_seq.tostring() rather than str(my_seq).
        """
        #See test_GAQueens.py for an historic usage of a non-string alphabet!
        return "".join(self.data)

    def __cmp__(self, other):
        """Compare the sequence to another sequence or a string (README).

        Currently if compared to another sequence the alphabets must be
        compatible. Comparing DNA to RNA, or Nucleotide to Protein will raise
        an exception. Otherwise only the sequence itself is compared, not the
        precise alphabet.

        A future release of Biopython will change this (and the Seq object etc)
        to use simple string comparison. The plan is that comparing sequences
        with incompatible alphabets (e.g. DNA to RNA) will trigger a warning
        but not an exception.

        During this transition period, please just do explicit comparisons:

        >>> seq1 = MutableSeq("ACGT")
        >>> seq2 = MutableSeq("ACGT")
        >>> id(seq1) == id(seq2)
        False
        >>> str(seq1) == str(seq2)
        True

        This method indirectly supports ==, < , etc.
        """
        if hasattr(other, "alphabet"):
            #other should be a Seq or a MutableSeq
            import warnings
            warnings.warn("In future comparing incompatible alphabets will "
                          "only trigger a warning (not an exception). In " 
                          "the interim please use id(seq1)==id(seq2) or "
                          "str(seq1)==str(seq2) to make your code explicit "
                          "and to avoid this warning.", FutureWarning)
            if not Alphabet._check_type_compatible([self.alphabet,
                                                    other.alphabet]):
                raise TypeError("Incompatable alphabets %s and %s" \
                                % (repr(self.alphabet), repr(other.alphabet)))
            #They should be the same sequence type (or one of them is generic)
            if isinstance(other, MutableSeq):
                #See test_GAQueens.py for an historic usage of a non-string
                #alphabet!  Comparing the arrays supports this.
                return cmp(self.data, other.data)
            else:
                return cmp(str(self), str(other))
        elif isinstance(other, str):
            return cmp(str(self), other)
        else:
            raise TypeError

    def __len__(self): return len(self.data)

    def __getitem__(self, index):
        #Note since Python 2.0, __getslice__ is deprecated
        #and __getitem__ is used instead.
        #See http://docs.python.org/ref/sequence-methods.html
        if isinstance(index, int):
            #Return a single letter as a string
            return self.data[index]
        else:
            #Return the (sub)sequence as another Seq object
            return MutableSeq(self.data[index], self.alphabet)

    def __setitem__(self, index, value):
        #Note since Python 2.0, __setslice__ is deprecated
        #and __setitem__ is used instead.
        #See http://docs.python.org/ref/sequence-methods.html
        if isinstance(index, int):
            #Replacing a single letter with a new string
            self.data[index] = value
        else:
            #Replacing a sub-sequence
            if isinstance(value, MutableSeq):
                self.data[index] = value.data
            elif isinstance(value, type(self.data)):
                self.data[index] = value
            else:
                self.data[index] = array.array(self.array_indicator,
                                               str(value))

    def __delitem__(self, index):
        #Note since Python 2.0, __delslice__ is deprecated
        #and __delitem__ is used instead.
        #See http://docs.python.org/ref/sequence-methods.html
        
        #Could be deleting a single letter, or a slice
        del self.data[index]
    
    def __add__(self, other):
        """Add another sequence or string to this sequence.

        Returns a new MutableSeq object."""
        if hasattr(other, "alphabet"):
            #other should be a Seq or a MutableSeq
            if not Alphabet._check_type_compatible([self.alphabet,
                                                    other.alphabet]):
                raise TypeError("Incompatable alphabets %s and %s" \
                                % (repr(self.alphabet), repr(other.alphabet)))
            #They should be the same sequence type (or one of them is generic)
            a = Alphabet._consensus_alphabet([self.alphabet, other.alphabet])
            if isinstance(other, MutableSeq):
                #See test_GAQueens.py for an historic usage of a non-string
                #alphabet!  Adding the arrays should support this.
                return self.__class__(self.data + other.data, a)
            else:
                return self.__class__(str(self) + str(other), a)
        elif isinstance(other, str):
            #other is a plain string - use the current alphabet
            return self.__class__(str(self) + str(other), self.alphabet)
        else:
            raise TypeError

    def __radd__(self, other):
        if hasattr(other, "alphabet"):
            #other should be a Seq or a MutableSeq
            if not Alphabet._check_type_compatible([self.alphabet,
                                                    other.alphabet]):
                raise TypeError("Incompatable alphabets %s and %s" \
                                % (repr(self.alphabet), repr(other.alphabet)))
            #They should be the same sequence type (or one of them is generic)
            a = Alphabet._consensus_alphabet([self.alphabet, other.alphabet])
            if isinstance(other, MutableSeq):
                #See test_GAQueens.py for an historic usage of a non-string
                #alphabet!  Adding the arrays should support this.
                return self.__class__(other.data + self.data, a)
            else:
                return self.__class__(str(other) + str(self), a)
        elif isinstance(other, str):
            #other is a plain string - use the current alphabet
            return self.__class__(str(other) + str(self), self.alphabet)
        else:
            raise TypeError

    def append(self, c):
        self.data.append(c)

    def insert(self, i, c):
        self.data.insert(i, c)

    def pop(self, i = (-1)):
        c = self.data[i]
        del self.data[i]
        return c

    def remove(self, item):
        for i in range(len(self.data)):
            if self.data[i] == item:
                del self.data[i]
                return
        raise ValueError("MutableSeq.remove(x): x not in list")

    def count(self, sub, start=0, end=sys.maxsize):
        """Non-overlapping count method, like that of a python string.

        This behaves like the python string method of the same name,
        which does a non-overlapping count!

        Returns an integer, the number of occurrences of substring
        argument sub in the (sub)sequence given by [start:end].
        Optional arguments start and end are interpreted as in slice
        notation.
    
        Arguments:
         - sub - a string or another Seq object to look for
         - start - optional integer, slice start
         - end - optional integer, slice end

        e.g.
        
        >>> from Bio.Seq import MutableSeq
        >>> my_mseq = MutableSeq("AAAATGA")
        >>> print(my_mseq.count("A"))
        5
        >>> print(my_mseq.count("ATG"))
        1
        >>> print(my_mseq.count(Seq("AT")))
        1
        >>> print(my_mseq.count("AT", 2, -1))
        1
        
        HOWEVER, please note because that python strings, Seq objects and
        MutableSeq objects do a non-overlapping search, this may not give
        the answer you expect:

        >>> "AAAA".count("AA")
        2
        >>> print(MutableSeq("AAAA").count("AA"))
        2

        A non-overlapping search would give the answer as three!
        """
        try:
            #TODO - Should we check the alphabet?
            search = sub.tostring()
        except AttributeError:
            search = sub

        if not isinstance(search, str):
            raise TypeError("expected a string, Seq or MutableSeq")

        if len(search) == 1:
            #Try and be efficient and work directly from the array.
            count = 0
            for c in self.data[start:end]:
                if c == search: count += 1
            return count
        else:
            #TODO - Can we do this more efficiently?
            return self.tostring().count(search, start, end)

    def index(self, item):
        for i in range(len(self.data)):
            if self.data[i] == item:
                return i
        raise ValueError("MutableSeq.index(x): x not in list")

    def reverse(self):
        """Modify the mutable sequence to reverse itself.

        No return value.
        """
        self.data.reverse()

    def complement(self):
        """Modify the mutable sequence to take on its complement.

        Trying to complement a protein sequence raises an exception.

        No return value.
        """
        if isinstance(Alphabet._get_base_alphabet(self.alphabet),
                      Alphabet.ProteinAlphabet):
            raise ValueError("Proteins do not have complements!")
        if self.alphabet in (IUPAC.ambiguous_dna, IUPAC.unambiguous_dna):
            d = ambiguous_dna_complement
        elif self.alphabet in (IUPAC.ambiguous_rna, IUPAC.unambiguous_rna):
            d = ambiguous_rna_complement
        elif 'U' in self.data and 'T' in self.data:
            #TODO - Handle this cleanly?
            raise ValueError("Mixed RNA/DNA found")
        elif 'U' in self.data:
            d = ambiguous_rna_complement
        else:
            d = ambiguous_dna_complement
        c = dict([(x.lower(), y.lower()) for x,y in d.items()])
        d.update(c)
        self.data = [d[c] for c in self.data]
        self.data = array.array(self.array_indicator, self.data)
        
    def reverse_complement(self):
        """Modify the mutable sequence to take on its reverse complement.

        Trying to reverse complement a protein sequence raises an exception.

        No return value.
        """
        self.complement()
        self.data.reverse()

    ## Sorting a sequence makes no sense.
    # def sort(self, *args): self.data.sort(*args)
    
    def extend(self, other):
        if isinstance(other, MutableSeq):
            for c in other.data:
                self.data.append(c)
        else:
            for c in other:
                self.data.append(c)

    def tostring(self):
        """Returns the full sequence as a python string.

        Although not formally deprecated, you are now encouraged to use
        str(my_seq) instead of my_seq.tostring().

        Because str(my_seq) will give you the full sequence as a python string,
        there is often no need to make an explicit conversion.  For example,
        
        print "ID={%s}, sequence={%s}" % (my_name, my_seq)

        On Biopython 1.44 or older you would have to have done this:

        print "ID={%s}, sequence={%s}" % (my_name, my_seq.tostring())
        """
        return "".join(self.data)

    def toseq(self):
        """Returns the full sequence as a new immutable Seq object.

        >>> from Bio.Seq import Seq
        >>> from Bio.Alphabet import IUPAC
        >>> my_mseq = MutableSeq("MKQHKAMIVALIVICITAVVAAL", 
        ...                      IUPAC.protein)
        >>> my_mseq
        MutableSeq('MKQHKAMIVALIVICITAVVAAL', IUPACProtein())
        >>> my_mseq.toseq()
        Seq('MKQHKAMIVALIVICITAVVAAL', IUPACProtein())

        Note that the alphabet is preserved.
        """
        return Seq("".join(self.data), self.alphabet)

# The transcribe, backward_transcribe, and translate functions are
# user-friendly versions of the corresponding functions in Bio.Transcribe
# and Bio.Translate. The functions work both on Seq objects, and on strings.

def transcribe(dna):
    """Transcribes a DNA sequence into RNA.

    If given a string, returns a new string object.

    Given a Seq or MutableSeq, returns a new Seq object with an RNA alphabet.

    Trying to transcribe a protein or RNA sequence raises an exception.

    e.g.
    
    >>> transcribe("ACTGN")
    'ACUGN'
    """
    if isinstance(dna, Seq):
        return dna.transcribe()
    elif isinstance(dna, MutableSeq):
        return dna.toseq().transcribe()
    else:
        return dna.replace('T','U').replace('t','u')

def back_transcribe(rna):
    """Back-transcribes an RNA sequence into DNA.

    If given a string, returns a new string object.
    
    Given a Seq or MutableSeq, returns a new Seq object with an RNA alphabet.

    Trying to transcribe a protein or DNA sequence raises an exception.

    e.g.

    >>> back_transcribe("ACUGN")
    'ACTGN'
    """
    if isinstance(rna, Seq):
        return rna.back_transcribe()
    elif isinstance(rna, MutableSeq):
        return rna.toseq().back_transcribe()
    else:
        return rna.replace('U','T').replace('u','t')
    
def _translate_str(sequence, table, stop_symbol="*", to_stop=False,
                   cds=False, pos_stop="X"):
    """Helper function to translate a nucleotide string (PRIVATE).

    Arguments:
     - sequence    - a string
     - table       - a CodonTable object (NOT a table name or id number)
     - stop_symbol - a single character string, what to use for terminators.
     - to_stop     - boolean, should translation terminate at the first
                     in frame stop codon?  If there is no in-frame stop codon
                     then translation continues to the end.
     - pos_stop    - a single character string for a possible stop codon
                     (e.g. TAN or NNN)
     - cds - Boolean, indicates this is a complete CDS.  If True, this
             checks the sequence starts with a valid alternative start
             codon (which will be translated as methionine, M), that the
             sequence length is a multiple of three, and that there is a
             single in frame stop codon at the end (this will be excluded
             from the protein sequence, regardless of the to_stop option).
             If these tests fail, an exception is raised.

    Returns a string.

    e.g.

    >>> from Bio.Data import CodonTable
    >>> table = CodonTable.ambiguous_dna_by_id[1]
    >>> _translate_str("AAA", table)
    'K'
    >>> _translate_str("TAR", table)
    '*'
    >>> _translate_str("TAN", table)
    'X'
    >>> _translate_str("TAN", table, pos_stop="@")
    '@'
    >>> _translate_str("TA?", table)
    Traceback (most recent call last):
       ...
    TranslationError: Codon 'TA?' is invalid
    >>> _translate_str("ATGCCCTAG", table, cds=True)
    'MP'
    >>> _translate_str("AAACCCTAG", table, cds=True)
    Traceback (most recent call last):
       ...
    TranslationError: First codon 'AAA' is not a start codon
    >>> _translate_str("ATGCCCTAGCCCTAG", table, cds=True)
    Traceback (most recent call last):
       ...
    TranslationError: Extra in frame stop codon found.
    """
    sequence = sequence.upper()
    amino_acids = []
    forward_table = table.forward_table
    stop_codons = table.stop_codons
    if table.nucleotide_alphabet.letters is not None:
        valid_letters = set(table.nucleotide_alphabet.letters.upper())
    else:
        #Assume the worst case, ambiguous DNA or RNA:
        valid_letters = set(IUPAC.ambiguous_dna.letters.upper() + \
                            IUPAC.ambiguous_rna.letters.upper())
    if cds:
        if str(sequence[:3]).upper() not in table.start_codons:
            raise CodonTable.TranslationError(\
                "First codon '%s' is not a start codon" % sequence[:3])
        if len(sequence) % 3 != 0:
            raise CodonTable.TranslationError(\
                "Sequence length %i is not a multiple of three" % len(sequence))
        if str(sequence[-3:]).upper() not in stop_codons:
            raise CodonTable.TranslationError(\
                "Final codon '%s' is not a stop codon" % sequence[-3:])
        #Don't translate the stop symbol, and manually translate the M
        sequence = sequence[3:-3]
        amino_acids = ["M"]
    n = len(sequence)
    for i in range(0,n-n%3,3):
        codon = sequence[i:i+3]
        try:
            amino_acids.append(forward_table[codon])
        except (KeyError, CodonTable.TranslationError):
            #Todo? Treat "---" as a special case (gapped translation)
            if codon in table.stop_codons:
                if cds:
                    raise CodonTable.TranslationError(\
                        "Extra in frame stop codon found.")
                if to_stop : break
                amino_acids.append(stop_symbol)
            elif valid_letters.issuperset(set(codon)):
                #Possible stop codon (e.g. NNN or TAN)
                amino_acids.append(pos_stop)
            else:
                raise CodonTable.TranslationError(\
                    "Codon '%s' is invalid" % codon)
    return "".join(amino_acids)

def translate(sequence, table="Standard", stop_symbol="*", to_stop=False,
              cds=False):
    """Translate a nucleotide sequence into amino acids.

    If given a string, returns a new string object. Given a Seq or
    MutableSeq, returns a Seq object with a protein alphabet.

    Arguments:
     - table - Which codon table to use?  This can be either a name
               (string) or an NCBI identifier (integer).  Defaults
               to the "Standard" table.
     - stop_symbol - Single character string, what to use for any
                     terminators, defaults to the asterisk, "*".
     - to_stop - Boolean, defaults to False meaning do a full
                 translation continuing on past any stop codons
                 (translated as the specified stop_symbol).  If
                 True, translation is terminated at the first in
                 frame stop codon (and the stop_symbol is not
                 appended to the returned protein sequence).
     - cds - Boolean, indicates this is a complete CDS.  If True, this
                 checks the sequence starts with a valid alternative start
                 codon (which will be translated as methionine, M), that the
                 sequence length is a multiple of three, and that there is a
                 single in frame stop codon at the end (this will be excluded
                 from the protein sequence, regardless of the to_stop option).
                 If these tests fail, an exception is raised.
    
    A simple string example using the default (standard) genetic code:
    
    >>> coding_dna = "GTGGCCATTGTAATGGGCCGCTGAAAGGGTGCCCGATAG"
    >>> translate(coding_dna)
    'VAIVMGR*KGAR*'
    >>> translate(coding_dna, stop_symbol="@")
    'VAIVMGR@KGAR@'
    >>> translate(coding_dna, to_stop=True)
    'VAIVMGR'
     
    Now using NCBI table 2, where TGA is not a stop codon:

    >>> translate(coding_dna, table=2)
    'VAIVMGRWKGAR*'
    >>> translate(coding_dna, table=2, to_stop=True)
    'VAIVMGRWKGAR'

    In fact this example uses an alternative start codon valid under NCBI table 2,
    GTG, which means this example is a complete valid CDS which when translated
    should really start with methionine (not valine):
    
    >>> translate(coding_dna, table=2, cds=True)
    'MAIVMGRWKGAR'

    Note that if the sequence has no in-frame stop codon, then the to_stop
    argument has no effect:

    >>> coding_dna2 = "GTGGCCATTGTAATGGGCCGC"
    >>> translate(coding_dna2)
    'VAIVMGR'
    >>> translate(coding_dna2, to_stop=True)
    'VAIVMGR'
    
    NOTE - Ambiguous codons like "TAN" or "NNN" could be an amino acid
    or a stop codon.  These are translated as "X".  Any invalid codon
    (e.g. "TA?" or "T-A") will throw a TranslationError.

    NOTE - Does NOT support gapped sequences.
    
    It will however translate either DNA or RNA.
    """
    if isinstance(sequence, Seq):
        return sequence.translate(table, stop_symbol, to_stop, cds)
    elif isinstance(sequence, MutableSeq):
        #Return a Seq object
        return sequence.toseq().translate(table, stop_symbol, to_stop, cds)
    else:
        #Assume its a string, return a string
        try:
            codon_table = CodonTable.ambiguous_generic_by_id[int(table)]
        except ValueError:
            codon_table = CodonTable.ambiguous_generic_by_name[table]
        return _translate_str(sequence, codon_table, stop_symbol, to_stop, cds)
      
def reverse_complement(sequence):
    """Returns the reverse complement sequence of a nucleotide string.

    If given a string, returns a new string object.
    Given a Seq or a MutableSeq, returns a new Seq object with the same alphabet.

    Supports unambiguous and ambiguous nucleotide sequences.

    e.g.

    >>> reverse_complement("ACTG-NH")
    'DN-CAGT'
    """
    if isinstance(sequence, Seq):
        #Return a Seq
        return sequence.reverse_complement()
    elif isinstance(sequence, MutableSeq):
        #Return a Seq
        #Don't use the MutableSeq reverse_complement method as it is 'in place'.
        return sequence.toseq().reverse_complement()

    #Assume its a string.
    #In order to avoid some code duplication, the old code would turn the string
    #into a Seq, use the reverse_complement method, and convert back to a string.
    #This worked, but is over five times slower on short sequences!
    if ('U' in sequence or 'u' in sequence) \
    and ('T' in sequence or 't' in sequence):
        raise ValueError("Mixed RNA/DNA found")
    elif 'U' in sequence or 'u' in sequence:
        ttable = _rna_complement_table
    else:
        ttable = _dna_complement_table
    return sequence.translate(ttable)[::-1]

def _test():
    """Run the Bio.Seq module's doctests (PRIVATE)."""
<<<<<<< HEAD
    print("Runing doctests...")
    import doctest
    doctest.testmod()
    print("Done")
=======
    if sys.version_info[0:2] == (3,1):
        print("Not running Bio.Seq doctest on Python 3.1")
        print("See http://bugs.python.org/issue7490")
    else:
        print("Runing doctests...")
        import doctest
        doctest.testmod(optionflags=doctest.IGNORE_EXCEPTION_DETAIL)
        print("Done")
>>>>>>> d72d5726

if __name__ == "__main__":
    _test()
<|MERGE_RESOLUTION|>--- conflicted
+++ resolved
@@ -2060,12 +2060,6 @@
 
 def _test():
     """Run the Bio.Seq module's doctests (PRIVATE)."""
-<<<<<<< HEAD
-    print("Runing doctests...")
-    import doctest
-    doctest.testmod()
-    print("Done")
-=======
     if sys.version_info[0:2] == (3,1):
         print("Not running Bio.Seq doctest on Python 3.1")
         print("See http://bugs.python.org/issue7490")
@@ -2074,7 +2068,6 @@
         import doctest
         doctest.testmod(optionflags=doctest.IGNORE_EXCEPTION_DETAIL)
         print("Done")
->>>>>>> d72d5726
 
 if __name__ == "__main__":
     _test()
