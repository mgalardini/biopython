# Copyright 2000-2002 Brad Chapman.
# Copyright 2004-2005 by M de Hoon.
# Copyright 2007-2010 by Peter Cock.
# All rights reserved.
# This code is part of the Biopython distribution and governed by its
# license.  Please see the LICENSE file that should have been included
# as part of this package.
"""Provides objects to represent biological sequences with alphabets.

See also U{http://biopython.org/wiki/Seq} and the chapter in our tutorial:
 - U{http://biopython.org/DIST/docs/tutorial/Tutorial.html}
 - U{http://biopython.org/DIST/docs/tutorial/Tutorial.pdf}
"""
__docformat__ ="epytext en" #Don't just use plain text in epydoc API pages!

import string #for maketrans only
import array
import sys

from Bio import Alphabet
from Bio.Alphabet import IUPAC
from Bio.SeqRecord import SeqRecord
from Bio.Data.IUPACData import ambiguous_dna_complement, ambiguous_rna_complement
from Bio.Data import CodonTable

def _maketrans(complement_mapping):
    """Makes a python string translation table (PRIVATE).

    Arguments:
     - complement_mapping - a dictionary such as ambiguous_dna_complement
       and ambiguous_rna_complement from Data.IUPACData.

    Returns a translation table (a string of length 256) for use with the
    python string's translate method to use in a (reverse) complement.
    
    Compatible with lower case and upper case sequences.

    For internal use only.
    """
    before = ''.join(list(complement_mapping.keys()))
    after  = ''.join(list(complement_mapping.values()))
    before = before + before.lower()
    after  = after + after.lower()
    if sys.version_info[0] == 3 :
        return str.maketrans(before, after)
    else:
        return string.maketrans(before, after)

_dna_complement_table = _maketrans(ambiguous_dna_complement)
_rna_complement_table = _maketrans(ambiguous_rna_complement)

class Seq(object):
    """A read-only sequence object (essentially a string with an alphabet).

    Like normal python strings, our basic sequence object is immutable.
    This prevents you from doing my_seq[5] = "A" for example, but does allow
    Seq objects to be used as dictionary keys.

    The Seq object provides a number of string like methods (such as count,
    find, split and strip), which are alphabet aware where appropriate.

    In addition to the string like sequence, the Seq object has an alphabet
    property. This is an instance of an Alphabet class from Bio.Alphabet,
    for example generic DNA, or IUPAC DNA. This describes the type of molecule
    (e.g. RNA, DNA, protein) and may also indicate the expected symbols
    (letters).

    The Seq object also provides some biological methods, such as complement,
    reverse_complement, transcribe, back_transcribe and translate (which are
    not applicable to sequences with a protein alphabet).
    """
    def __init__(self, data, alphabet = Alphabet.generic_alphabet):
        """Create a Seq object.

        Arguments:
         - seq      - Sequence, required (string)
         - alphabet - Optional argument, an Alphabet object from Bio.Alphabet
        
        You will typically use Bio.SeqIO to read in sequences from files as
        SeqRecord objects, whose sequence will be exposed as a Seq object via
        the seq property.

        However, will often want to create your own Seq objects directly:

        >>> from Bio.Seq import Seq
        >>> from Bio.Alphabet import IUPAC
        >>> my_seq = Seq("MKQHKAMIVALIVICITAVVAALVTRKDLCEVHIRTGQTEVAVF",
        ...              IUPAC.protein)
        >>> my_seq
        Seq('MKQHKAMIVALIVICITAVVAALVTRKDLCEVHIRTGQTEVAVF', IUPACProtein())
        >>> print(my_seq)
        MKQHKAMIVALIVICITAVVAALVTRKDLCEVHIRTGQTEVAVF
        >>> my_seq.alphabet
        IUPACProtein()

        """
        # Enforce string storage
        if not isinstance(data, str):
            raise TypeError("The sequence data given to a Seq object should "
                            "be a string (not another Seq object etc)")
        self._data = data
        self.alphabet = alphabet  # Seq API requirement
 
    # A data property is/was a Seq API requirement
    # Note this is read only since the Seq object is meant to be imutable
    @property
    def data(self) :
        """Sequence as a string (DEPRECATED).

        This is a read only property provided for backwards compatility with
        older versions of Biopython (as is the tostring() method). We now
        encourage you to use str(my_seq) instead of my_seq.data or the method
        my_seq.tostring().

        In recent releases of Biopython it was possible to change a Seq object
        by updating its data property, but this triggered a deprecation warning.
        Now the data property is read only, since Seq objects are meant to be
        immutable:

        >>> from Bio.Seq import Seq
        >>> from Bio.Alphabet import generic_dna
        >>> my_seq = Seq("ACGT", generic_dna)
        >>> str(my_seq) == my_seq.tostring() == "ACGT"
        True
        >>> my_seq.data = "AAAA"
        Traceback (most recent call last):
           ...
        AttributeError: can't set attribute
        """
        import warnings
        import Bio
        warnings.warn("Accessing the .data attribute is deprecated. Please "
                      "use str(my_seq) or my_seq.tostring() instead of "
                      "my_seq.data.", Bio.BiopythonDeprecationWarning)
        return str(self)

    def __repr__(self):
        """Returns a (truncated) representation of the sequence for debugging."""
        if len(self) > 60:
            #Shows the last three letters as it is often useful to see if there
            #is a stop codon at the end of a sequence.
            #Note total length is 54+3+3=60
            return "%s('%s...%s', %s)" % (self.__class__.__name__,
                                   str(self)[:54], str(self)[-3:],
                                   repr(self.alphabet))
        else:
            return "%s(%s, %s)" % (self.__class__.__name__,
                                  repr(self._data),
                                   repr(self.alphabet))
    def __str__(self):
        """Returns the full sequence as a python string, use str(my_seq).

        Note that Biopython 1.44 and earlier would give a truncated
        version of repr(my_seq) for str(my_seq).  If you are writing code
        which need to be backwards compatible with old Biopython, you
        should continue to use my_seq.tostring() rather than str(my_seq).
        """
        return self._data

    def __hash__(self):
        """Hash for comparison.

        See the __cmp__ documentation - we plan to change this!
        """
        return id(self) #Currently use object identity for equality testing
    
    def __cmp__(self, other):
        """Compare the sequence to another sequence or a string (README).

        Historically comparing Seq objects has done Python object comparison.
        After considerable discussion (keeping in mind constraints of the
        Python language, hashes and dictionary support) a future release of
        Biopython will change this to use simple string comparison. The plan is
        that comparing incompatible alphabets (e.g. DNA to RNA) will trigger a
        warning.

        This version of Biopython still does Python object comparison, but with
        a warning about this future change. During this transition period,
        please just do explicit comparisons:

        >>> seq1 = Seq("ACGT")
        >>> seq2 = Seq("ACGT")
        >>> id(seq1) == id(seq2)
        False
        >>> str(seq1) == str(seq2)
        True

        Note - This method indirectly supports ==, < , etc.
        """
        if hasattr(other, "alphabet"):
            #other should be a Seq or a MutableSeq
            import warnings
            warnings.warn("In future comparing Seq objects will use string "
                          "comparison (not object comparison). Incompatible "
                          "alphabets will trigger a warning (not an exception). "
                          "In the interim please use id(seq1)==id(seq2) or "
                          "str(seq1)==str(seq2) to make your code explicit "
                          "and to avoid this warning.", FutureWarning)
        return cmp(id(self), id(other))

    def __len__(self):
        """Returns the length of the sequence, use len(my_seq)."""
        return len(self._data)       # Seq API requirement

    def __getitem__(self, index) :                 # Seq API requirement
        """Returns a subsequence of single letter, use my_seq[index]."""
        #Note since Python 2.0, __getslice__ is deprecated
        #and __getitem__ is used instead.
        #See http://docs.python.org/ref/sequence-methods.html
        if isinstance(index, int):
            #Return a single letter as a string
            return self._data[index]
        else:
            #Return the (sub)sequence as another Seq object
            return Seq(self._data[index], self.alphabet)

    def __add__(self, other):
        """Add another sequence or string to this sequence.

        If adding a string to a Seq, the alphabet is preserved:

        >>> from Bio.Seq import Seq
        >>> from Bio.Alphabet import generic_protein
        >>> Seq("MELKI", generic_protein) + "LV"
        Seq('MELKILV', ProteinAlphabet())

        When adding two Seq (like) objects, the alphabets are important.
        Consider this example:

        >>> from Bio.Seq import Seq
        >>> from Bio.Alphabet.IUPAC import unambiguous_dna, ambiguous_dna
        >>> unamb_dna_seq = Seq("ACGT", unambiguous_dna)
        >>> ambig_dna_seq = Seq("ACRGT", ambiguous_dna)
        >>> unamb_dna_seq
        Seq('ACGT', IUPACUnambiguousDNA())
        >>> ambig_dna_seq
        Seq('ACRGT', IUPACAmbiguousDNA())

        If we add the ambiguous and unambiguous IUPAC DNA alphabets, we get
        the more general ambiguous IUPAC DNA alphabet:
        
        >>> unamb_dna_seq + ambig_dna_seq
        Seq('ACGTACRGT', IUPACAmbiguousDNA())

        However, if the default generic alphabet is included, the result is
        a generic alphabet:

        >>> Seq("") + ambig_dna_seq
        Seq('ACRGT', Alphabet())

        You can't add RNA and DNA sequences:
        
        >>> from Bio.Alphabet import generic_dna, generic_rna
        >>> Seq("ACGT", generic_dna) + Seq("ACGU", generic_rna)
        Traceback (most recent call last):
           ...
        TypeError: Incompatable alphabets DNAAlphabet() and RNAAlphabet()

        You can't add nucleotide and protein sequences:

        >>> from Bio.Alphabet import generic_dna, generic_protein
        >>> Seq("ACGT", generic_dna) + Seq("MELKI", generic_protein)
        Traceback (most recent call last):
           ...
        TypeError: Incompatable alphabets DNAAlphabet() and ProteinAlphabet()
        """
        if hasattr(other, "alphabet"):
            #other should be a Seq or a MutableSeq
            if not Alphabet._check_type_compatible([self.alphabet,
                                                    other.alphabet]):
                raise TypeError("Incompatable alphabets %s and %s" \
                                % (repr(self.alphabet), repr(other.alphabet)))
            #They should be the same sequence type (or one of them is generic)
            a = Alphabet._consensus_alphabet([self.alphabet, other.alphabet])
            return self.__class__(str(self) + str(other), a)
        elif isinstance(other, str):
            #other is a plain string - use the current alphabet
            return self.__class__(str(self) + other, self.alphabet)
        elif isinstance(other, SeqRecord):
            #Get the SeqRecord's __radd__ to handle this
            return NotImplemented
        else :
            raise TypeError

    def __radd__(self, other):
        """Adding a sequence on the left.

        If adding a string to a Seq, the alphabet is preserved:

        >>> from Bio.Seq import Seq
        >>> from Bio.Alphabet import generic_protein
        >>> "LV" + Seq("MELKI", generic_protein)
        Seq('LVMELKI', ProteinAlphabet())

        Adding two Seq (like) objects is handled via the __add__ method.
        """
        if hasattr(other, "alphabet"):
            #other should be a Seq or a MutableSeq
            if not Alphabet._check_type_compatible([self.alphabet,
                                                    other.alphabet]):
                raise TypeError("Incompatable alphabets %s and %s" \
                                % (repr(self.alphabet), repr(other.alphabet)))
            #They should be the same sequence type (or one of them is generic)
            a = Alphabet._consensus_alphabet([self.alphabet, other.alphabet])
            return self.__class__(str(other) + str(self), a)
        elif isinstance(other, str):
            #other is a plain string - use the current alphabet
            return self.__class__(other + str(self), self.alphabet)
        else:
            raise TypeError

    def tostring(self):                            # Seq API requirement
        """Returns the full sequence as a python string (semi-obsolete).

        Although not formally deprecated, you are now encouraged to use
        str(my_seq) instead of my_seq.tostring()."""
        #TODO - Fix all places elsewhere in Biopython using this method,
        #then start deprecation process?
        #import warnings
        #warnings.warn("This method is obsolete; please use str(my_seq) "
        #              "instead of my_seq.tostring().",
        #              PendingDeprecationWarning)
        return str(self)
    
    def tomutable(self):   # Needed?  Or use a function?
        """Returns the full sequence as a MutableSeq object.

        >>> from Bio.Seq import Seq
        >>> from Bio.Alphabet import IUPAC
        >>> my_seq = Seq("MKQHKAMIVALIVICITAVVAAL",
        ...              IUPAC.protein)
        >>> my_seq
        Seq('MKQHKAMIVALIVICITAVVAAL', IUPACProtein())
        >>> my_seq.tomutable()
        MutableSeq('MKQHKAMIVALIVICITAVVAAL', IUPACProtein())

        Note that the alphabet is preserved.
        """
        return MutableSeq(str(self), self.alphabet)

    def _get_seq_str_and_check_alphabet(self, other_sequence):
        """string/Seq/MutableSeq to string, checking alphabet (PRIVATE).

        For a string argument, returns the string.

        For a Seq or MutableSeq, it checks the alphabet is compatible
        (raising an exception if it isn't), and then returns a string.
        """
        try:
            other_alpha = other_sequence.alphabet
        except AttributeError:
            #Assume other_sequence is a string
            return other_sequence

        #Other should be a Seq or a MutableSeq
        if not Alphabet._check_type_compatible([self.alphabet, other_alpha]):
            raise TypeError("Incompatable alphabets %s and %s" \
                            % (repr(self.alphabet), repr(other_alpha)))
        #Return as a string
        return str(other_sequence)
    
    def count(self, sub, start=0, end=sys.maxsize):
        """Non-overlapping count method, like that of a python string.

        This behaves like the python string method of the same name,
        which does a non-overlapping count!

        Returns an integer, the number of occurrences of substring
        argument sub in the (sub)sequence given by [start:end].
        Optional arguments start and end are interpreted as in slice
        notation.
    
        Arguments:
         - sub - a string or another Seq object to look for
         - start - optional integer, slice start
         - end - optional integer, slice end

        e.g.

        >>> from Bio.Seq import Seq
        >>> my_seq = Seq("AAAATGA")
        >>> print(my_seq.count("A"))
        5
        >>> print(my_seq.count("ATG"))
        1
        >>> print(my_seq.count(Seq("AT")))
        1
        >>> print(my_seq.count("AT", 2, -1))
        1

        HOWEVER, please note because python strings and Seq objects (and
        MutableSeq objects) do a non-overlapping search, this may not give
        the answer you expect:

        >>> "AAAA".count("AA")
        2
        >>> print(Seq("AAAA").count("AA"))
        2

        A non-overlapping search would give the answer as three!
        """
        #If it has one, check the alphabet:
        sub_str = self._get_seq_str_and_check_alphabet(sub)
        return str(self).count(sub_str, start, end)

    def __contains__(self, char):
        """Implements the 'in' keyword, like a python string.

        e.g.

        >>> from Bio.Seq import Seq
        >>> from Bio.Alphabet import generic_dna, generic_rna, generic_protein
        >>> my_dna = Seq("ATATGAAATTTGAAAA", generic_dna)
        >>> "AAA" in my_dna
        True
        >>> Seq("AAA") in my_dna
        True
        >>> Seq("AAA", generic_dna) in my_dna
        True

        Like other Seq methods, this will raise a type error if another Seq
        (or Seq like) object with an incompatible alphabet is used:

        >>> Seq("AAA", generic_rna) in my_dna
        Traceback (most recent call last):
           ...
        TypeError: Incompatable alphabets DNAAlphabet() and RNAAlphabet()
        >>> Seq("AAA", generic_protein) in my_dna
        Traceback (most recent call last):
           ...
        TypeError: Incompatable alphabets DNAAlphabet() and ProteinAlphabet()
        """
        #If it has one, check the alphabet:
        sub_str = self._get_seq_str_and_check_alphabet(char)
        return sub_str in str(self)

    def find(self, sub, start=0, end=sys.maxsize):
        """Find method, like that of a python string.

        This behaves like the python string method of the same name.

        Returns an integer, the index of the first occurrence of substring
        argument sub in the (sub)sequence given by [start:end].

        Arguments:
         - sub - a string or another Seq object to look for
         - start - optional integer, slice start
         - end - optional integer, slice end

        Returns -1 if the subsequence is NOT found.
        
        e.g. Locating the first typical start codon, AUG, in an RNA sequence:

        >>> from Bio.Seq import Seq
        >>> my_rna = Seq("GUCAUGGCCAUUGUAAUGGGCCGCUGAAAGGGUGCCCGAUAGUUG")
        >>> my_rna.find("AUG")
        3
        """
        #If it has one, check the alphabet:
        sub_str = self._get_seq_str_and_check_alphabet(sub)
        return str(self).find(sub_str, start, end)

    def rfind(self, sub, start=0, end=sys.maxsize):
        """Find from right method, like that of a python string.

        This behaves like the python string method of the same name.

        Returns an integer, the index of the last (right most) occurrence of
        substring argument sub in the (sub)sequence given by [start:end].

        Arguments:
         - sub - a string or another Seq object to look for
         - start - optional integer, slice start
         - end - optional integer, slice end

        Returns -1 if the subsequence is NOT found.

        e.g. Locating the last typical start codon, AUG, in an RNA sequence:

        >>> from Bio.Seq import Seq
        >>> my_rna = Seq("GUCAUGGCCAUUGUAAUGGGCCGCUGAAAGGGUGCCCGAUAGUUG")
        >>> my_rna.rfind("AUG")
        15
        """
        #If it has one, check the alphabet:
        sub_str = self._get_seq_str_and_check_alphabet(sub)
        return str(self).rfind(sub_str, start, end)

    def startswith(self, prefix, start=0, end=sys.maxsize):
        """Does the Seq start with the given prefix?  Returns True/False.

        This behaves like the python string method of the same name.

        Return True if the sequence starts with the specified prefix
        (a string or another Seq object), False otherwise.
        With optional start, test sequence beginning at that position.
        With optional end, stop comparing sequence at that position.
        prefix can also be a tuple of strings to try.  e.g.
        
        >>> from Bio.Seq import Seq
        >>> my_rna = Seq("GUCAUGGCCAUUGUAAUGGGCCGCUGAAAGGGUGCCCGAUAGUUG")
        >>> my_rna.startswith("GUC")
        True
        >>> my_rna.startswith("AUG")
        False
        >>> my_rna.startswith("AUG", 3)
        True
        >>> my_rna.startswith(("UCC","UCA","UCG"),1)
        True
        """
        #If it has one, check the alphabet:
        if isinstance(prefix, tuple):
            #TODO - Once we drop support for Python 2.4, instead of this
            #loop offload to the string method (requires Python 2.5+).
            #Check all the alphabets first...
            prefix_strings = [self._get_seq_str_and_check_alphabet(p) \
                              for p in prefix]
            for prefix_str in prefix_strings:
                if str(self).startswith(prefix_str, start, end):
                    return True
            return False
        else:
            prefix_str = self._get_seq_str_and_check_alphabet(prefix)
            return str(self).startswith(prefix_str, start, end)

    def endswith(self, suffix, start=0, end=sys.maxsize):
        """Does the Seq end with the given suffix?  Returns True/False.

        This behaves like the python string method of the same name.

        Return True if the sequence ends with the specified suffix
        (a string or another Seq object), False otherwise.
        With optional start, test sequence beginning at that position.
        With optional end, stop comparing sequence at that position.
        suffix can also be a tuple of strings to try.  e.g.

        >>> from Bio.Seq import Seq
        >>> my_rna = Seq("GUCAUGGCCAUUGUAAUGGGCCGCUGAAAGGGUGCCCGAUAGUUG")
        >>> my_rna.endswith("UUG")
        True
        >>> my_rna.endswith("AUG")
        False
        >>> my_rna.endswith("AUG", 0, 18)
        True
        >>> my_rna.endswith(("UCC","UCA","UUG"))
        True
        """        
        #If it has one, check the alphabet:
        if isinstance(suffix, tuple):
            #TODO - Once we drop support for Python 2.4, instead of this
            #loop offload to the string method (requires Python 2.5+).
            #Check all the alphabets first...
            suffix_strings = [self._get_seq_str_and_check_alphabet(p) \
                              for p in suffix]
            for suffix_str in suffix_strings:
                if str(self).endswith(suffix_str, start, end):
                    return True
            return False
        else:
            suffix_str = self._get_seq_str_and_check_alphabet(suffix)
            return str(self).endswith(suffix_str, start, end)


    def split(self, sep=None, maxsplit=-1):
        """Split method, like that of a python string.

        This behaves like the python string method of the same name.

        Return a list of the 'words' in the string (as Seq objects),
        using sep as the delimiter string.  If maxsplit is given, at
        most maxsplit splits are done.  If maxsplit is ommited, all
        splits are made.

        Following the python string method, sep will by default be any
        white space (tabs, spaces, newlines) but this is unlikely to
        apply to biological sequences.
        
        e.g.

        >>> from Bio.Seq import Seq
        >>> my_rna = Seq("GUCAUGGCCAUUGUAAUGGGCCGCUGAAAGGGUGCCCGAUAGUUG")
        >>> my_aa = my_rna.translate()
        >>> my_aa
        Seq('VMAIVMGR*KGAR*L', HasStopCodon(ExtendedIUPACProtein(), '*'))
        >>> my_aa.split("*")
        [Seq('VMAIVMGR', HasStopCodon(ExtendedIUPACProtein(), '*')), Seq('KGAR', HasStopCodon(ExtendedIUPACProtein(), '*')), Seq('L', HasStopCodon(ExtendedIUPACProtein(), '*'))]
        >>> my_aa.split("*",1)
        [Seq('VMAIVMGR', HasStopCodon(ExtendedIUPACProtein(), '*')), Seq('KGAR*L', HasStopCodon(ExtendedIUPACProtein(), '*'))]

        See also the rsplit method:

        >>> my_aa.rsplit("*",1)
        [Seq('VMAIVMGR*KGAR', HasStopCodon(ExtendedIUPACProtein(), '*')), Seq('L', HasStopCodon(ExtendedIUPACProtein(), '*'))]
        """
        #If it has one, check the alphabet:
        sep_str = self._get_seq_str_and_check_alphabet(sep)
        #TODO - If the sep is the defined stop symbol, or gap char,
        #should we adjust the alphabet?
        return [Seq(part, self.alphabet) \
                for part in str(self).split(sep_str, maxsplit)]

    def rsplit(self, sep=None, maxsplit=-1):
        """Right split method, like that of a python string.

        This behaves like the python string method of the same name.

        Return a list of the 'words' in the string (as Seq objects),
        using sep as the delimiter string.  If maxsplit is given, at
        most maxsplit splits are done COUNTING FROM THE RIGHT.
        If maxsplit is ommited, all splits are made.

        Following the python string method, sep will by default be any
        white space (tabs, spaces, newlines) but this is unlikely to
        apply to biological sequences.
        
        e.g. print my_seq.rsplit("*",1)

        See also the split method.
        """
        #If it has one, check the alphabet:
        sep_str = self._get_seq_str_and_check_alphabet(sep)
        return [Seq(part, self.alphabet) \
                for part in str(self).rsplit(sep_str, maxsplit)]

    def strip(self, chars=None):
        """Returns a new Seq object with leading and trailing ends stripped.

        This behaves like the python string method of the same name.

        Optional argument chars defines which characters to remove.  If
        ommitted or None (default) then as for the python string method,
        this defaults to removing any white space.
        
        e.g. print my_seq.strip("-")

        See also the lstrip and rstrip methods.
        """
        #If it has one, check the alphabet:
        strip_str = self._get_seq_str_and_check_alphabet(chars)
        return Seq(str(self).strip(strip_str), self.alphabet)

    def lstrip(self, chars=None):
        """Returns a new Seq object with leading (left) end stripped.

        This behaves like the python string method of the same name.

        Optional argument chars defines which characters to remove.  If
        ommitted or None (default) then as for the python string method,
        this defaults to removing any white space.
        
        e.g. print my_seq.lstrip("-")

        See also the strip and rstrip methods.
        """
        #If it has one, check the alphabet:
        strip_str = self._get_seq_str_and_check_alphabet(chars)
        return Seq(str(self).lstrip(strip_str), self.alphabet)

    def rstrip(self, chars=None):
        """Returns a new Seq object with trailing (right) end stripped.

        This behaves like the python string method of the same name.

        Optional argument chars defines which characters to remove.  If
        ommitted or None (default) then as for the python string method,
        this defaults to removing any white space.
        
        e.g. Removing a nucleotide sequence's polyadenylation (poly-A tail):

        >>> from Bio.Alphabet import IUPAC
        >>> from Bio.Seq import Seq
        >>> my_seq = Seq("CGGTACGCTTATGTCACGTAGAAAAAA", IUPAC.unambiguous_dna)
        >>> my_seq
        Seq('CGGTACGCTTATGTCACGTAGAAAAAA', IUPACUnambiguousDNA())
        >>> my_seq.rstrip("A")
        Seq('CGGTACGCTTATGTCACGTAG', IUPACUnambiguousDNA())

        See also the strip and lstrip methods.
        """
        #If it has one, check the alphabet:
        strip_str = self._get_seq_str_and_check_alphabet(chars)
        return Seq(str(self).rstrip(strip_str), self.alphabet)

    def upper(self):
        """Returns an upper case copy of the sequence.

        >>> from Bio.Alphabet import HasStopCodon, generic_protein
        >>> from Bio.Seq import Seq
        >>> my_seq = Seq("VHLTPeeK*", HasStopCodon(generic_protein))
        >>> my_seq
        Seq('VHLTPeeK*', HasStopCodon(ProteinAlphabet(), '*'))
        >>> my_seq.lower()
        Seq('vhltpeek*', HasStopCodon(ProteinAlphabet(), '*'))
        >>> my_seq.upper()
        Seq('VHLTPEEK*', HasStopCodon(ProteinAlphabet(), '*'))

        This will adjust the alphabet if required. See also the lower method.
        """
        return Seq(str(self).upper(), self.alphabet._upper())

    def lower(self):
        """Returns a lower case copy of the sequence.

        This will adjust the alphabet if required. Note that the IUPAC alphabets
        are upper case only, and thus a generic alphabet must be substituted.

        >>> from Bio.Alphabet import Gapped, generic_dna
        >>> from Bio.Alphabet import IUPAC
        >>> from Bio.Seq import Seq
        >>> my_seq = Seq("CGGTACGCTTATGTCACGTAG*AAAAAA", Gapped(IUPAC.unambiguous_dna, "*"))
        >>> my_seq
        Seq('CGGTACGCTTATGTCACGTAG*AAAAAA', Gapped(IUPACUnambiguousDNA(), '*'))
        >>> my_seq.lower()
        Seq('cggtacgcttatgtcacgtag*aaaaaa', Gapped(DNAAlphabet(), '*'))

        See also the upper method.
        """
        return Seq(str(self).lower(), self.alphabet._lower())

    def complement(self):
        """Returns the complement sequence. New Seq object.

        >>> from Bio.Seq import Seq
        >>> from Bio.Alphabet import IUPAC
        >>> my_dna = Seq("CCCCCGATAG", IUPAC.unambiguous_dna)
        >>> my_dna
        Seq('CCCCCGATAG', IUPACUnambiguousDNA())
        >>> my_dna.complement()
        Seq('GGGGGCTATC', IUPACUnambiguousDNA())

        You can of course used mixed case sequences,

        >>> from Bio.Seq import Seq
        >>> from Bio.Alphabet import generic_dna
        >>> my_dna = Seq("CCCCCgatA-GD", generic_dna)
        >>> my_dna
        Seq('CCCCCgatA-GD', DNAAlphabet())
        >>> my_dna.complement()
        Seq('GGGGGctaT-CH', DNAAlphabet())

        Note in the above example, ambiguous character D denotes
        G, A or T so its complement is H (for C, T or A).
        
        Trying to complement a protein sequence raises an exception.

        >>> my_protein = Seq("MAIVMGR", IUPAC.protein)
        >>> my_protein.complement()
        Traceback (most recent call last):
           ...
        ValueError: Proteins do not have complements!
        """
        base = Alphabet._get_base_alphabet(self.alphabet)
        if isinstance(base, Alphabet.ProteinAlphabet):
            raise ValueError("Proteins do not have complements!")
        if isinstance(base, Alphabet.DNAAlphabet):
            ttable = _dna_complement_table
        elif isinstance(base, Alphabet.RNAAlphabet):
            ttable = _rna_complement_table
        elif ('U' in self._data or 'u' in self._data) \
        and ('T' in self._data or 't' in self._data):
            #TODO - Handle this cleanly?
            raise ValueError("Mixed RNA/DNA found")
        elif 'U' in self._data or 'u' in self._data:
            ttable = _rna_complement_table
        else:
            ttable = _dna_complement_table
        #Much faster on really long sequences than the previous loop based one.
        #thx to Michael Palmer, University of Waterloo
        return Seq(str(self).translate(ttable), self.alphabet)

    def reverse_complement(self):
        """Returns the reverse complement sequence. New Seq object.

        >>> from Bio.Seq import Seq
        >>> from Bio.Alphabet import IUPAC
        >>> my_dna = Seq("CCCCCGATAGNR", IUPAC.ambiguous_dna)
        >>> my_dna
        Seq('CCCCCGATAGNR', IUPACAmbiguousDNA())
        >>> my_dna.reverse_complement()
        Seq('YNCTATCGGGGG', IUPACAmbiguousDNA())

        Note in the above example, since R = G or A, its complement
        is Y (which denotes C or T).

        You can of course used mixed case sequences,

        >>> from Bio.Seq import Seq
        >>> from Bio.Alphabet import generic_dna
        >>> my_dna = Seq("CCCCCgatA-G", generic_dna)
        >>> my_dna
        Seq('CCCCCgatA-G', DNAAlphabet())
        >>> my_dna.reverse_complement()
        Seq('C-TatcGGGGG', DNAAlphabet())

        Trying to complement a protein sequence raises an exception:

        >>> my_protein = Seq("MAIVMGR", IUPAC.protein)
        >>> my_protein.reverse_complement()
        Traceback (most recent call last):
           ...
        ValueError: Proteins do not have complements!
        """
        #Use -1 stride/step to reverse the complement
        return self.complement()[::-1]

    def transcribe(self):
        """Returns the RNA sequence from a DNA sequence. New Seq object.

        >>> from Bio.Seq import Seq
        >>> from Bio.Alphabet import IUPAC
        >>> coding_dna = Seq("ATGGCCATTGTAATGGGCCGCTGAAAGGGTGCCCGATAG",
        ...                  IUPAC.unambiguous_dna)
        >>> coding_dna
        Seq('ATGGCCATTGTAATGGGCCGCTGAAAGGGTGCCCGATAG', IUPACUnambiguousDNA())
        >>> coding_dna.transcribe()
        Seq('AUGGCCAUUGUAAUGGGCCGCUGAAAGGGUGCCCGAUAG', IUPACUnambiguousRNA())

        Trying to transcribe a protein or RNA sequence raises an exception:

        >>> my_protein = Seq("MAIVMGR", IUPAC.protein)
        >>> my_protein.transcribe()
        Traceback (most recent call last):
           ...
        ValueError: Proteins cannot be transcribed!
        """
        base = Alphabet._get_base_alphabet(self.alphabet)
        if isinstance(base, Alphabet.ProteinAlphabet):
            raise ValueError("Proteins cannot be transcribed!")
        if isinstance(base, Alphabet.RNAAlphabet):
            raise ValueError("RNA cannot be transcribed!")

        if self.alphabet==IUPAC.unambiguous_dna:
            alphabet = IUPAC.unambiguous_rna
        elif self.alphabet==IUPAC.ambiguous_dna:
            alphabet = IUPAC.ambiguous_rna
        else:
            alphabet = Alphabet.generic_rna
        return Seq(str(self).replace('T','U').replace('t','u'), alphabet)
    
    def back_transcribe(self):
        """Returns the DNA sequence from an RNA sequence. New Seq object.

        >>> from Bio.Seq import Seq
        >>> from Bio.Alphabet import IUPAC
        >>> messenger_rna = Seq("AUGGCCAUUGUAAUGGGCCGCUGAAAGGGUGCCCGAUAG",
        ...                     IUPAC.unambiguous_rna)
        >>> messenger_rna
        Seq('AUGGCCAUUGUAAUGGGCCGCUGAAAGGGUGCCCGAUAG', IUPACUnambiguousRNA())
        >>> messenger_rna.back_transcribe()
        Seq('ATGGCCATTGTAATGGGCCGCTGAAAGGGTGCCCGATAG', IUPACUnambiguousDNA())

        Trying to back-transcribe a protein or DNA sequence raises an
        exception:

        >>> my_protein = Seq("MAIVMGR", IUPAC.protein)
        >>> my_protein.back_transcribe()
        Traceback (most recent call last):
           ...
        ValueError: Proteins cannot be back transcribed!
        """
        base = Alphabet._get_base_alphabet(self.alphabet)
        if isinstance(base, Alphabet.ProteinAlphabet):
            raise ValueError("Proteins cannot be back transcribed!")
        if isinstance(base, Alphabet.DNAAlphabet):
            raise ValueError("DNA cannot be back transcribed!")

        if self.alphabet==IUPAC.unambiguous_rna:
            alphabet = IUPAC.unambiguous_dna
        elif self.alphabet==IUPAC.ambiguous_rna:
            alphabet = IUPAC.ambiguous_dna
        else:
            alphabet = Alphabet.generic_dna
        return Seq(str(self).replace("U", "T").replace("u", "t"), alphabet)

    def translate(self, table="Standard", stop_symbol="*", to_stop=False,
                  cds=False):
        """Turns a nucleotide sequence into a protein sequence. New Seq object.

        This method will translate DNA or RNA sequences, and those with a
        nucleotide or generic alphabet.  Trying to translate a protein
        sequence raises an exception.

        Arguments:
         - table - Which codon table to use?  This can be either a name
                   (string), an NCBI identifier (integer), or a CodonTable
                   object (useful for non-standard genetic codes).  This
                   defaults to the "Standard" table.
         - stop_symbol - Single character string, what to use for terminators.
                         This defaults to the asterisk, "*".
         - to_stop - Boolean, defaults to False meaning do a full translation
                     continuing on past any stop codons (translated as the
                     specified stop_symbol).  If True, translation is
                     terminated at the first in frame stop codon (and the
                     stop_symbol is not appended to the returned protein
                     sequence).
         - cds - Boolean, indicates this is a complete CDS.  If True,
                 this checks the sequence starts with a valid alternative start
                 codon (which will be translated as methionine, M), that the
                 sequence length is a multiple of three, and that there is a
                 single in frame stop codon at the end (this will be excluded
                 from the protein sequence, regardless of the to_stop option).
                 If these tests fail, an exception is raised.
        
        e.g. Using the standard table:

        >>> coding_dna = Seq("GTGGCCATTGTAATGGGCCGCTGAAAGGGTGCCCGATAG")
        >>> coding_dna.translate()
        Seq('VAIVMGR*KGAR*', HasStopCodon(ExtendedIUPACProtein(), '*'))
        >>> coding_dna.translate(stop_symbol="@")
        Seq('VAIVMGR@KGAR@', HasStopCodon(ExtendedIUPACProtein(), '@'))
        >>> coding_dna.translate(to_stop=True)
        Seq('VAIVMGR', ExtendedIUPACProtein())

        Now using NCBI table 2, where TGA is not a stop codon:

        >>> coding_dna.translate(table=2)
        Seq('VAIVMGRWKGAR*', HasStopCodon(ExtendedIUPACProtein(), '*'))
        >>> coding_dna.translate(table=2, to_stop=True)
        Seq('VAIVMGRWKGAR', ExtendedIUPACProtein())

        In fact, GTG is an alternative start codon under NCBI table 2, meaning
        this sequence could be a complete CDS:

        >>> coding_dna.translate(table=2, cds=True)
        Seq('MAIVMGRWKGAR', ExtendedIUPACProtein())

        It isn't a valid CDS under NCBI table 1, due to both the start codon and
        also the in frame stop codons:
        
        >>> coding_dna.translate(table=1, cds=True)
        Traceback (most recent call last):
            ...
        TranslationError: First codon 'GTG' is not a start codon

        If the sequence has no in-frame stop codon, then the to_stop argument
        has no effect:

        >>> coding_dna2 = Seq("TTGGCCATTGTAATGGGCCGC")
        >>> coding_dna2.translate()
        Seq('LAIVMGR', ExtendedIUPACProtein())
        >>> coding_dna2.translate(to_stop=True)
        Seq('LAIVMGR', ExtendedIUPACProtein())

        NOTE - Ambiguous codons like "TAN" or "NNN" could be an amino acid
        or a stop codon.  These are translated as "X".  Any invalid codon
        (e.g. "TA?" or "T-A") will throw a TranslationError.

        NOTE - Does NOT support gapped sequences.

        NOTE - This does NOT behave like the python string's translate
        method.  For that use str(my_seq).translate(...) instead.
        """
        if isinstance(table, str) and len(table)==256:
            raise ValueError("The Seq object translate method DOES NOT take " \
                             + "a 256 character string mapping table like " \
                             + "the python string object's translate method. " \
                             + "Use str(my_seq).translate(...) instead.")
        if isinstance(Alphabet._get_base_alphabet(self.alphabet),
                      Alphabet.ProteinAlphabet):
            raise ValueError("Proteins cannot be translated!")
        try:
            table_id = int(table)
        except ValueError:
            #Assume its a table name
            if self.alphabet==IUPAC.unambiguous_dna:
                #Will use standard IUPAC protein alphabet, no need for X
                codon_table = CodonTable.unambiguous_dna_by_name[table]
            elif self.alphabet==IUPAC.unambiguous_rna:
                #Will use standard IUPAC protein alphabet, no need for X
                codon_table = CodonTable.unambiguous_rna_by_name[table]
            else:
                #This will use the extended IUPAC protein alphabet with X etc.
                #The same table can be used for RNA or DNA (we use this for
                #translating strings).
                codon_table = CodonTable.ambiguous_generic_by_name[table]
        except (AttributeError, TypeError):
            #Assume its a CodonTable object
            if isinstance(table, CodonTable.CodonTable):
                codon_table = table
            else:
                raise ValueError('Bad table argument')
        else:
            #Assume its a table ID
            if self.alphabet==IUPAC.unambiguous_dna:
                #Will use standard IUPAC protein alphabet, no need for X
                codon_table = CodonTable.unambiguous_dna_by_id[table_id]
            elif self.alphabet==IUPAC.unambiguous_rna:
                #Will use standard IUPAC protein alphabet, no need for X
                codon_table = CodonTable.unambiguous_rna_by_id[table_id]
            else:
                #This will use the extended IUPAC protein alphabet with X etc.
                #The same table can be used for RNA or DNA (we use this for
                #translating strings).
                codon_table = CodonTable.ambiguous_generic_by_id[table_id]
        protein = _translate_str(str(self), codon_table, \
                                 stop_symbol, to_stop, cds)
        if stop_symbol in protein:
            alphabet = Alphabet.HasStopCodon(codon_table.protein_alphabet,
                                             stop_symbol = stop_symbol)
        else:
            alphabet = codon_table.protein_alphabet
        return Seq(protein, alphabet)

    def ungap(self, gap=None):
        """Return a copy of the sequence without the gap character(s).

        The gap character can be specified in two ways - either as an explicit
        argument, or via the sequence's alphabet. For example:

        >>> from Bio.Seq import Seq
        >>> from Bio.Alphabet import generic_dna
        >>> my_dna = Seq("-ATA--TGAAAT-TTGAAAA", generic_dna)
        >>> my_dna
        Seq('-ATA--TGAAAT-TTGAAAA', DNAAlphabet())
        >>> my_dna.ungap("-")
        Seq('ATATGAAATTTGAAAA', DNAAlphabet())

        If the gap character is not given as an argument, it will be taken from
        the sequence's alphabet (if defined). Notice that the returned sequence's
        alphabet is adjusted since it no longer requires a gapped alphabet:

        >>> from Bio.Seq import Seq
        >>> from Bio.Alphabet import IUPAC, Gapped, HasStopCodon
        >>> my_pro = Seq("MVVLE=AD*", HasStopCodon(Gapped(IUPAC.protein, "=")))
        >>> my_pro
        Seq('MVVLE=AD*', HasStopCodon(Gapped(IUPACProtein(), '='), '*'))
        >>> my_pro.ungap()
        Seq('MVVLEAD*', HasStopCodon(IUPACProtein(), '*'))

        Or, with a simpler gapped DNA example:

        >>> from Bio.Seq import Seq
        >>> from Bio.Alphabet import IUPAC, Gapped
        >>> my_seq = Seq("CGGGTAG=AAAAAA", Gapped(IUPAC.unambiguous_dna, "="))
        >>> my_seq
        Seq('CGGGTAG=AAAAAA', Gapped(IUPACUnambiguousDNA(), '='))
        >>> my_seq.ungap()
        Seq('CGGGTAGAAAAAA', IUPACUnambiguousDNA())

        As long as it is consistent with the alphabet, although it is redundant,
        you can still supply the gap character as an argument to this method:

        >>> my_seq
        Seq('CGGGTAG=AAAAAA', Gapped(IUPACUnambiguousDNA(), '='))
        >>> my_seq.ungap("=")
        Seq('CGGGTAGAAAAAA', IUPACUnambiguousDNA())
        
        However, if the gap character given as the argument disagrees with that
        declared in the alphabet, an exception is raised:

        >>> my_seq
        Seq('CGGGTAG=AAAAAA', Gapped(IUPACUnambiguousDNA(), '='))
        >>> my_seq.ungap("-")
        Traceback (most recent call last):
           ...
        ValueError: Gap '-' does not match '=' from alphabet

        Finally, if a gap character is not supplied, and the alphabet does not
        define one, an exception is raised:

        >>> from Bio.Seq import Seq
        >>> from Bio.Alphabet import generic_dna
        >>> my_dna = Seq("ATA--TGAAAT-TTGAAAA", generic_dna)
        >>> my_dna
        Seq('ATA--TGAAAT-TTGAAAA', DNAAlphabet())
        >>> my_dna.ungap()
        Traceback (most recent call last):
           ...
        ValueError: Gap character not given and not defined in alphabet

        """
        if hasattr(self.alphabet, "gap_char"):
            if not gap:
                gap = self.alphabet.gap_char
            elif gap != self.alphabet.gap_char:
                raise ValueError("Gap %s does not match %s from alphabet" \
                                 % (repr(gap), repr(self.alphabet.gap_char)))
            alpha = Alphabet._ungap(self.alphabet)
        elif not gap:
            raise ValueError("Gap character not given and not defined in alphabet")
        else:
            alpha = self.alphabet #modify!
        if len(gap)!=1 or not isinstance(gap, str):
            raise ValueError("Unexpected gap character, %s" % repr(gap))
        return Seq(str(self).replace(gap, ""), alpha)

class UnknownSeq(Seq):
    """A read-only sequence object of known length but unknown contents.

    If you have an unknown sequence, you can represent this with a normal
    Seq object, for example:

    >>> my_seq = Seq("N"*5)
    >>> my_seq
    Seq('NNNNN', Alphabet())
    >>> len(my_seq)
    5
    >>> print(my_seq)
    NNNNN

    However, this is rather wasteful of memory (especially for large
    sequences), which is where this class is most usefull:

    >>> unk_five = UnknownSeq(5)
    >>> unk_five
    UnknownSeq(5, alphabet = Alphabet(), character = '?')
    >>> len(unk_five)
    5
    >>> print(unk_five)
    ?????

    You can add unknown sequence together, provided their alphabets and
    characters are compatible, and get another memory saving UnknownSeq:

    >>> unk_four = UnknownSeq(4)
    >>> unk_four
    UnknownSeq(4, alphabet = Alphabet(), character = '?')
    >>> unk_four + unk_five
    UnknownSeq(9, alphabet = Alphabet(), character = '?')

    If the alphabet or characters don't match up, the addition gives an
    ordinary Seq object:
    
    >>> unk_nnnn = UnknownSeq(4, character = "N")
    >>> unk_nnnn
    UnknownSeq(4, alphabet = Alphabet(), character = 'N')
    >>> unk_nnnn + unk_four
    Seq('NNNN????', Alphabet())

    Combining with a real Seq gives a new Seq object:

    >>> known_seq = Seq("ACGT")
    >>> unk_four + known_seq
    Seq('????ACGT', Alphabet())
    >>> known_seq + unk_four
    Seq('ACGT????', Alphabet())
    """
    def __init__(self, length, alphabet = Alphabet.generic_alphabet, character = None):
        """Create a new UnknownSeq object.

        If character is ommited, it is determed from the alphabet, "N" for
        nucleotides, "X" for proteins, and "?" otherwise.
        """
        self._length = int(length)
        if self._length < 0:
            #TODO - Block zero length UnknownSeq?  You can just use a Seq!
            raise ValueError("Length must not be negative.")
        self.alphabet = alphabet
        if character:
            if len(character) != 1:
                raise ValueError("character argument should be a single letter string.")
            self._character = character
        else:
            base = Alphabet._get_base_alphabet(alphabet)
            #TODO? Check the case of the letters in the alphabet?
            #We may have to use "n" instead of "N" etc.
            if isinstance(base, Alphabet.NucleotideAlphabet):
                self._character = "N"
            elif isinstance(base, Alphabet.ProteinAlphabet):
                self._character = "X"
            else:
                self._character = "?"

    def __len__(self):
        """Returns the stated length of the unknown sequence."""
        return self._length
    
    def __str__(self):
        """Returns the unknown sequence as full string of the given length."""
        return self._character * self._length

    def __repr__(self):
        return "UnknownSeq(%i, alphabet = %s, character = %s)" \
               % (self._length, repr(self.alphabet), repr(self._character))

    def __add__(self, other):
        """Add another sequence or string to this sequence.

        Adding two UnknownSeq objects returns another UnknownSeq object
        provided the character is the same and the alphabets are compatible.

        >>> from Bio.Seq import UnknownSeq
        >>> from Bio.Alphabet import generic_protein
        >>> UnknownSeq(10, generic_protein) + UnknownSeq(5, generic_protein)
        UnknownSeq(15, alphabet = ProteinAlphabet(), character = 'X')

        If the characters differ, an UnknownSeq object cannot be used, so a
        Seq object is returned:

        >>> from Bio.Seq import UnknownSeq
        >>> from Bio.Alphabet import generic_protein
        >>> UnknownSeq(10, generic_protein) + UnknownSeq(5, generic_protein,
        ...                                              character="x")
        Seq('XXXXXXXXXXxxxxx', ProteinAlphabet())

        If adding a string to an UnknownSeq, a new Seq is returned with the
        same alphabet:
        
        >>> from Bio.Seq import UnknownSeq
        >>> from Bio.Alphabet import generic_protein
        >>> UnknownSeq(5, generic_protein) + "LV"
        Seq('XXXXXLV', ProteinAlphabet())
        """
        if isinstance(other, UnknownSeq) \
        and other._character == self._character:
            #TODO - Check the alphabets match
            return UnknownSeq(len(self)+len(other),
                              self.alphabet, self._character)
        #Offload to the base class...
        return Seq(str(self), self.alphabet) + other

    def __radd__(self, other):
        #If other is an UnknownSeq, then __add__ would be called.
        #Offload to the base class...
        return other + Seq(str(self), self.alphabet)

    def __getitem__(self, index):
        """Get a subsequence from the UnknownSeq object.
        
        >>> unk = UnknownSeq(8, character="N")
        >>> print(unk[:])
        NNNNNNNN
        >>> print(unk[5:3])
        <BLANKLINE>
        >>> print(unk[1:-1])
        NNNNNN
        >>> print(unk[1:-1:2])
        NNN
        """
        if isinstance(index, int):
            #TODO - Check the bounds without wasting memory
            return str(self)[index]
        old_length = self._length
        step = index.step
        if step is None or step == 1:
            #This calculates the length you'd get from ("N"*old_length)[index]
            start = index.start
            end = index.stop
            if start is None:
                start = 0
            elif start < 0:
                start = max(0, old_length + start)
            elif start > old_length:
                start = old_length
            if end is None:
                end = old_length
            elif end < 0:
                end = max(0, old_length + end)
            elif end > old_length:
                end = old_length
            new_length = max(0, end-start)
        elif step == 0:
            raise ValueError("slice step cannot be zero")
        else:
<<<<<<< HEAD
            #TODO - Work out the length without wasting memory
            return UnknownSeq(len(("#"*self._length)[index]),
                              self.alphabet, self._character)
=======
            #TODO - handle step efficiently
            new_length = len(("X"*old_length)[index])
        #assert new_length == len(("X"*old_length)[index]), \
        #       (index, start, end, step, old_length,
        #        new_length, len(("X"*old_length)[index]))
        return UnknownSeq(new_length, self.alphabet, self._character)
>>>>>>> 6ee67fc5

    def count(self, sub, start=0, end=sys.maxsize):
        """Non-overlapping count method, like that of a python string.

        This behaves like the python string (and Seq object) method of the
        same name, which does a non-overlapping count!

        Returns an integer, the number of occurrences of substring
        argument sub in the (sub)sequence given by [start:end].
        Optional arguments start and end are interpreted as in slice
        notation.
    
        Arguments:
         - sub - a string or another Seq object to look for
         - start - optional integer, slice start
         - end - optional integer, slice end

        >>> "NNNN".count("N")
        4
        >>> Seq("NNNN").count("N")
        4
        >>> UnknownSeq(4, character="N").count("N")
        4
        >>> UnknownSeq(4, character="N").count("A")
        0
        >>> UnknownSeq(4, character="N").count("AA")
        0

        HOWEVER, please note because that python strings and Seq objects (and
        MutableSeq objects) do a non-overlapping search, this may not give
        the answer you expect:

        >>> UnknownSeq(4, character="N").count("NN")
        2
        >>> UnknownSeq(4, character="N").count("NNN")
        1
        """
        sub_str = self._get_seq_str_and_check_alphabet(sub)
        if len(sub_str) == 1:
            if str(sub_str) == self._character:
                if start==0 and end >= self._length:
                    return self._length
                else:
                    #This could be done more cleverly...
                    return str(self).count(sub_str, start, end)
            else:
                return 0
        else:
            if set(sub_str) == set(self._character):
                if start==0 and end >= self._length:
                    return self._length // len(sub_str)
                else:
                    #This could be done more cleverly...
                    return str(self).count(sub_str, start, end)
            else:
                return 0

    def complement(self):
        """The complement of an unknown nucleotide equals itself.

        >>> my_nuc = UnknownSeq(8)
        >>> my_nuc
        UnknownSeq(8, alphabet = Alphabet(), character = '?')
        >>> print(my_nuc)
        ????????
        >>> my_nuc.complement()
        UnknownSeq(8, alphabet = Alphabet(), character = '?')
        >>> print(my_nuc.complement())
        ????????
        """
        if isinstance(Alphabet._get_base_alphabet(self.alphabet),
                      Alphabet.ProteinAlphabet):
            raise ValueError("Proteins do not have complements!")
        return self

    def reverse_complement(self):
        """The reverse complement of an unknown nucleotide equals itself.

        >>> my_nuc = UnknownSeq(10)
        >>> my_nuc
        UnknownSeq(10, alphabet = Alphabet(), character = '?')
        >>> print(my_nuc)
        ??????????
        >>> my_nuc.reverse_complement()
        UnknownSeq(10, alphabet = Alphabet(), character = '?')
        >>> print(my_nuc.reverse_complement())
        ??????????
        """
        if isinstance(Alphabet._get_base_alphabet(self.alphabet),
                      Alphabet.ProteinAlphabet):
            raise ValueError("Proteins do not have complements!")
        return self

    def transcribe(self):
        """Returns unknown RNA sequence from an unknown DNA sequence.

        >>> my_dna = UnknownSeq(10, character="N")
        >>> my_dna
        UnknownSeq(10, alphabet = Alphabet(), character = 'N')
        >>> print(my_dna)
        NNNNNNNNNN
        >>> my_rna = my_dna.transcribe()
        >>> my_rna
        UnknownSeq(10, alphabet = RNAAlphabet(), character = 'N')
        >>> print(my_rna)
        NNNNNNNNNN
        """
        #Offload the alphabet stuff
        s = Seq(self._character, self.alphabet).transcribe()
        return UnknownSeq(self._length, s.alphabet, self._character)

    def back_transcribe(self):
        """Returns unknown DNA sequence from an unknown RNA sequence.

        >>> my_rna = UnknownSeq(20, character="N")
        >>> my_rna
        UnknownSeq(20, alphabet = Alphabet(), character = 'N')
        >>> print(my_rna)
        NNNNNNNNNNNNNNNNNNNN
        >>> my_dna = my_rna.back_transcribe()
        >>> my_dna
        UnknownSeq(20, alphabet = DNAAlphabet(), character = 'N')
        >>> print(my_dna)
        NNNNNNNNNNNNNNNNNNNN
        """
        #Offload the alphabet stuff
        s = Seq(self._character, self.alphabet).back_transcribe()
        return UnknownSeq(self._length, s.alphabet, self._character)

    def upper(self):
        """Returns an upper case copy of the sequence.

        >>> from Bio.Alphabet import generic_dna
        >>> from Bio.Seq import UnknownSeq
        >>> my_seq = UnknownSeq(20, generic_dna, character="n")
        >>> my_seq
        UnknownSeq(20, alphabet = DNAAlphabet(), character = 'n')
        >>> print(my_seq)
        nnnnnnnnnnnnnnnnnnnn
        >>> my_seq.upper()
        UnknownSeq(20, alphabet = DNAAlphabet(), character = 'N')
        >>> print(my_seq.upper())
        NNNNNNNNNNNNNNNNNNNN

        This will adjust the alphabet if required. See also the lower method.
        """
        return UnknownSeq(self._length, self.alphabet._upper(), self._character.upper())

    def lower(self):
        """Returns a lower case copy of the sequence.

        This will adjust the alphabet if required:

        >>> from Bio.Alphabet import IUPAC
        >>> from Bio.Seq import UnknownSeq
        >>> my_seq = UnknownSeq(20, IUPAC.extended_protein)
        >>> my_seq
        UnknownSeq(20, alphabet = ExtendedIUPACProtein(), character = 'X')
        >>> print(my_seq)
        XXXXXXXXXXXXXXXXXXXX
        >>> my_seq.lower()
        UnknownSeq(20, alphabet = ProteinAlphabet(), character = 'x')
        >>> print(my_seq.lower())
        xxxxxxxxxxxxxxxxxxxx

        See also the upper method.
        """
        return UnknownSeq(self._length, self.alphabet._lower(), self._character.lower())

    def translate(self, **kwargs):
        """Translate an unknown nucleotide sequence into an unknown protein.

        e.g.

        >>> my_seq = UnknownSeq(11, character="N")
        >>> print(my_seq)
        NNNNNNNNNNN
        >>> my_protein = my_seq.translate()
        >>> my_protein
        UnknownSeq(3, alphabet = ProteinAlphabet(), character = 'X')
        >>> print(my_protein)
        XXX

        In comparison, using a normal Seq object:

        >>> my_seq = Seq("NNNNNNNNNNN")
        >>> print(my_seq)
        NNNNNNNNNNN
        >>> my_protein = my_seq.translate()
        >>> my_protein
        Seq('XXX', ExtendedIUPACProtein())
        >>> print(my_protein)
        XXX

        """
        if isinstance(Alphabet._get_base_alphabet(self.alphabet),
                      Alphabet.ProteinAlphabet):
            raise ValueError("Proteins cannot be translated!")
        return UnknownSeq(self._length//3, Alphabet.generic_protein, "X")

    def ungap(self, gap=None):
        """Return a copy of the sequence without the gap character(s).

        The gap character can be specified in two ways - either as an explicit
        argument, or via the sequence's alphabet. For example:

        >>> from Bio.Seq import UnknownSeq
        >>> from Bio.Alphabet import Gapped, generic_dna
        >>> my_dna = UnknownSeq(20, Gapped(generic_dna,"-"))
        >>> my_dna
        UnknownSeq(20, alphabet = Gapped(DNAAlphabet(), '-'), character = 'N')
        >>> my_dna.ungap()
        UnknownSeq(20, alphabet = DNAAlphabet(), character = 'N')
        >>> my_dna.ungap("-")
        UnknownSeq(20, alphabet = DNAAlphabet(), character = 'N')

        If the UnknownSeq is using the gap character, then an empty Seq is
        returned:

        >>> my_gap = UnknownSeq(20, Gapped(generic_dna,"-"), character="-")
        >>> my_gap
        UnknownSeq(20, alphabet = Gapped(DNAAlphabet(), '-'), character = '-')
        >>> my_gap.ungap()
        Seq('', DNAAlphabet())
        >>> my_gap.ungap("-")
        Seq('', DNAAlphabet())

        Notice that the returned sequence's alphabet is adjusted to remove any
        explicit gap character declaration.
        """
        #Offload the alphabet stuff
        s = Seq(self._character, self.alphabet).ungap()
        if s :
            return UnknownSeq(self._length, s.alphabet, self._character)
        else :
            return Seq("", s.alphabet)

class MutableSeq(object):
    """An editable sequence object (with an alphabet).

    Unlike normal python strings and our basic sequence object (the Seq class)
    which are immuatable, the MutableSeq lets you edit the sequence in place.
    However, this means you cannot use a MutableSeq object as a dictionary key.

    >>> from Bio.Seq import MutableSeq
    >>> from Bio.Alphabet import generic_dna
    >>> my_seq = MutableSeq("ACTCGTCGTCG", generic_dna)
    >>> my_seq
    MutableSeq('ACTCGTCGTCG', DNAAlphabet())
    >>> my_seq[5]
    'T'
    >>> my_seq[5] = "A"
    >>> my_seq
    MutableSeq('ACTCGACGTCG', DNAAlphabet())
    >>> my_seq[5]
    'A'
    >>> my_seq[5:8] = "NNN"
    >>> my_seq
    MutableSeq('ACTCGNNNTCG', DNAAlphabet())
    >>> len(my_seq)
    11

    Note that the MutableSeq object does not support as many string-like
    or biological methods as the Seq object.
    """
    def __init__(self, data, alphabet = Alphabet.generic_alphabet):
        if sys.version_info[0] == 3:
            self.array_indicator = "u"
        else:
            self.array_indicator = "c"
        if isinstance(data, str): #TODO - What about unicode?
            self.data = array.array(self.array_indicator, data)
        else:
            self.data = data   # assumes the input is an array
        self.alphabet = alphabet
    
    def __repr__(self):
        """Returns a (truncated) representation of the sequence for debugging."""
        if len(self) > 60:
            #Shows the last three letters as it is often useful to see if there
            #is a stop codon at the end of a sequence.
            #Note total length is 54+3+3=60
            return "%s('%s...%s', %s)" % (self.__class__.__name__,
                                   str(self[:54]), str(self[-3:]),
                                   repr(self.alphabet))
        else:
            return "%s('%s', %s)" % (self.__class__.__name__,
                                   str(self),
                                   repr(self.alphabet))

    def __str__(self):
        """Returns the full sequence as a python string.

        Note that Biopython 1.44 and earlier would give a truncated
        version of repr(my_seq) for str(my_seq).  If you are writing code
        which needs to be backwards compatible with old Biopython, you
        should continue to use my_seq.tostring() rather than str(my_seq).
        """
        #See test_GAQueens.py for an historic usage of a non-string alphabet!
        return "".join(self.data)

    def __cmp__(self, other):
        """Compare the sequence to another sequence or a string (README).

        Currently if compared to another sequence the alphabets must be
        compatible. Comparing DNA to RNA, or Nucleotide to Protein will raise
        an exception. Otherwise only the sequence itself is compared, not the
        precise alphabet.

        A future release of Biopython will change this (and the Seq object etc)
        to use simple string comparison. The plan is that comparing sequences
        with incompatible alphabets (e.g. DNA to RNA) will trigger a warning
        but not an exception.

        During this transition period, please just do explicit comparisons:

        >>> seq1 = MutableSeq("ACGT")
        >>> seq2 = MutableSeq("ACGT")
        >>> id(seq1) == id(seq2)
        False
        >>> str(seq1) == str(seq2)
        True

        This method indirectly supports ==, < , etc.
        """
        if hasattr(other, "alphabet"):
            #other should be a Seq or a MutableSeq
            import warnings
            warnings.warn("In future comparing incompatible alphabets will "
                          "only trigger a warning (not an exception). In " 
                          "the interim please use id(seq1)==id(seq2) or "
                          "str(seq1)==str(seq2) to make your code explicit "
                          "and to avoid this warning.", FutureWarning)
            if not Alphabet._check_type_compatible([self.alphabet,
                                                    other.alphabet]):
                raise TypeError("Incompatable alphabets %s and %s" \
                                % (repr(self.alphabet), repr(other.alphabet)))
            #They should be the same sequence type (or one of them is generic)
            if isinstance(other, MutableSeq):
                #See test_GAQueens.py for an historic usage of a non-string
                #alphabet!  Comparing the arrays supports this.
                return cmp(self.data, other.data)
            else:
                return cmp(str(self), str(other))
        elif isinstance(other, str):
            return cmp(str(self), other)
        else:
            raise TypeError

    def __len__(self): return len(self.data)

    def __getitem__(self, index):
        #Note since Python 2.0, __getslice__ is deprecated
        #and __getitem__ is used instead.
        #See http://docs.python.org/ref/sequence-methods.html
        if isinstance(index, int):
            #Return a single letter as a string
            return self.data[index]
        else:
            #Return the (sub)sequence as another Seq object
            return MutableSeq(self.data[index], self.alphabet)

    def __setitem__(self, index, value):
        #Note since Python 2.0, __setslice__ is deprecated
        #and __setitem__ is used instead.
        #See http://docs.python.org/ref/sequence-methods.html
        if isinstance(index, int):
            #Replacing a single letter with a new string
            self.data[index] = value
        else:
            #Replacing a sub-sequence
            if isinstance(value, MutableSeq):
                self.data[index] = value.data
            elif isinstance(value, type(self.data)):
                self.data[index] = value
            else:
                self.data[index] = array.array(self.array_indicator,
                                               str(value))

    def __delitem__(self, index):
        #Note since Python 2.0, __delslice__ is deprecated
        #and __delitem__ is used instead.
        #See http://docs.python.org/ref/sequence-methods.html
        
        #Could be deleting a single letter, or a slice
        del self.data[index]
    
    def __add__(self, other):
        """Add another sequence or string to this sequence.

        Returns a new MutableSeq object."""
        if hasattr(other, "alphabet"):
            #other should be a Seq or a MutableSeq
            if not Alphabet._check_type_compatible([self.alphabet,
                                                    other.alphabet]):
                raise TypeError("Incompatable alphabets %s and %s" \
                                % (repr(self.alphabet), repr(other.alphabet)))
            #They should be the same sequence type (or one of them is generic)
            a = Alphabet._consensus_alphabet([self.alphabet, other.alphabet])
            if isinstance(other, MutableSeq):
                #See test_GAQueens.py for an historic usage of a non-string
                #alphabet!  Adding the arrays should support this.
                return self.__class__(self.data + other.data, a)
            else:
                return self.__class__(str(self) + str(other), a)
        elif isinstance(other, str):
            #other is a plain string - use the current alphabet
            return self.__class__(str(self) + str(other), self.alphabet)
        else:
            raise TypeError

    def __radd__(self, other):
        if hasattr(other, "alphabet"):
            #other should be a Seq or a MutableSeq
            if not Alphabet._check_type_compatible([self.alphabet,
                                                    other.alphabet]):
                raise TypeError("Incompatable alphabets %s and %s" \
                                % (repr(self.alphabet), repr(other.alphabet)))
            #They should be the same sequence type (or one of them is generic)
            a = Alphabet._consensus_alphabet([self.alphabet, other.alphabet])
            if isinstance(other, MutableSeq):
                #See test_GAQueens.py for an historic usage of a non-string
                #alphabet!  Adding the arrays should support this.
                return self.__class__(other.data + self.data, a)
            else:
                return self.__class__(str(other) + str(self), a)
        elif isinstance(other, str):
            #other is a plain string - use the current alphabet
            return self.__class__(str(other) + str(self), self.alphabet)
        else:
            raise TypeError

    def append(self, c):
        self.data.append(c)

    def insert(self, i, c):
        self.data.insert(i, c)

    def pop(self, i = (-1)):
        c = self.data[i]
        del self.data[i]
        return c

    def remove(self, item):
        for i in range(len(self.data)):
            if self.data[i] == item:
                del self.data[i]
                return
        raise ValueError("MutableSeq.remove(x): x not in list")

    def count(self, sub, start=0, end=sys.maxsize):
        """Non-overlapping count method, like that of a python string.

        This behaves like the python string method of the same name,
        which does a non-overlapping count!

        Returns an integer, the number of occurrences of substring
        argument sub in the (sub)sequence given by [start:end].
        Optional arguments start and end are interpreted as in slice
        notation.
    
        Arguments:
         - sub - a string or another Seq object to look for
         - start - optional integer, slice start
         - end - optional integer, slice end

        e.g.
        
        >>> from Bio.Seq import MutableSeq
        >>> my_mseq = MutableSeq("AAAATGA")
        >>> print(my_mseq.count("A"))
        5
        >>> print(my_mseq.count("ATG"))
        1
        >>> print(my_mseq.count(Seq("AT")))
        1
        >>> print(my_mseq.count("AT", 2, -1))
        1
        
        HOWEVER, please note because that python strings, Seq objects and
        MutableSeq objects do a non-overlapping search, this may not give
        the answer you expect:

        >>> "AAAA".count("AA")
        2
        >>> print(MutableSeq("AAAA").count("AA"))
        2

        A non-overlapping search would give the answer as three!
        """
        try:
            #TODO - Should we check the alphabet?
            search = sub.tostring()
        except AttributeError:
            search = sub

        if not isinstance(search, str):
            raise TypeError("expected a string, Seq or MutableSeq")

        if len(search) == 1:
            #Try and be efficient and work directly from the array.
            count = 0
            for c in self.data[start:end]:
                if c == search: count += 1
            return count
        else:
            #TODO - Can we do this more efficiently?
            return self.tostring().count(search, start, end)

    def index(self, item):
        for i in range(len(self.data)):
            if self.data[i] == item:
                return i
        raise ValueError("MutableSeq.index(x): x not in list")

    def reverse(self):
        """Modify the mutable sequence to reverse itself.

        No return value.
        """
        self.data.reverse()

    def complement(self):
        """Modify the mutable sequence to take on its complement.

        Trying to complement a protein sequence raises an exception.

        No return value.
        """
        if isinstance(Alphabet._get_base_alphabet(self.alphabet),
                      Alphabet.ProteinAlphabet):
            raise ValueError("Proteins do not have complements!")
        if self.alphabet in (IUPAC.ambiguous_dna, IUPAC.unambiguous_dna):
            d = ambiguous_dna_complement
        elif self.alphabet in (IUPAC.ambiguous_rna, IUPAC.unambiguous_rna):
            d = ambiguous_rna_complement
        elif 'U' in self.data and 'T' in self.data:
            #TODO - Handle this cleanly?
            raise ValueError("Mixed RNA/DNA found")
        elif 'U' in self.data:
            d = ambiguous_rna_complement
        else:
            d = ambiguous_dna_complement
        c = dict([(x.lower(), y.lower()) for x,y in d.items()])
        d.update(c)
        self.data = [d[c] for c in self.data]
        self.data = array.array(self.array_indicator, self.data)
        
    def reverse_complement(self):
        """Modify the mutable sequence to take on its reverse complement.

        Trying to reverse complement a protein sequence raises an exception.

        No return value.
        """
        self.complement()
        self.data.reverse()

    ## Sorting a sequence makes no sense.
    # def sort(self, *args): self.data.sort(*args)
    
    def extend(self, other):
        if isinstance(other, MutableSeq):
            for c in other.data:
                self.data.append(c)
        else:
            for c in other:
                self.data.append(c)

    def tostring(self):
        """Returns the full sequence as a python string (semi-obsolete).

        Although not formally deprecated, you are now encouraged to use
        str(my_seq) instead of my_seq.tostring().

        Because str(my_seq) will give you the full sequence as a python string,
        there is often no need to make an explicit conversion.  For example,
        
        print "ID={%s}, sequence={%s}" % (my_name, my_seq)

        On Biopython 1.44 or older you would have to have done this:

        print "ID={%s}, sequence={%s}" % (my_name, my_seq.tostring())
        """
        return "".join(self.data)

    def toseq(self):
        """Returns the full sequence as a new immutable Seq object.

        >>> from Bio.Seq import Seq
        >>> from Bio.Alphabet import IUPAC
        >>> my_mseq = MutableSeq("MKQHKAMIVALIVICITAVVAAL", 
        ...                      IUPAC.protein)
        >>> my_mseq
        MutableSeq('MKQHKAMIVALIVICITAVVAAL', IUPACProtein())
        >>> my_mseq.toseq()
        Seq('MKQHKAMIVALIVICITAVVAAL', IUPACProtein())

        Note that the alphabet is preserved.
        """
        return Seq("".join(self.data), self.alphabet)

# The transcribe, backward_transcribe, and translate functions are
# user-friendly versions of the corresponding functions in Bio.Transcribe
# and Bio.Translate. The functions work both on Seq objects, and on strings.

def transcribe(dna):
    """Transcribes a DNA sequence into RNA.

    If given a string, returns a new string object.

    Given a Seq or MutableSeq, returns a new Seq object with an RNA alphabet.

    Trying to transcribe a protein or RNA sequence raises an exception.

    e.g.
    
    >>> transcribe("ACTGN")
    'ACUGN'
    """
    if isinstance(dna, Seq):
        return dna.transcribe()
    elif isinstance(dna, MutableSeq):
        return dna.toseq().transcribe()
    else:
        return dna.replace('T','U').replace('t','u')

def back_transcribe(rna):
    """Back-transcribes an RNA sequence into DNA.

    If given a string, returns a new string object.
    
    Given a Seq or MutableSeq, returns a new Seq object with an RNA alphabet.

    Trying to transcribe a protein or DNA sequence raises an exception.

    e.g.

    >>> back_transcribe("ACUGN")
    'ACTGN'
    """
    if isinstance(rna, Seq):
        return rna.back_transcribe()
    elif isinstance(rna, MutableSeq):
        return rna.toseq().back_transcribe()
    else:
        return rna.replace('U','T').replace('u','t')
    
def _translate_str(sequence, table, stop_symbol="*", to_stop=False,
                   cds=False, pos_stop="X"):
    """Helper function to translate a nucleotide string (PRIVATE).

    Arguments:
     - sequence    - a string
     - table       - a CodonTable object (NOT a table name or id number)
     - stop_symbol - a single character string, what to use for terminators.
     - to_stop     - boolean, should translation terminate at the first
                     in frame stop codon?  If there is no in-frame stop codon
                     then translation continues to the end.
     - pos_stop    - a single character string for a possible stop codon
                     (e.g. TAN or NNN)
     - cds - Boolean, indicates this is a complete CDS.  If True, this
             checks the sequence starts with a valid alternative start
             codon (which will be translated as methionine, M), that the
             sequence length is a multiple of three, and that there is a
             single in frame stop codon at the end (this will be excluded
             from the protein sequence, regardless of the to_stop option).
             If these tests fail, an exception is raised.

    Returns a string.

    e.g.

    >>> from Bio.Data import CodonTable
    >>> table = CodonTable.ambiguous_dna_by_id[1]
    >>> _translate_str("AAA", table)
    'K'
    >>> _translate_str("TAR", table)
    '*'
    >>> _translate_str("TAN", table)
    'X'
    >>> _translate_str("TAN", table, pos_stop="@")
    '@'
    >>> _translate_str("TA?", table)
    Traceback (most recent call last):
       ...
    TranslationError: Codon 'TA?' is invalid
    >>> _translate_str("ATGCCCTAG", table, cds=True)
    'MP'
    >>> _translate_str("AAACCCTAG", table, cds=True)
    Traceback (most recent call last):
       ...
    TranslationError: First codon 'AAA' is not a start codon
    >>> _translate_str("ATGCCCTAGCCCTAG", table, cds=True)
    Traceback (most recent call last):
       ...
    TranslationError: Extra in frame stop codon found.
    """
    sequence = sequence.upper()
    amino_acids = []
    forward_table = table.forward_table
    stop_codons = table.stop_codons
    if table.nucleotide_alphabet.letters is not None:
        valid_letters = set(table.nucleotide_alphabet.letters.upper())
    else:
        #Assume the worst case, ambiguous DNA or RNA:
        valid_letters = set(IUPAC.ambiguous_dna.letters.upper() + \
                            IUPAC.ambiguous_rna.letters.upper())
    if cds:
        if str(sequence[:3]).upper() not in table.start_codons:
            raise CodonTable.TranslationError(\
                "First codon '%s' is not a start codon" % sequence[:3])
        if len(sequence) % 3 != 0:
            raise CodonTable.TranslationError(\
                "Sequence length %i is not a multiple of three" % len(sequence))
        if str(sequence[-3:]).upper() not in stop_codons:
            raise CodonTable.TranslationError(\
                "Final codon '%s' is not a stop codon" % sequence[-3:])
        #Don't translate the stop symbol, and manually translate the M
        sequence = sequence[3:-3]
        amino_acids = ["M"]
    n = len(sequence)
    for i in range(0,n-n%3,3):
        codon = sequence[i:i+3]
        try:
            amino_acids.append(forward_table[codon])
        except (KeyError, CodonTable.TranslationError):
            #Todo? Treat "---" as a special case (gapped translation)
            if codon in table.stop_codons:
                if cds:
                    raise CodonTable.TranslationError(\
                        "Extra in frame stop codon found.")
                if to_stop : break
                amino_acids.append(stop_symbol)
            elif valid_letters.issuperset(set(codon)):
                #Possible stop codon (e.g. NNN or TAN)
                amino_acids.append(pos_stop)
            else:
                raise CodonTable.TranslationError(\
                    "Codon '%s' is invalid" % codon)
    return "".join(amino_acids)

def translate(sequence, table="Standard", stop_symbol="*", to_stop=False,
              cds=False):
    """Translate a nucleotide sequence into amino acids.

    If given a string, returns a new string object. Given a Seq or
    MutableSeq, returns a Seq object with a protein alphabet.

    Arguments:
     - table - Which codon table to use?  This can be either a name (string),
               an NCBI identifier (integer), or a CodonTable object (useful
               for non-standard genetic codes).  Defaults to the "Standard"
               table.
     - stop_symbol - Single character string, what to use for any
                     terminators, defaults to the asterisk, "*".
     - to_stop - Boolean, defaults to False meaning do a full
                 translation continuing on past any stop codons
                 (translated as the specified stop_symbol).  If
                 True, translation is terminated at the first in
                 frame stop codon (and the stop_symbol is not
                 appended to the returned protein sequence).
     - cds - Boolean, indicates this is a complete CDS.  If True, this
                 checks the sequence starts with a valid alternative start
                 codon (which will be translated as methionine, M), that the
                 sequence length is a multiple of three, and that there is a
                 single in frame stop codon at the end (this will be excluded
                 from the protein sequence, regardless of the to_stop option).
                 If these tests fail, an exception is raised.
    
    A simple string example using the default (standard) genetic code:
    
    >>> coding_dna = "GTGGCCATTGTAATGGGCCGCTGAAAGGGTGCCCGATAG"
    >>> translate(coding_dna)
    'VAIVMGR*KGAR*'
    >>> translate(coding_dna, stop_symbol="@")
    'VAIVMGR@KGAR@'
    >>> translate(coding_dna, to_stop=True)
    'VAIVMGR'
     
    Now using NCBI table 2, where TGA is not a stop codon:

    >>> translate(coding_dna, table=2)
    'VAIVMGRWKGAR*'
    >>> translate(coding_dna, table=2, to_stop=True)
    'VAIVMGRWKGAR'

    In fact this example uses an alternative start codon valid under NCBI table 2,
    GTG, which means this example is a complete valid CDS which when translated
    should really start with methionine (not valine):
    
    >>> translate(coding_dna, table=2, cds=True)
    'MAIVMGRWKGAR'

    Note that if the sequence has no in-frame stop codon, then the to_stop
    argument has no effect:

    >>> coding_dna2 = "GTGGCCATTGTAATGGGCCGC"
    >>> translate(coding_dna2)
    'VAIVMGR'
    >>> translate(coding_dna2, to_stop=True)
    'VAIVMGR'
    
    NOTE - Ambiguous codons like "TAN" or "NNN" could be an amino acid
    or a stop codon.  These are translated as "X".  Any invalid codon
    (e.g. "TA?" or "T-A") will throw a TranslationError.

    NOTE - Does NOT support gapped sequences.
    
    It will however translate either DNA or RNA.
    """
    if isinstance(sequence, Seq):
        return sequence.translate(table, stop_symbol, to_stop, cds)
    elif isinstance(sequence, MutableSeq):
        #Return a Seq object
        return sequence.toseq().translate(table, stop_symbol, to_stop, cds)
    else:
        #Assume its a string, return a string
        try:
            codon_table = CodonTable.ambiguous_generic_by_id[int(table)]
        except ValueError:
            codon_table = CodonTable.ambiguous_generic_by_name[table]
        except (AttributeError, TypeError):
            if isinstance(table, CodonTable.CodonTable):
                codon_table = table
            else:
                raise ValueError('Bad table argument')
        return _translate_str(sequence, codon_table, stop_symbol, to_stop, cds)
      
def reverse_complement(sequence):
    """Returns the reverse complement sequence of a nucleotide string.

    If given a string, returns a new string object.
    Given a Seq or a MutableSeq, returns a new Seq object with the same alphabet.

    Supports unambiguous and ambiguous nucleotide sequences.

    e.g.

    >>> reverse_complement("ACTG-NH")
    'DN-CAGT'
    """
    if isinstance(sequence, Seq):
        #Return a Seq
        return sequence.reverse_complement()
    elif isinstance(sequence, MutableSeq):
        #Return a Seq
        #Don't use the MutableSeq reverse_complement method as it is 'in place'.
        return sequence.toseq().reverse_complement()

    #Assume its a string.
    #In order to avoid some code duplication, the old code would turn the string
    #into a Seq, use the reverse_complement method, and convert back to a string.
    #This worked, but is over five times slower on short sequences!
    if ('U' in sequence or 'u' in sequence) \
    and ('T' in sequence or 't' in sequence):
        raise ValueError("Mixed RNA/DNA found")
    elif 'U' in sequence or 'u' in sequence:
        ttable = _rna_complement_table
    else:
        ttable = _dna_complement_table
    return sequence.translate(ttable)[::-1]

def _test():
    """Run the Bio.Seq module's doctests (PRIVATE)."""
    if sys.version_info[0:2] == (3,1):
        print("Not running Bio.Seq doctest on Python 3.1")
        print("See http://bugs.python.org/issue7490")
    else:
        print("Runing doctests...")
        import doctest
        doctest.testmod(optionflags=doctest.IGNORE_EXCEPTION_DETAIL)
        print("Done")

if __name__ == "__main__":
    _test()
<|MERGE_RESOLUTION|>--- conflicted
+++ resolved
@@ -1252,18 +1252,12 @@
         elif step == 0:
             raise ValueError("slice step cannot be zero")
         else:
-<<<<<<< HEAD
-            #TODO - Work out the length without wasting memory
-            return UnknownSeq(len(("#"*self._length)[index]),
-                              self.alphabet, self._character)
-=======
             #TODO - handle step efficiently
             new_length = len(("X"*old_length)[index])
         #assert new_length == len(("X"*old_length)[index]), \
         #       (index, start, end, step, old_length,
         #        new_length, len(("X"*old_length)[index]))
         return UnknownSeq(new_length, self.alphabet, self._character)
->>>>>>> 6ee67fc5
 
     def count(self, sub, start=0, end=sys.maxsize):
         """Non-overlapping count method, like that of a python string.
