# Copyright 2000-2002 Brad Chapman.
# Copyright 2004-2005 by M de Hoon.
# Copyright 2007-2009 by Peter Cock.
# All rights reserved.
# This code is part of the Biopython distribution and governed by its
# license.  Please see the LICENSE file that should have been included
# as part of this package.
"""Provides objects to represent biological sequences with alphabets.

See also U{http://biopython.org/wiki/Seq} and the chapter in our tutorial:
 - U{http://biopython.org/DIST/docs/tutorial/Tutorial.html}
 - U{http://biopython.org/DIST/docs/tutorial/Tutorial.pdf}
"""
__docformat__ ="epytext en" #Don't just use plain text in epydoc API pages!

import string #for maketrans only
import array
import sys

from . import Alphabet
from .Alphabet import IUPAC
from Bio.SeqRecord import SeqRecord
from .Data.IUPACData import ambiguous_dna_complement, ambiguous_rna_complement
from Bio.Data import CodonTable

def _maketrans(complement_mapping):
    """Makes a python string translation table (PRIVATE).

    Arguments:
     - complement_mapping - a dictionary such as ambiguous_dna_complement
       and ambiguous_rna_complement from Data.IUPACData.

    Returns a translation table (a string of length 256) for use with the
    python string's translate method to use in a (reverse) complement.
    
    Compatible with lower case and upper case sequences.

    For internal use only.
    """
    before = ''.join(list(complement_mapping.keys()))
    after  = ''.join(list(complement_mapping.values()))
    before = before + before.lower()
    after  = after + after.lower()
    if sys.version_info[0] == 3 :
        return str.maketrans(before, after)
    else:
        return string.maketrans(before, after)

_dna_complement_table = _maketrans(ambiguous_dna_complement)
_rna_complement_table = _maketrans(ambiguous_rna_complement)

class Seq(object):
    """A read-only sequence object (essentially a string with an alphabet).

    Like normal python strings, our basic sequence object is immutable.
    This prevents you from doing my_seq[5] = "A" for example, but does allow
    Seq objects to be used as dictionary keys.

    The Seq object provides a number of string like methods (such as count,
    find, split and strip), which are alphabet aware where appropriate.

    The Seq object also provides some biological methods, such as complement,
    reverse_complement, transcribe, back_transcribe and translate (which are
    not applicable to sequences with a protein alphabet).
    """
    def __init__(self, data, alphabet = Alphabet.generic_alphabet):
        """Create a Seq object.

        Arguments:
         - seq      - Sequence, required (string)
         - alphabet - Optional argument, an Alphabet object from Bio.Alphabet
        
        You will typically use Bio.SeqIO to read in sequences from files as
        SeqRecord objects, whose sequence will be exposed as a Seq object via
        the seq property.

        However, will often want to create your own Seq objects directly:

        >>> from Bio.Seq import Seq
        >>> from Bio.Alphabet import IUPAC
        >>> my_seq = Seq("MKQHKAMIVALIVICITAVVAALVTRKDLCEVHIRTGQTEVAVF",
        ...              IUPAC.protein)
        >>> my_seq
        Seq('MKQHKAMIVALIVICITAVVAALVTRKDLCEVHIRTGQTEVAVF', IUPACProtein())
        >>> print(my_seq)
        MKQHKAMIVALIVICITAVVAALVTRKDLCEVHIRTGQTEVAVF
        """
        # Enforce string storage
<<<<<<< HEAD
        assert (type(data) == type("") or # must use a string
                type(data) == type(""))  # but can be a unicode string
=======
        if not isinstance(data, str):
            raise TypeError("The sequence data given to a Seq object should "
                            "be a string (not another Seq object etc)")
>>>>>>> eba6986e
        self._data = data
        self.alphabet = alphabet  # Seq API requirement
 
    # A data property is/was a Seq API requirement
    # Note this is read only since the Seq object is meant to be imutable
    @property
    def data(self) :
        """Sequence as a string (OBSOLETE/DEPRECATED).

        This is a read only property provided for backwards compatility with
        older versions of Biopython (as is the tostring() method). We now
        encourage you to use str(my_seq) instead of my_seq.data or the method
        my_seq.tostring().

        In recent releases of Biopython it was possible to change a Seq object
        by updating its data property, but this triggered a deprecation warning.
        Now the data property is read only, since Seq objects are meant to be
        immutable:

        >>> from Bio.Seq import Seq
        >>> from Bio.Alphabet import generic_dna
        >>> my_seq = Seq("ACGT", generic_dna)
        >>> str(my_seq) == my_seq.tostring() == my_seq.data == "ACGT"
        True
        >>> my_seq.data = "AAAA"
        Traceback (most recent call last):
           ...
        AttributeError: can't set attribute
        """
        return str(self)

    def __repr__(self):
        """Returns a (truncated) representation of the sequence for debugging."""
        if len(self) > 60:
            #Shows the last three letters as it is often useful to see if there
            #is a stop codon at the end of a sequence.
            #Note total length is 54+3+3=60
            return "%s('%s...%s', %s)" % (self.__class__.__name__,
                                   str(self)[:54], str(self)[-3:],
                                   repr(self.alphabet))
        else:
            return "%s(%s, %s)" % (self.__class__.__name__,
                                  repr(self.data),
                                   repr(self.alphabet))
    def __str__(self):
        """Returns the full sequence as a python string, use str(my_seq).

        Note that Biopython 1.44 and earlier would give a truncated
        version of repr(my_seq) for str(my_seq).  If you are writing code
        which need to be backwards compatible with old Biopython, you
        should continue to use my_seq.tostring() rather than str(my_seq).
        """
        return self._data


    def __hash__(self):
        """Hash for comparison.

        See the __cmp__ documentation - we plan to change this!
        """
        return id(self) #Currently use object identity for equality testing
    
    def __cmp__(self, other):
        """Compare the sequence to another sequence or a string (README).

        Historically comparing Seq objects has done Python object comparison.
        After considerable discussion (keeping in mind constraints of the
        Python language, hashes and dictionary support) a future release of
        Biopython will change this to use simple string comparison. The plan is
        that comparing incompatible alphabets (e.g. DNA to RNA) will trigger a
        warning.

        This version of Biopython still does Python object comparison, but with
        a warning about this future change. During this transition period,
        please just do explicit comparisons:

        >>> seq1 = Seq("ACGT")
        >>> seq2 = Seq("ACGT")
        >>> id(seq1) == id(seq2)
        False
        >>> str(seq1) == str(seq2)
        True

        Note - This method indirectly supports ==, < , etc.
        """
        if hasattr(other, "alphabet"):
            #other should be a Seq or a MutableSeq
            import warnings
            warnings.warn("In future comparing Seq objects will use string "
                          "comparison (not object comparison). Incompatible "
                          "alphabets will trigger a warning (not an exception). "
                          "In the interim please use id(seq1)==id(seq2) or "
                          "str(seq1)==str(seq2) to make your code explicit "
                          "and to avoid this warning.", FutureWarning)
        return cmp(id(self), id(other))

    def __len__(self):
        """Returns the length of the sequence, use len(my_seq)."""
        return len(self._data)       # Seq API requirement

    def __getitem__(self, index) :                 # Seq API requirement
        """Returns a subsequence of single letter, use my_seq[index]."""
        #Note since Python 2.0, __getslice__ is deprecated
        #and __getitem__ is used instead.
        #See http://docs.python.org/ref/sequence-methods.html
        if isinstance(index, int):
            #Return a single letter as a string
            return self._data[index]
        else:
            #Return the (sub)sequence as another Seq object
            return Seq(self._data[index], self.alphabet)

    def __add__(self, other):
        """Add another sequence or string to this sequence.

        If adding a string to a Seq, the alphabet is preserved:

        >>> from Bio.Seq import Seq
        >>> from Bio.Alphabet import generic_protein
        >>> Seq("MELKI", generic_protein) + "LV"
        Seq('MELKILV', ProteinAlphabet())

        When adding two Seq (like) objects, the alphabets are important.
        Consider this example:

        >>> from Bio.Seq import Seq
        >>> from Bio.Alphabet.IUPAC import unambiguous_dna, ambiguous_dna
        >>> unamb_dna_seq = Seq("ACGT", unambiguous_dna)
        >>> ambig_dna_seq = Seq("ACRGT", ambiguous_dna)
        >>> unamb_dna_seq
        Seq('ACGT', IUPACUnambiguousDNA())
        >>> ambig_dna_seq
        Seq('ACRGT', IUPACAmbiguousDNA())

        If we add the ambiguous and unambiguous IUPAC DNA alphabets, we get
        the more general ambiguous IUPAC DNA alphabet:
        
        >>> unamb_dna_seq + ambig_dna_seq
        Seq('ACGTACRGT', IUPACAmbiguousDNA())

        However, if the default generic alphabet is included, the result is
        a generic alphabet:

        >>> Seq("") + ambig_dna_seq
        Seq('ACRGT', Alphabet())

        You can't add RNA and DNA sequences:
        
        >>> from Bio.Alphabet import generic_dna, generic_rna
        >>> Seq("ACGT", generic_dna) + Seq("ACGU", generic_rna)
        Traceback (most recent call last):
           ...
        TypeError: Incompatable alphabets DNAAlphabet() and RNAAlphabet()

        You can't add nucleotide and protein sequences:

        >>> from Bio.Alphabet import generic_dna, generic_protein
        >>> Seq("ACGT", generic_dna) + Seq("MELKI", generic_protein)
        Traceback (most recent call last):
           ...
        TypeError: Incompatable alphabets DNAAlphabet() and ProteinAlphabet()
        """
        if hasattr(other, "alphabet"):
            #other should be a Seq or a MutableSeq
            if not Alphabet._check_type_compatible([self.alphabet,
                                                    other.alphabet]):
                raise TypeError("Incompatable alphabets %s and %s" \
                                % (repr(self.alphabet), repr(other.alphabet)))
            #They should be the same sequence type (or one of them is generic)
            a = Alphabet._consensus_alphabet([self.alphabet, other.alphabet])
            return self.__class__(str(self) + str(other), a)
        elif isinstance(other, str):
            #other is a plain string - use the current alphabet
            return self.__class__(str(self) + other, self.alphabet)
        elif isinstance(other, SeqRecord):
            #Get the SeqRecord's __radd__ to handle this
            return NotImplemented
        else :
            raise TypeError

    def __radd__(self, other):
        """Adding a sequence on the left.

        If adding a string to a Seq, the alphabet is preserved:

        >>> from Bio.Seq import Seq
        >>> from Bio.Alphabet import generic_protein
        >>> "LV" + Seq("MELKI", generic_protein)
        Seq('LVMELKI', ProteinAlphabet())

        Adding two Seq (like) objects is handled via the __add__ method.
        """
        if hasattr(other, "alphabet"):
            #other should be a Seq or a MutableSeq
            if not Alphabet._check_type_compatible([self.alphabet,
                                                    other.alphabet]):
                raise TypeError("Incompatable alphabets %s and %s" \
                                % (repr(self.alphabet), repr(other.alphabet)))
            #They should be the same sequence type (or one of them is generic)
            a = Alphabet._consensus_alphabet([self.alphabet, other.alphabet])
            return self.__class__(str(other) + str(self), a)
        elif isinstance(other, str):
            #other is a plain string - use the current alphabet
            return self.__class__(other + str(self), self.alphabet)
        else:
            raise TypeError

    def tostring(self):                            # Seq API requirement
        """Returns the full sequence as a python string (OBSOLETE).

        Although not formally deprecated, you are now encouraged to use
        str(my_seq) instead of my_seq.tostring()."""
        return str(self)
    
    def tomutable(self):   # Needed?  Or use a function?
        """Returns the full sequence as a MutableSeq object.

        >>> from Bio.Seq import Seq
        >>> from Bio.Alphabet import IUPAC
        >>> my_seq = Seq("MKQHKAMIVALIVICITAVVAAL",
        ...              IUPAC.protein)
        >>> my_seq
        Seq('MKQHKAMIVALIVICITAVVAAL', IUPACProtein())
        >>> my_seq.tomutable()
        MutableSeq('MKQHKAMIVALIVICITAVVAAL', IUPACProtein())

        Note that the alphabet is preserved.
        """
        return MutableSeq(str(self), self.alphabet)

    def _get_seq_str_and_check_alphabet(self, other_sequence):
        """string/Seq/MutableSeq to string, checking alphabet (PRIVATE).

        For a string argument, returns the string.

        For a Seq or MutableSeq, it checks the alphabet is compatible
        (raising an exception if it isn't), and then returns a string.
        """
        try:
            other_alpha = other_sequence.alphabet
        except AttributeError:
            #Assume other_sequence is a string
            return other_sequence

        #Other should be a Seq or a MutableSeq
        if not Alphabet._check_type_compatible([self.alphabet, other_alpha]):
            raise TypeError("Incompatable alphabets %s and %s" \
                            % (repr(self.alphabet), repr(other_alpha)))
        #Return as a string
        return str(other_sequence)
    
    def count(self, sub, start=0, end=sys.maxsize):
        """Non-overlapping count method, like that of a python string.

        This behaves like the python string method of the same name,
        which does a non-overlapping count!

        Returns an integer, the number of occurrences of substring
        argument sub in the (sub)sequence given by [start:end].
        Optional arguments start and end are interpreted as in slice
        notation.
    
        Arguments:
         - sub - a string or another Seq object to look for
         - start - optional integer, slice start
         - end - optional integer, slice end

        e.g.

        >>> from Bio.Seq import Seq
        >>> my_seq = Seq("AAAATGA")
        >>> print(my_seq.count("A"))
        5
        >>> print(my_seq.count("ATG"))
        1
        >>> print(my_seq.count(Seq("AT")))
        1
        >>> print(my_seq.count("AT", 2, -1))
        1

        HOWEVER, please note because python strings and Seq objects (and
        MutableSeq objects) do a non-overlapping search, this may not give
        the answer you expect:

        >>> "AAAA".count("AA")
        2
        >>> print(Seq("AAAA").count("AA"))
        2

        A non-overlapping search would give the answer as three!
        """
        #If it has one, check the alphabet:
        sub_str = self._get_seq_str_and_check_alphabet(sub)
        return str(self).count(sub_str, start, end)

    def __contains__(self, char):
        """Implements the 'in' keyword, like a python string.

        e.g.

        >>> from Bio.Seq import Seq
        >>> from Bio.Alphabet import generic_dna, generic_rna, generic_protein
        >>> my_dna = Seq("ATATGAAATTTGAAAA", generic_dna)
        >>> "AAA" in my_dna
        True
        >>> Seq("AAA") in my_dna
        True
        >>> Seq("AAA", generic_dna) in my_dna
        True

        Like other Seq methods, this will raise a type error if another Seq
        (or Seq like) object with an incompatible alphabet is used:

        >>> Seq("AAA", generic_rna) in my_dna
        Traceback (most recent call last):
           ...
        TypeError: Incompatable alphabets DNAAlphabet() and RNAAlphabet()
        >>> Seq("AAA", generic_protein) in my_dna
        Traceback (most recent call last):
           ...
        TypeError: Incompatable alphabets DNAAlphabet() and ProteinAlphabet()
        """
        #If it has one, check the alphabet:
        sub_str = self._get_seq_str_and_check_alphabet(char)
        return sub_str in str(self)

    def find(self, sub, start=0, end=sys.maxsize):
        """Find method, like that of a python string.

        This behaves like the python string method of the same name.

        Returns an integer, the index of the first occurrence of substring
        argument sub in the (sub)sequence given by [start:end].

        Arguments:
         - sub - a string or another Seq object to look for
         - start - optional integer, slice start
         - end - optional integer, slice end

        Returns -1 if the subsequence is NOT found.
        
        e.g. Locating the first typical start codon, AUG, in an RNA sequence:

        >>> from Bio.Seq import Seq
        >>> my_rna = Seq("GUCAUGGCCAUUGUAAUGGGCCGCUGAAAGGGUGCCCGAUAGUUG")
        >>> my_rna.find("AUG")
        3
        """
        #If it has one, check the alphabet:
        sub_str = self._get_seq_str_and_check_alphabet(sub)
        return str(self).find(sub_str, start, end)

    def rfind(self, sub, start=0, end=sys.maxsize):
        """Find from right method, like that of a python string.

        This behaves like the python string method of the same name.

        Returns an integer, the index of the last (right most) occurrence of
        substring argument sub in the (sub)sequence given by [start:end].

        Arguments:
         - sub - a string or another Seq object to look for
         - start - optional integer, slice start
         - end - optional integer, slice end

        Returns -1 if the subsequence is NOT found.

        e.g. Locating the last typical start codon, AUG, in an RNA sequence:

        >>> from Bio.Seq import Seq
        >>> my_rna = Seq("GUCAUGGCCAUUGUAAUGGGCCGCUGAAAGGGUGCCCGAUAGUUG")
        >>> my_rna.rfind("AUG")
        15
        """
        #If it has one, check the alphabet:
        sub_str = self._get_seq_str_and_check_alphabet(sub)
        return str(self).rfind(sub_str, start, end)

    def startswith(self, prefix, start=0, end=sys.maxsize):
        """Does the Seq start with the given prefix?  Returns True/False.

        This behaves like the python string method of the same name.

        Return True if the sequence starts with the specified prefix
        (a string or another Seq object), False otherwise.
        With optional start, test sequence beginning at that position.
        With optional end, stop comparing sequence at that position.
        prefix can also be a tuple of strings to try.  e.g.
        
        >>> from Bio.Seq import Seq
        >>> my_rna = Seq("GUCAUGGCCAUUGUAAUGGGCCGCUGAAAGGGUGCCCGAUAGUUG")
        >>> my_rna.startswith("GUC")
        True
        >>> my_rna.startswith("AUG")
        False
        >>> my_rna.startswith("AUG", 3)
        True
        >>> my_rna.startswith(("UCC","UCA","UCG"),1)
        True
        """
        #If it has one, check the alphabet:
        if isinstance(prefix, tuple):
            #TODO - Once we drop support for Python 2.4, instead of this
            #loop offload to the string method (requires Python 2.5+).
            #Check all the alphabets first...
            prefix_strings = [self._get_seq_str_and_check_alphabet(p) \
                              for p in prefix]
            for prefix_str in prefix_strings:
                if str(self).startswith(prefix_str, start, end):
                    return True
            return False
        else:
            prefix_str = self._get_seq_str_and_check_alphabet(prefix)
            return str(self).startswith(prefix_str, start, end)

    def endswith(self, suffix, start=0, end=sys.maxsize):
        """Does the Seq end with the given suffix?  Returns True/False.

        This behaves like the python string method of the same name.

        Return True if the sequence ends with the specified suffix
        (a string or another Seq object), False otherwise.
        With optional start, test sequence beginning at that position.
        With optional end, stop comparing sequence at that position.
        suffix can also be a tuple of strings to try.  e.g.

        >>> from Bio.Seq import Seq
        >>> my_rna = Seq("GUCAUGGCCAUUGUAAUGGGCCGCUGAAAGGGUGCCCGAUAGUUG")
        >>> my_rna.endswith("UUG")
        True
        >>> my_rna.endswith("AUG")
        False
        >>> my_rna.endswith("AUG", 0, 18)
        True
        >>> my_rna.endswith(("UCC","UCA","UUG"))
        True
        """        
        #If it has one, check the alphabet:
        if isinstance(suffix, tuple):
            #TODO - Once we drop support for Python 2.4, instead of this
            #loop offload to the string method (requires Python 2.5+).
            #Check all the alphabets first...
            suffix_strings = [self._get_seq_str_and_check_alphabet(p) \
                              for p in suffix]
            for suffix_str in suffix_strings:
                if str(self).endswith(suffix_str, start, end):
                    return True
            return False
        else:
            suffix_str = self._get_seq_str_and_check_alphabet(suffix)
            return str(self).endswith(suffix_str, start, end)


    def split(self, sep=None, maxsplit=-1):
        """Split method, like that of a python string.

        This behaves like the python string method of the same name.

        Return a list of the 'words' in the string (as Seq objects),
        using sep as the delimiter string.  If maxsplit is given, at
        most maxsplit splits are done.  If maxsplit is ommited, all
        splits are made.

        Following the python string method, sep will by default be any
        white space (tabs, spaces, newlines) but this is unlikely to
        apply to biological sequences.
        
        e.g.

        >>> from Bio.Seq import Seq
        >>> my_rna = Seq("GUCAUGGCCAUUGUAAUGGGCCGCUGAAAGGGUGCCCGAUAGUUG")
        >>> my_aa = my_rna.translate()
        >>> my_aa
        Seq('VMAIVMGR*KGAR*L', HasStopCodon(ExtendedIUPACProtein(), '*'))
        >>> my_aa.split("*")
        [Seq('VMAIVMGR', HasStopCodon(ExtendedIUPACProtein(), '*')), Seq('KGAR', HasStopCodon(ExtendedIUPACProtein(), '*')), Seq('L', HasStopCodon(ExtendedIUPACProtein(), '*'))]
        >>> my_aa.split("*",1)
        [Seq('VMAIVMGR', HasStopCodon(ExtendedIUPACProtein(), '*')), Seq('KGAR*L', HasStopCodon(ExtendedIUPACProtein(), '*'))]

        See also the rsplit method:

        >>> my_aa.rsplit("*",1)
        [Seq('VMAIVMGR*KGAR', HasStopCodon(ExtendedIUPACProtein(), '*')), Seq('L', HasStopCodon(ExtendedIUPACProtein(), '*'))]
        """
        #If it has one, check the alphabet:
        sep_str = self._get_seq_str_and_check_alphabet(sep)
        #TODO - If the sep is the defined stop symbol, or gap char,
        #should we adjust the alphabet?
        return [Seq(part, self.alphabet) \
                for part in str(self).split(sep_str, maxsplit)]

    def rsplit(self, sep=None, maxsplit=-1):
        """Right split method, like that of a python string.

        This behaves like the python string method of the same name.

        Return a list of the 'words' in the string (as Seq objects),
        using sep as the delimiter string.  If maxsplit is given, at
        most maxsplit splits are done COUNTING FROM THE RIGHT.
        If maxsplit is ommited, all splits are made.

        Following the python string method, sep will by default be any
        white space (tabs, spaces, newlines) but this is unlikely to
        apply to biological sequences.
        
        e.g. print my_seq.rsplit("*",1)

        See also the split method.
        """
        #If it has one, check the alphabet:
        sep_str = self._get_seq_str_and_check_alphabet(sep)
        return [Seq(part, self.alphabet) \
                for part in str(self).rsplit(sep_str, maxsplit)]

    def strip(self, chars=None):
        """Returns a new Seq object with leading and trailing ends stripped.

        This behaves like the python string method of the same name.

        Optional argument chars defines which characters to remove.  If
        ommitted or None (default) then as for the python string method,
        this defaults to removing any white space.
        
        e.g. print my_seq.strip("-")

        See also the lstrip and rstrip methods.
        """
        #If it has one, check the alphabet:
        strip_str = self._get_seq_str_and_check_alphabet(chars)
        return Seq(str(self).strip(strip_str), self.alphabet)

    def lstrip(self, chars=None):
        """Returns a new Seq object with leading (left) end stripped.

        This behaves like the python string method of the same name.

        Optional argument chars defines which characters to remove.  If
        ommitted or None (default) then as for the python string method,
        this defaults to removing any white space.
        
        e.g. print my_seq.lstrip("-")

        See also the strip and rstrip methods.
        """
        #If it has one, check the alphabet:
        strip_str = self._get_seq_str_and_check_alphabet(chars)
        return Seq(str(self).lstrip(strip_str), self.alphabet)

    def rstrip(self, chars=None):
        """Returns a new Seq object with trailing (right) end stripped.

        This behaves like the python string method of the same name.

        Optional argument chars defines which characters to remove.  If
        ommitted or None (default) then as for the python string method,
        this defaults to removing any white space.
        
        e.g. Removing a nucleotide sequence's polyadenylation (poly-A tail):

        >>> from Bio.Alphabet import IUPAC
        >>> from Bio.Seq import Seq
        >>> my_seq = Seq("CGGTACGCTTATGTCACGTAGAAAAAA", IUPAC.unambiguous_dna)
        >>> my_seq
        Seq('CGGTACGCTTATGTCACGTAGAAAAAA', IUPACUnambiguousDNA())
        >>> my_seq.rstrip("A")
        Seq('CGGTACGCTTATGTCACGTAG', IUPACUnambiguousDNA())

        See also the strip and lstrip methods.
        """
        #If it has one, check the alphabet:
        strip_str = self._get_seq_str_and_check_alphabet(chars)
        return Seq(str(self).rstrip(strip_str), self.alphabet)

    def upper(self):
        """Returns an upper case copy of the sequence.

        >>> from Bio.Alphabet import HasStopCodon, generic_protein
        >>> from Bio.Seq import Seq
        >>> my_seq = Seq("VHLTPeeK*", HasStopCodon(generic_protein))
        >>> my_seq
        Seq('VHLTPeeK*', HasStopCodon(ProteinAlphabet(), '*'))
        >>> my_seq.lower()
        Seq('vhltpeek*', HasStopCodon(ProteinAlphabet(), '*'))
        >>> my_seq.upper()
        Seq('VHLTPEEK*', HasStopCodon(ProteinAlphabet(), '*'))

        This will adjust the alphabet if required. See also the lower method.
        """
        return Seq(str(self).upper(), self.alphabet._upper())

    def lower(self):
        """Returns a lower case copy of the sequence.

        This will adjust the alphabet if required. Note that the IUPAC alphabets
        are upper case only, and thus a generic alphabet must be substituted.

        >>> from Bio.Alphabet import Gapped, generic_dna
        >>> from Bio.Alphabet import IUPAC
        >>> from Bio.Seq import Seq
        >>> my_seq = Seq("CGGTACGCTTATGTCACGTAG*AAAAAA", Gapped(IUPAC.unambiguous_dna, "*"))
        >>> my_seq
        Seq('CGGTACGCTTATGTCACGTAG*AAAAAA', Gapped(IUPACUnambiguousDNA(), '*'))
        >>> my_seq.lower()
        Seq('cggtacgcttatgtcacgtag*aaaaaa', Gapped(DNAAlphabet(), '*'))

        See also the upper method.
        """
        return Seq(str(self).lower(), self.alphabet._lower())

    def complement(self):
        """Returns the complement sequence. New Seq object.

        >>> from Bio.Seq import Seq
        >>> from Bio.Alphabet import IUPAC
        >>> my_dna = Seq("CCCCCGATAG", IUPAC.unambiguous_dna)
        >>> my_dna
        Seq('CCCCCGATAG', IUPACUnambiguousDNA())
        >>> my_dna.complement()
        Seq('GGGGGCTATC', IUPACUnambiguousDNA())

        You can of course used mixed case sequences,

        >>> from Bio.Seq import Seq
        >>> from Bio.Alphabet import generic_dna
        >>> my_dna = Seq("CCCCCgatA-GD", generic_dna)
        >>> my_dna
        Seq('CCCCCgatA-GD', DNAAlphabet())
        >>> my_dna.complement()
        Seq('GGGGGctaT-CH', DNAAlphabet())

        Note in the above example, ambiguous character D denotes
        G, A or T so its complement is H (for C, T or A).
        
        Trying to complement a protein sequence raises an exception.

        >>> my_protein = Seq("MAIVMGR", IUPAC.protein)
        >>> my_protein.complement()
        Traceback (most recent call last):
           ...
        ValueError: Proteins do not have complements!
        """
        base = Alphabet._get_base_alphabet(self.alphabet)
        if isinstance(base, Alphabet.ProteinAlphabet):
            raise ValueError("Proteins do not have complements!")
        if isinstance(base, Alphabet.DNAAlphabet):
            ttable = _dna_complement_table
        elif isinstance(base, Alphabet.RNAAlphabet):
            ttable = _rna_complement_table
        elif ('U' in self._data or 'u' in self._data) \
        and ('T' in self._data or 't' in self._data):
            #TODO - Handle this cleanly?
            raise ValueError("Mixed RNA/DNA found")
        elif 'U' in self._data or 'u' in self._data:
            ttable = _rna_complement_table
        else:
            ttable = _dna_complement_table
        #Much faster on really long sequences than the previous loop based one.
        #thx to Michael Palmer, University of Waterloo
        return Seq(str(self).translate(ttable), self.alphabet)

    def reverse_complement(self):
        """Returns the reverse complement sequence. New Seq object.

        >>> from Bio.Seq import Seq
        >>> from Bio.Alphabet import IUPAC
        >>> my_dna = Seq("CCCCCGATAGNR", IUPAC.ambiguous_dna)
        >>> my_dna
        Seq('CCCCCGATAGNR', IUPACAmbiguousDNA())
        >>> my_dna.reverse_complement()
        Seq('YNCTATCGGGGG', IUPACAmbiguousDNA())

        Note in the above example, since R = G or A, its complement
        is Y (which denotes C or T).

        You can of course used mixed case sequences,

        >>> from Bio.Seq import Seq
        >>> from Bio.Alphabet import generic_dna
        >>> my_dna = Seq("CCCCCgatA-G", generic_dna)
        >>> my_dna
        Seq('CCCCCgatA-G', DNAAlphabet())
        >>> my_dna.reverse_complement()
        Seq('C-TatcGGGGG', DNAAlphabet())

        Trying to complement a protein sequence raises an exception:

        >>> my_protein = Seq("MAIVMGR", IUPAC.protein)
        >>> my_protein.reverse_complement()
        Traceback (most recent call last):
           ...
        ValueError: Proteins do not have complements!
        """
        #Use -1 stride/step to reverse the complement
        return self.complement()[::-1]

    def transcribe(self):
        """Returns the RNA sequence from a DNA sequence. New Seq object.

        >>> from Bio.Seq import Seq
        >>> from Bio.Alphabet import IUPAC
        >>> coding_dna = Seq("ATGGCCATTGTAATGGGCCGCTGAAAGGGTGCCCGATAG",
        ...                  IUPAC.unambiguous_dna)
        >>> coding_dna
        Seq('ATGGCCATTGTAATGGGCCGCTGAAAGGGTGCCCGATAG', IUPACUnambiguousDNA())
        >>> coding_dna.transcribe()
        Seq('AUGGCCAUUGUAAUGGGCCGCUGAAAGGGUGCCCGAUAG', IUPACUnambiguousRNA())

        Trying to transcribe a protein or RNA sequence raises an exception:

        >>> my_protein = Seq("MAIVMGR", IUPAC.protein)
        >>> my_protein.transcribe()
        Traceback (most recent call last):
           ...
        ValueError: Proteins cannot be transcribed!
        """
        base = Alphabet._get_base_alphabet(self.alphabet)
        if isinstance(base, Alphabet.ProteinAlphabet):
            raise ValueError("Proteins cannot be transcribed!")
        if isinstance(base, Alphabet.RNAAlphabet):
            raise ValueError("RNA cannot be transcribed!")

        if self.alphabet==IUPAC.unambiguous_dna:
            alphabet = IUPAC.unambiguous_rna
        elif self.alphabet==IUPAC.ambiguous_dna:
            alphabet = IUPAC.ambiguous_rna
        else:
            alphabet = Alphabet.generic_rna
        return Seq(str(self).replace('T','U').replace('t','u'), alphabet)
    
    def back_transcribe(self):
        """Returns the DNA sequence from an RNA sequence. New Seq object.

        >>> from Bio.Seq import Seq
        >>> from Bio.Alphabet import IUPAC
        >>> messenger_rna = Seq("AUGGCCAUUGUAAUGGGCCGCUGAAAGGGUGCCCGAUAG",
        ...                     IUPAC.unambiguous_rna)
        >>> messenger_rna
        Seq('AUGGCCAUUGUAAUGGGCCGCUGAAAGGGUGCCCGAUAG', IUPACUnambiguousRNA())
        >>> messenger_rna.back_transcribe()
        Seq('ATGGCCATTGTAATGGGCCGCTGAAAGGGTGCCCGATAG', IUPACUnambiguousDNA())

        Trying to back-transcribe a protein or DNA sequence raises an
        exception:

        >>> my_protein = Seq("MAIVMGR", IUPAC.protein)
        >>> my_protein.back_transcribe()
        Traceback (most recent call last):
           ...
        ValueError: Proteins cannot be back transcribed!
        """
        base = Alphabet._get_base_alphabet(self.alphabet)
        if isinstance(base, Alphabet.ProteinAlphabet):
            raise ValueError("Proteins cannot be back transcribed!")
        if isinstance(base, Alphabet.DNAAlphabet):
            raise ValueError("DNA cannot be back transcribed!")

        if self.alphabet==IUPAC.unambiguous_rna:
            alphabet = IUPAC.unambiguous_dna
        elif self.alphabet==IUPAC.ambiguous_rna:
            alphabet = IUPAC.ambiguous_dna
        else:
            alphabet = Alphabet.generic_dna
        return Seq(str(self).replace("U", "T").replace("u", "t"), alphabet)

    def translate(self, table="Standard", stop_symbol="*", to_stop=False,
                  cds=False):
        """Turns a nucleotide sequence into a protein sequence. New Seq object.

        This method will translate DNA or RNA sequences, and those with a
        nucleotide or generic alphabet.  Trying to translate a protein
        sequence raises an exception.

        Arguments:
         - table - Which codon table to use?  This can be either a name
                   (string) or an NCBI identifier (integer).  This defaults
                   to the "Standard" table.
         - stop_symbol - Single character string, what to use for terminators.
                         This defaults to the asterisk, "*".
         - to_stop - Boolean, defaults to False meaning do a full translation
                     continuing on past any stop codons (translated as the
                     specified stop_symbol).  If True, translation is
                     terminated at the first in frame stop codon (and the
                     stop_symbol is not appended to the returned protein
                     sequence).
         - cds - Boolean, indicates this is a complete CDS.  If True,
                 this checks the sequence starts with a valid alternative start
                 codon (which will be translated as methionine, M), that the
                 sequence length is a multiple of three, and that there is a
                 single in frame stop codon at the end (this will be excluded
                 from the protein sequence, regardless of the to_stop option).
                 If these tests fail, an exception is raised.
        
        e.g. Using the standard table:

        >>> coding_dna = Seq("GTGGCCATTGTAATGGGCCGCTGAAAGGGTGCCCGATAG")
        >>> coding_dna.translate()
        Seq('VAIVMGR*KGAR*', HasStopCodon(ExtendedIUPACProtein(), '*'))
        >>> coding_dna.translate(stop_symbol="@")
        Seq('VAIVMGR@KGAR@', HasStopCodon(ExtendedIUPACProtein(), '@'))
        >>> coding_dna.translate(to_stop=True)
        Seq('VAIVMGR', ExtendedIUPACProtein())

        Now using NCBI table 2, where TGA is not a stop codon:

        >>> coding_dna.translate(table=2)
        Seq('VAIVMGRWKGAR*', HasStopCodon(ExtendedIUPACProtein(), '*'))
        >>> coding_dna.translate(table=2, to_stop=True)
        Seq('VAIVMGRWKGAR', ExtendedIUPACProtein())

        In fact, GTG is an alternative start codon under NCBI table 2, meaning
        this sequence could be a complete CDS:

        >>> coding_dna.translate(table=2, cds=True)
        Seq('MAIVMGRWKGAR', ExtendedIUPACProtein())

        It isn't a valid CDS under NCBI table 1, due to both the start codon and
        also the in frame stop codons:
        
        >>> coding_dna.translate(table=1, cds=True)
        Traceback (most recent call last):
            ...
        TranslationError: First codon 'GTG' is not a start codon

        If the sequence has no in-frame stop codon, then the to_stop argument
        has no effect:

        >>> coding_dna2 = Seq("TTGGCCATTGTAATGGGCCGC")
        >>> coding_dna2.translate()
        Seq('LAIVMGR', ExtendedIUPACProtein())
        >>> coding_dna2.translate(to_stop=True)
        Seq('LAIVMGR', ExtendedIUPACProtein())

        NOTE - Ambiguous codons like "TAN" or "NNN" could be an amino acid
        or a stop codon.  These are translated as "X".  Any invalid codon
        (e.g. "TA?" or "T-A") will throw a TranslationError.

        NOTE - Does NOT support gapped sequences.

        NOTE - This does NOT behave like the python string's translate
        method.  For that use str(my_seq).translate(...) instead.
        """
        try:
            table_id = int(table)
        except ValueError:
            table_id = None
        if isinstance(table, str) and len(table)==256:
            raise ValueError("The Seq object translate method DOES NOT take " \
                             + "a 256 character string mapping table like " \
                             + "the python string object's translate method. " \
                             + "Use str(my_seq).translate(...) instead.")
        if isinstance(Alphabet._get_base_alphabet(self.alphabet),
                      Alphabet.ProteinAlphabet):
            raise ValueError("Proteins cannot be translated!")
        if self.alphabet==IUPAC.unambiguous_dna:
            #Will use standard IUPAC protein alphabet, no need for X
            if table_id is None:
                codon_table = CodonTable.unambiguous_dna_by_name[table]
            else:
                codon_table = CodonTable.unambiguous_dna_by_id[table_id]
        elif self.alphabet==IUPAC.unambiguous_rna:
            #Will use standard IUPAC protein alphabet, no need for X
            if table_id is None:
                codon_table = CodonTable.unambiguous_rna_by_name[table]
            else:
                codon_table = CodonTable.unambiguous_rna_by_id[table_id]
        else:
            #This will use the extend IUPAC protein alphabet with X etc.
            #The same table can be used for RNA or DNA (we use this for
            #translating strings).
            if table_id is None:
                codon_table = CodonTable.ambiguous_generic_by_name[table]
            else:
                codon_table = CodonTable.ambiguous_generic_by_id[table_id]
        protein = _translate_str(str(self), codon_table, \
                                 stop_symbol, to_stop, cds)
        if stop_symbol in protein:
            alphabet = Alphabet.HasStopCodon(codon_table.protein_alphabet,
                                             stop_symbol = stop_symbol)
        else:
            alphabet = codon_table.protein_alphabet
        return Seq(protein, alphabet)

    def ungap(self, gap=None):
        """Return a copy of the sequence without the gap character(s).

        The gap character can be specified in two ways - either as an explicit
        argument, or via the sequence's alphabet. For example:

        >>> from Bio.Seq import Seq
        >>> from Bio.Alphabet import generic_dna
        >>> my_dna = Seq("-ATA--TGAAAT-TTGAAAA", generic_dna)
        >>> my_dna
        Seq('-ATA--TGAAAT-TTGAAAA', DNAAlphabet())
        >>> my_dna.ungap("-")
        Seq('ATATGAAATTTGAAAA', DNAAlphabet())

        If the gap character is not given as an argument, it will be taken from
        the sequence's alphabet (if defined). Notice that the returned sequence's
        alphabet is adjusted since it no longer requires a gapped alphabet:

        >>> from Bio.Seq import Seq
        >>> from Bio.Alphabet import IUPAC, Gapped, HasStopCodon
        >>> my_pro = Seq("MVVLE=AD*", HasStopCodon(Gapped(IUPAC.protein, "=")))
        >>> my_pro
        Seq('MVVLE=AD*', HasStopCodon(Gapped(IUPACProtein(), '='), '*'))
        >>> my_pro.ungap()
        Seq('MVVLEAD*', HasStopCodon(IUPACProtein(), '*'))

        Or, with a simpler gapped DNA example:

        >>> from Bio.Seq import Seq
        >>> from Bio.Alphabet import IUPAC, Gapped
        >>> my_seq = Seq("CGGGTAG=AAAAAA", Gapped(IUPAC.unambiguous_dna, "="))
        >>> my_seq
        Seq('CGGGTAG=AAAAAA', Gapped(IUPACUnambiguousDNA(), '='))
        >>> my_seq.ungap()
        Seq('CGGGTAGAAAAAA', IUPACUnambiguousDNA())

        As long as it is consistent with the alphabet, although it is redundant,
        you can still supply the gap character as an argument to this method:

        >>> my_seq
        Seq('CGGGTAG=AAAAAA', Gapped(IUPACUnambiguousDNA(), '='))
        >>> my_seq.ungap("=")
        Seq('CGGGTAGAAAAAA', IUPACUnambiguousDNA())
        
        However, if the gap character given as the argument disagrees with that
        declared in the alphabet, an exception is raised:

        >>> my_seq
        Seq('CGGGTAG=AAAAAA', Gapped(IUPACUnambiguousDNA(), '='))
        >>> my_seq.ungap("-")
        Traceback (most recent call last):
           ...
        ValueError: Gap '-' does not match '=' from alphabet

        Finally, if a gap character is not supplied, and the alphabet does not
        define one, an exception is raised:

        >>> from Bio.Seq import Seq
        >>> from Bio.Alphabet import generic_dna
        >>> my_dna = Seq("ATA--TGAAAT-TTGAAAA", generic_dna)
        >>> my_dna
        Seq('ATA--TGAAAT-TTGAAAA', DNAAlphabet())
        >>> my_dna.ungap()
        Traceback (most recent call last):
           ...
        ValueError: Gap character not given and not defined in alphabet

        """
        if hasattr(self.alphabet, "gap_char"):
            if not gap:
                gap = self.alphabet.gap_char
            elif gap != self.alphabet.gap_char:
                raise ValueError("Gap %s does not match %s from alphabet" \
                                 % (repr(gap), repr(self.alphabet.gap_char)))
            alpha = Alphabet._ungap(self.alphabet)
        elif not gap:
            raise ValueError("Gap character not given and not defined in alphabet")
        else:
            alpha = self.alphabet #modify!
        if len(gap)!=1 or not isinstance(gap, str):
            raise ValueError("Unexpected gap character, %s" % repr(gap))
        return Seq(str(self).replace(gap, ""), alpha)

class UnknownSeq(Seq):
    """A read-only sequence object of known length but unknown contents.

    If you have an unknown sequence, you can represent this with a normal
    Seq object, for example:

    >>> my_seq = Seq("N"*5)
    >>> my_seq
    Seq('NNNNN', Alphabet())
    >>> len(my_seq)
    5
    >>> print(my_seq)
    NNNNN

    However, this is rather wasteful of memory (especially for large
    sequences), which is where this class is most usefull:

    >>> unk_five = UnknownSeq(5)
    >>> unk_five
    UnknownSeq(5, alphabet = Alphabet(), character = '?')
    >>> len(unk_five)
    5
    >>> print(unk_five)
    ?????

    You can add unknown sequence together, provided their alphabets and
    characters are compatible, and get another memory saving UnknownSeq:

    >>> unk_four = UnknownSeq(4)
    >>> unk_four
    UnknownSeq(4, alphabet = Alphabet(), character = '?')
    >>> unk_four + unk_five
    UnknownSeq(9, alphabet = Alphabet(), character = '?')

    If the alphabet or characters don't match up, the addition gives an
    ordinary Seq object:
    
    >>> unk_nnnn = UnknownSeq(4, character = "N")
    >>> unk_nnnn
    UnknownSeq(4, alphabet = Alphabet(), character = 'N')
    >>> unk_nnnn + unk_four
    Seq('NNNN????', Alphabet())

    Combining with a real Seq gives a new Seq object:

    >>> known_seq = Seq("ACGT")
    >>> unk_four + known_seq
    Seq('????ACGT', Alphabet())
    >>> known_seq + unk_four
    Seq('ACGT????', Alphabet())
    """
    def __init__(self, length, alphabet = Alphabet.generic_alphabet, character = None):
        """Create a new UnknownSeq object.

        If character is ommited, it is determed from the alphabet, "N" for
        nucleotides, "X" for proteins, and "?" otherwise.
        """
        self._length = int(length)
        if self._length < 0:
            #TODO - Block zero length UnknownSeq?  You can just use a Seq!
            raise ValueError("Length must not be negative.")
        self.alphabet = alphabet
        if character:
            if len(character) != 1:
                raise ValueError("character argument should be a single letter string.")
            self._character = character
        else:
            base = Alphabet._get_base_alphabet(alphabet)
            #TODO? Check the case of the letters in the alphabet?
            #We may have to use "n" instead of "N" etc.
            if isinstance(base, Alphabet.NucleotideAlphabet):
                self._character = "N"
            elif isinstance(base, Alphabet.ProteinAlphabet):
                self._character = "X"
            else:
                self._character = "?"

    def __len__(self):
        """Returns the stated length of the unknown sequence."""
        return self._length
    
    def __str__(self):
        """Returns the unknown sequence as full string of the given length."""
        return self._character * self._length

    def __repr__(self):
        return "UnknownSeq(%i, alphabet = %s, character = %s)" \
               % (self._length, repr(self.alphabet), repr(self._character))

    def __add__(self, other):
        """Add another sequence or string to this sequence.

        Adding two UnknownSeq objects returns another UnknownSeq object
        provided the character is the same and the alphabets are compatible.

        >>> from Bio.Seq import UnknownSeq
        >>> from Bio.Alphabet import generic_protein
        >>> UnknownSeq(10, generic_protein) + UnknownSeq(5, generic_protein)
        UnknownSeq(15, alphabet = ProteinAlphabet(), character = 'X')

        If the characters differ, an UnknownSeq object cannot be used, so a
        Seq object is returned:

        >>> from Bio.Seq import UnknownSeq
        >>> from Bio.Alphabet import generic_protein
        >>> UnknownSeq(10, generic_protein) + UnknownSeq(5, generic_protein,
        ...                                              character="x")
        Seq('XXXXXXXXXXxxxxx', ProteinAlphabet())

        If adding a string to an UnknownSeq, a new Seq is returned with the
        same alphabet:
        
        >>> from Bio.Seq import UnknownSeq
        >>> from Bio.Alphabet import generic_protein
        >>> UnknownSeq(5, generic_protein) + "LV"
        Seq('XXXXXLV', ProteinAlphabet())
        """
        if isinstance(other, UnknownSeq) \
        and other._character == self._character:
            #TODO - Check the alphabets match
            return UnknownSeq(len(self)+len(other),
                              self.alphabet, self._character)
        #Offload to the base class...
        return Seq(str(self), self.alphabet) + other

    def __radd__(self, other):
        #If other is an UnknownSeq, then __add__ would be called.
        #Offload to the base class...
        return other + Seq(str(self), self.alphabet)

    def __getitem__(self, index):
        if isinstance(index, int):
            #TODO - Check the bounds without wasting memory
            return str(self)[index]
        else:
            #TODO - Work out the length without wasting memory
            return UnknownSeq(len(("#"*self._length)[index]),
                              self.alphabet, self._character)

    def count(self, sub, start=0, end=sys.maxsize):
        """Non-overlapping count method, like that of a python string.

        This behaves like the python string (and Seq object) method of the
        same name, which does a non-overlapping count!

        Returns an integer, the number of occurrences of substring
        argument sub in the (sub)sequence given by [start:end].
        Optional arguments start and end are interpreted as in slice
        notation.
    
        Arguments:
         - sub - a string or another Seq object to look for
         - start - optional integer, slice start
         - end - optional integer, slice end

        >>> "NNNN".count("N")
        4
        >>> Seq("NNNN").count("N")
        4
        >>> UnknownSeq(4, character="N").count("N")
        4
        >>> UnknownSeq(4, character="N").count("A")
        0
        >>> UnknownSeq(4, character="N").count("AA")
        0

        HOWEVER, please note because that python strings and Seq objects (and
        MutableSeq objects) do a non-overlapping search, this may not give
        the answer you expect:

        >>> UnknownSeq(4, character="N").count("NN")
        2
        >>> UnknownSeq(4, character="N").count("NNN")
        1
        """
        sub_str = self._get_seq_str_and_check_alphabet(sub)
        if len(sub_str) == 1:
            if str(sub_str) == self._character:
                if start==0 and end >= self._length:
                    return self._length
                else:
                    #This could be done more cleverly...
                    return str(self).count(sub_str, start, end)
            else:
                return 0
        else:
            if set(sub_str) == set(self._character):
                if start==0 and end >= self._length:
                    return self._length // len(sub_str)
                else:
                    #This could be done more cleverly...
                    return str(self).count(sub_str, start, end)
            else:
                return 0

    def complement(self):
        """The complement of an unknown nucleotide equals itself.

        >>> my_nuc = UnknownSeq(8)
        >>> my_nuc
        UnknownSeq(8, alphabet = Alphabet(), character = '?')
        >>> print(my_nuc)
        ????????
        >>> my_nuc.complement()
        UnknownSeq(8, alphabet = Alphabet(), character = '?')
        >>> print(my_nuc.complement())
        ????????
        """
        if isinstance(Alphabet._get_base_alphabet(self.alphabet),
                      Alphabet.ProteinAlphabet):
            raise ValueError("Proteins do not have complements!")
        return self

    def reverse_complement(self):
        """The reverse complement of an unknown nucleotide equals itself.

        >>> my_nuc = UnknownSeq(10)
        >>> my_nuc
        UnknownSeq(10, alphabet = Alphabet(), character = '?')
        >>> print(my_nuc)
        ??????????
        >>> my_nuc.reverse_complement()
        UnknownSeq(10, alphabet = Alphabet(), character = '?')
        >>> print(my_nuc.reverse_complement())
        ??????????
        """
        if isinstance(Alphabet._get_base_alphabet(self.alphabet),
                      Alphabet.ProteinAlphabet):
            raise ValueError("Proteins do not have complements!")
        return self

    def transcribe(self):
        """Returns unknown RNA sequence from an unknown DNA sequence.

        >>> my_dna = UnknownSeq(10, character="N")
        >>> my_dna
        UnknownSeq(10, alphabet = Alphabet(), character = 'N')
        >>> print(my_dna)
        NNNNNNNNNN
        >>> my_rna = my_dna.transcribe()
        >>> my_rna
        UnknownSeq(10, alphabet = RNAAlphabet(), character = 'N')
        >>> print(my_rna)
        NNNNNNNNNN
        """
        #Offload the alphabet stuff
        s = Seq(self._character, self.alphabet).transcribe()
        return UnknownSeq(self._length, s.alphabet, self._character)

    def back_transcribe(self):
        """Returns unknown DNA sequence from an unknown RNA sequence.

        >>> my_rna = UnknownSeq(20, character="N")
        >>> my_rna
        UnknownSeq(20, alphabet = Alphabet(), character = 'N')
        >>> print(my_rna)
        NNNNNNNNNNNNNNNNNNNN
        >>> my_dna = my_rna.back_transcribe()
        >>> my_dna
        UnknownSeq(20, alphabet = DNAAlphabet(), character = 'N')
        >>> print(my_dna)
        NNNNNNNNNNNNNNNNNNNN
        """
        #Offload the alphabet stuff
        s = Seq(self._character, self.alphabet).back_transcribe()
        return UnknownSeq(self._length, s.alphabet, self._character)

    def upper(self):
        """Returns an upper case copy of the sequence.

        >>> from Bio.Alphabet import generic_dna
        >>> from Bio.Seq import UnknownSeq
        >>> my_seq = UnknownSeq(20, generic_dna, character="n")
        >>> my_seq
        UnknownSeq(20, alphabet = DNAAlphabet(), character = 'n')
        >>> print(my_seq)
        nnnnnnnnnnnnnnnnnnnn
        >>> my_seq.upper()
        UnknownSeq(20, alphabet = DNAAlphabet(), character = 'N')
        >>> print(my_seq.upper())
        NNNNNNNNNNNNNNNNNNNN

        This will adjust the alphabet if required. See also the lower method.
        """
        return UnknownSeq(self._length, self.alphabet._upper(), self._character.upper())

    def lower(self):
        """Returns a lower case copy of the sequence.

        This will adjust the alphabet if required:

        >>> from Bio.Alphabet import IUPAC
        >>> from Bio.Seq import UnknownSeq
        >>> my_seq = UnknownSeq(20, IUPAC.extended_protein)
        >>> my_seq
        UnknownSeq(20, alphabet = ExtendedIUPACProtein(), character = 'X')
        >>> print(my_seq)
        XXXXXXXXXXXXXXXXXXXX
        >>> my_seq.lower()
        UnknownSeq(20, alphabet = ProteinAlphabet(), character = 'x')
        >>> print(my_seq.lower())
        xxxxxxxxxxxxxxxxxxxx

        See also the upper method.
        """
        return UnknownSeq(self._length, self.alphabet._lower(), self._character.lower())

    def translate(self, **kwargs):
        """Translate an unknown nucleotide sequence into an unknown protein.

        e.g.

        >>> my_seq = UnknownSeq(11, character="N")
        >>> print(my_seq)
        NNNNNNNNNNN
        >>> my_protein = my_seq.translate()
        >>> my_protein
        UnknownSeq(3, alphabet = ProteinAlphabet(), character = 'X')
        >>> print(my_protein)
        XXX

        In comparison, using a normal Seq object:

        >>> my_seq = Seq("NNNNNNNNNNN")
        >>> print(my_seq)
        NNNNNNNNNNN
        >>> my_protein = my_seq.translate()
        >>> my_protein
        Seq('XXX', ExtendedIUPACProtein())
        >>> print(my_protein)
        XXX

        """
        if isinstance(Alphabet._get_base_alphabet(self.alphabet),
                      Alphabet.ProteinAlphabet):
            raise ValueError("Proteins cannot be translated!")
        return UnknownSeq(self._length//3, Alphabet.generic_protein, "X")

    def ungap(self, gap=None):
        """Return a copy of the sequence without the gap character(s).

        The gap character can be specified in two ways - either as an explicit
        argument, or via the sequence's alphabet. For example:

        >>> from Bio.Seq import UnknownSeq
        >>> from Bio.Alphabet import Gapped, generic_dna
        >>> my_dna = UnknownSeq(20, Gapped(generic_dna,"-"))
        >>> my_dna
        UnknownSeq(20, alphabet = Gapped(DNAAlphabet(), '-'), character = 'N')
        >>> my_dna.ungap()
        UnknownSeq(20, alphabet = DNAAlphabet(), character = 'N')
        >>> my_dna.ungap("-")
        UnknownSeq(20, alphabet = DNAAlphabet(), character = 'N')

        If the UnknownSeq is using the gap character, then an empty Seq is
        returned:

        >>> my_gap = UnknownSeq(20, Gapped(generic_dna,"-"), character="-")
        >>> my_gap
        UnknownSeq(20, alphabet = Gapped(DNAAlphabet(), '-'), character = '-')
        >>> my_gap.ungap()
        Seq('', DNAAlphabet())
        >>> my_gap.ungap("-")
        Seq('', DNAAlphabet())

        Notice that the returned sequence's alphabet is adjusted to remove any
        explicit gap character declaration.
        """
        #Offload the alphabet stuff
        s = Seq(self._character, self.alphabet).ungap()
        if s :
            return UnknownSeq(self._length, s.alphabet, self._character)
        else :
            return Seq("", s.alphabet)

class MutableSeq(object):
    """An editable sequence object (with an alphabet).

    Unlike normal python strings and our basic sequence object (the Seq class)
    which are immuatable, the MutableSeq lets you edit the sequence in place.
    However, this means you cannot use a MutableSeq object as a dictionary key.

    >>> from Bio.Seq import MutableSeq
    >>> from Bio.Alphabet import generic_dna
    >>> my_seq = MutableSeq("ACTCGTCGTCG", generic_dna)
    >>> my_seq
    MutableSeq('ACTCGTCGTCG', DNAAlphabet())
    >>> my_seq[5]
    'T'
    >>> my_seq[5] = "A"
    >>> my_seq
    MutableSeq('ACTCGACGTCG', DNAAlphabet())
    >>> my_seq[5]
    'A'
    >>> my_seq[5:8] = "NNN"
    >>> my_seq
    MutableSeq('ACTCGNNNTCG', DNAAlphabet())
    >>> len(my_seq)
    11

    Note that the MutableSeq object does not support as many string-like
    or biological methods as the Seq object.
    """
    def __init__(self, data, alphabet = Alphabet.generic_alphabet):
        if sys.version_info[0] == 3:
            self.array_indicator = "u"
        else:
            self.array_indicator = "c"
        if isinstance(data, str): #TODO - What about unicode?
            self.data = array.array(self.array_indicator, data)
        else:
            self.data = data   # assumes the input is an array
        self.alphabet = alphabet
    
    def __repr__(self):
        """Returns a (truncated) representation of the sequence for debugging."""
        if len(self) > 60:
            #Shows the last three letters as it is often useful to see if there
            #is a stop codon at the end of a sequence.
            #Note total length is 54+3+3=60
            return "%s('%s...%s', %s)" % (self.__class__.__name__,
                                   str(self[:54]), str(self[-3:]),
                                   repr(self.alphabet))
        else:
            return "%s('%s', %s)" % (self.__class__.__name__,
                                   str(self),
                                   repr(self.alphabet))

    def __str__(self):
        """Returns the full sequence as a python string.

        Note that Biopython 1.44 and earlier would give a truncated
        version of repr(my_seq) for str(my_seq).  If you are writing code
        which needs to be backwards compatible with old Biopython, you
        should continue to use my_seq.tostring() rather than str(my_seq).
        """
        #See test_GAQueens.py for an historic usage of a non-string alphabet!
        return "".join(self.data)

    def __cmp__(self, other):
        """Compare the sequence to another sequence or a string (README).

        Currently if compared to another sequence the alphabets must be
        compatible. Comparing DNA to RNA, or Nucleotide to Protein will raise
        an exception. Otherwise only the sequence itself is compared, not the
        precise alphabet.

        A future release of Biopython will change this (and the Seq object etc)
        to use simple string comparison. The plan is that comparing sequences
        with incompatible alphabets (e.g. DNA to RNA) will trigger a warning
        but not an exception.

        During this transition period, please just do explicit comparisons:

        >>> seq1 = MutableSeq("ACGT")
        >>> seq2 = MutableSeq("ACGT")
        >>> id(seq1) == id(seq2)
        False
        >>> str(seq1) == str(seq2)
        True

        This method indirectly supports ==, < , etc.
        """
        if hasattr(other, "alphabet"):
            #other should be a Seq or a MutableSeq
            import warnings
            warnings.warn("In future comparing incompatible alphabets will "
                          "only trigger a warning (not an exception). In " 
                          "the interim please use id(seq1)==id(seq2) or "
                          "str(seq1)==str(seq2) to make your code explicit "
                          "and to avoid this warning.", FutureWarning)
            if not Alphabet._check_type_compatible([self.alphabet,
                                                    other.alphabet]):
                raise TypeError("Incompatable alphabets %s and %s" \
                                % (repr(self.alphabet), repr(other.alphabet)))
            #They should be the same sequence type (or one of them is generic)
            if isinstance(other, MutableSeq):
                #See test_GAQueens.py for an historic usage of a non-string
                #alphabet!  Comparing the arrays supports this.
                return cmp(self.data, other.data)
            else:
                return cmp(str(self), str(other))
        elif isinstance(other, str):
            return cmp(str(self), other)
        else:
            raise TypeError

    def __len__(self): return len(self.data)

    def __getitem__(self, index):
        #Note since Python 2.0, __getslice__ is deprecated
        #and __getitem__ is used instead.
        #See http://docs.python.org/ref/sequence-methods.html
        if isinstance(index, int):
            #Return a single letter as a string
            return self.data[index]
        else:
            #Return the (sub)sequence as another Seq object
            return MutableSeq(self.data[index], self.alphabet)

    def __setitem__(self, index, value):
        #Note since Python 2.0, __setslice__ is deprecated
        #and __setitem__ is used instead.
        #See http://docs.python.org/ref/sequence-methods.html
        if isinstance(index, int):
            #Replacing a single letter with a new string
            self.data[index] = value
        else:
            #Replacing a sub-sequence
            if isinstance(value, MutableSeq):
                self.data[index] = value.data
            elif isinstance(value, type(self.data)):
                self.data[index] = value
            else:
                self.data[index] = array.array(self.array_indicator,
                                               str(value))

    def __delitem__(self, index):
        #Note since Python 2.0, __delslice__ is deprecated
        #and __delitem__ is used instead.
        #See http://docs.python.org/ref/sequence-methods.html
        
        #Could be deleting a single letter, or a slice
        del self.data[index]
    
    def __add__(self, other):
        """Add another sequence or string to this sequence.

        Returns a new MutableSeq object."""
        if hasattr(other, "alphabet"):
            #other should be a Seq or a MutableSeq
            if not Alphabet._check_type_compatible([self.alphabet,
                                                    other.alphabet]):
                raise TypeError("Incompatable alphabets %s and %s" \
                                % (repr(self.alphabet), repr(other.alphabet)))
            #They should be the same sequence type (or one of them is generic)
            a = Alphabet._consensus_alphabet([self.alphabet, other.alphabet])
            if isinstance(other, MutableSeq):
                #See test_GAQueens.py for an historic usage of a non-string
                #alphabet!  Adding the arrays should support this.
                return self.__class__(self.data + other.data, a)
            else:
                return self.__class__(str(self) + str(other), a)
        elif isinstance(other, str):
            #other is a plain string - use the current alphabet
            return self.__class__(str(self) + str(other), self.alphabet)
        else:
            raise TypeError

    def __radd__(self, other):
        if hasattr(other, "alphabet"):
            #other should be a Seq or a MutableSeq
            if not Alphabet._check_type_compatible([self.alphabet,
                                                    other.alphabet]):
                raise TypeError("Incompatable alphabets %s and %s" \
                                % (repr(self.alphabet), repr(other.alphabet)))
            #They should be the same sequence type (or one of them is generic)
            a = Alphabet._consensus_alphabet([self.alphabet, other.alphabet])
            if isinstance(other, MutableSeq):
                #See test_GAQueens.py for an historic usage of a non-string
                #alphabet!  Adding the arrays should support this.
                return self.__class__(other.data + self.data, a)
            else:
                return self.__class__(str(other) + str(self), a)
        elif isinstance(other, str):
            #other is a plain string - use the current alphabet
            return self.__class__(str(other) + str(self), self.alphabet)
        else:
            raise TypeError

    def append(self, c):
        self.data.append(c)

    def insert(self, i, c):
        self.data.insert(i, c)

    def pop(self, i = (-1)):
        c = self.data[i]
        del self.data[i]
        return c

    def remove(self, item):
        for i in range(len(self.data)):
            if self.data[i] == item:
                del self.data[i]
                return
        raise ValueError("MutableSeq.remove(x): x not in list")

    def count(self, sub, start=0, end=sys.maxsize):
        """Non-overlapping count method, like that of a python string.

        This behaves like the python string method of the same name,
        which does a non-overlapping count!

        Returns an integer, the number of occurrences of substring
        argument sub in the (sub)sequence given by [start:end].
        Optional arguments start and end are interpreted as in slice
        notation.
    
        Arguments:
         - sub - a string or another Seq object to look for
         - start - optional integer, slice start
         - end - optional integer, slice end

        e.g.
        
        >>> from Bio.Seq import MutableSeq
        >>> my_mseq = MutableSeq("AAAATGA")
        >>> print(my_mseq.count("A"))
        5
        >>> print(my_mseq.count("ATG"))
        1
        >>> print(my_mseq.count(Seq("AT")))
        1
        >>> print(my_mseq.count("AT", 2, -1))
        1
        
        HOWEVER, please note because that python strings, Seq objects and
        MutableSeq objects do a non-overlapping search, this may not give
        the answer you expect:

        >>> "AAAA".count("AA")
        2
        >>> print(MutableSeq("AAAA").count("AA"))
        2

        A non-overlapping search would give the answer as three!
        """
        try:
            #TODO - Should we check the alphabet?
            search = sub.tostring()
        except AttributeError:
            search = sub

        if not isinstance(search, str):
            raise TypeError("expected a string, Seq or MutableSeq")

        if len(search) == 1:
            #Try and be efficient and work directly from the array.
            count = 0
            for c in self.data[start:end]:
                if c == search: count += 1
            return count
        else:
            #TODO - Can we do this more efficiently?
            return self.tostring().count(search, start, end)

    def index(self, item):
        for i in range(len(self.data)):
            if self.data[i] == item:
                return i
        raise ValueError("MutableSeq.index(x): x not in list")

    def reverse(self):
        """Modify the mutable sequence to reverse itself.

        No return value.
        """
        self.data.reverse()

    def complement(self):
        """Modify the mutable sequence to take on its complement.

        Trying to complement a protein sequence raises an exception.

        No return value.
        """
        if isinstance(Alphabet._get_base_alphabet(self.alphabet),
                      Alphabet.ProteinAlphabet):
            raise ValueError("Proteins do not have complements!")
        if self.alphabet in (IUPAC.ambiguous_dna, IUPAC.unambiguous_dna):
            d = ambiguous_dna_complement
        elif self.alphabet in (IUPAC.ambiguous_rna, IUPAC.unambiguous_rna):
            d = ambiguous_rna_complement
        elif 'U' in self.data and 'T' in self.data:
            #TODO - Handle this cleanly?
            raise ValueError("Mixed RNA/DNA found")
        elif 'U' in self.data:
            d = ambiguous_rna_complement
        else:
            d = ambiguous_dna_complement
        c = dict([(x.lower(), y.lower()) for x,y in d.items()])
        d.update(c)
        self.data = [d[c] for c in self.data]
        self.data = array.array(self.array_indicator, self.data)
        
    def reverse_complement(self):
        """Modify the mutable sequence to take on its reverse complement.

        Trying to reverse complement a protein sequence raises an exception.

        No return value.
        """
        self.complement()
        self.data.reverse()

    ## Sorting a sequence makes no sense.
    # def sort(self, *args): self.data.sort(*args)
    
    def extend(self, other):
        if isinstance(other, MutableSeq):
            for c in other.data:
                self.data.append(c)
        else:
            for c in other:
                self.data.append(c)

    def tostring(self):
        """Returns the full sequence as a python string.

        Although not formally deprecated, you are now encouraged to use
        str(my_seq) instead of my_seq.tostring().

        Because str(my_seq) will give you the full sequence as a python string,
        there is often no need to make an explicit conversion.  For example,
        
        print "ID={%s}, sequence={%s}" % (my_name, my_seq)

        On Biopython 1.44 or older you would have to have done this:

        print "ID={%s}, sequence={%s}" % (my_name, my_seq.tostring())
        """
        return "".join(self.data)

    def toseq(self):
        """Returns the full sequence as a new immutable Seq object.

        >>> from Bio.Seq import Seq
        >>> from Bio.Alphabet import IUPAC
        >>> my_mseq = MutableSeq("MKQHKAMIVALIVICITAVVAAL", 
        ...                      IUPAC.protein)
        >>> my_mseq
        MutableSeq('MKQHKAMIVALIVICITAVVAAL', IUPACProtein())
        >>> my_mseq.toseq()
        Seq('MKQHKAMIVALIVICITAVVAAL', IUPACProtein())

        Note that the alphabet is preserved.
        """
        return Seq("".join(self.data), self.alphabet)

# The transcribe, backward_transcribe, and translate functions are
# user-friendly versions of the corresponding functions in Bio.Transcribe
# and Bio.Translate. The functions work both on Seq objects, and on strings.

def transcribe(dna):
    """Transcribes a DNA sequence into RNA.

    If given a string, returns a new string object.

    Given a Seq or MutableSeq, returns a new Seq object with an RNA alphabet.

    Trying to transcribe a protein or RNA sequence raises an exception.

    e.g.
    
    >>> transcribe("ACTGN")
    'ACUGN'
    """
    if isinstance(dna, Seq):
        return dna.transcribe()
    elif isinstance(dna, MutableSeq):
        return dna.toseq().transcribe()
    else:
        return dna.replace('T','U').replace('t','u')

def back_transcribe(rna):
    """Back-transcribes an RNA sequence into DNA.

    If given a string, returns a new string object.
    
    Given a Seq or MutableSeq, returns a new Seq object with an RNA alphabet.

    Trying to transcribe a protein or DNA sequence raises an exception.

    e.g.

    >>> back_transcribe("ACUGN")
    'ACTGN'
    """
    if isinstance(rna, Seq):
        return rna.back_transcribe()
    elif isinstance(rna, MutableSeq):
        return rna.toseq().back_transcribe()
    else:
        return rna.replace('U','T').replace('u','t')
    
def _translate_str(sequence, table, stop_symbol="*", to_stop=False,
                   cds=False, pos_stop="X"):
    """Helper function to translate a nucleotide string (PRIVATE).

    Arguments:
     - sequence    - a string
     - table       - a CodonTable object (NOT a table name or id number)
     - stop_symbol - a single character string, what to use for terminators.
     - to_stop     - boolean, should translation terminate at the first
                     in frame stop codon?  If there is no in-frame stop codon
                     then translation continues to the end.
     - pos_stop    - a single character string for a possible stop codon
                     (e.g. TAN or NNN)
     - cds - Boolean, indicates this is a complete CDS.  If True, this
             checks the sequence starts with a valid alternative start
             codon (which will be translated as methionine, M), that the
             sequence length is a multiple of three, and that there is a
             single in frame stop codon at the end (this will be excluded
             from the protein sequence, regardless of the to_stop option).
             If these tests fail, an exception is raised.

    Returns a string.

    e.g.

    >>> from Bio.Data import CodonTable
    >>> table = CodonTable.ambiguous_dna_by_id[1]
    >>> _translate_str("AAA", table)
    'K'
    >>> _translate_str("TAR", table)
    '*'
    >>> _translate_str("TAN", table)
    'X'
    >>> _translate_str("TAN", table, pos_stop="@")
    '@'
    >>> _translate_str("TA?", table)
    Traceback (most recent call last):
       ...
    TranslationError: Codon 'TA?' is invalid
    >>> _translate_str("ATGCCCTAG", table, cds=True)
    'MP'
    >>> _translate_str("AAACCCTAG", table, cds=True)
    Traceback (most recent call last):
       ...
    TranslationError: First codon 'AAA' is not a start codon
    >>> _translate_str("ATGCCCTAGCCCTAG", table, cds=True)
    Traceback (most recent call last):
       ...
    TranslationError: Extra in frame stop codon found.
    """
    sequence = sequence.upper()
    amino_acids = []
    forward_table = table.forward_table
    stop_codons = table.stop_codons
    if table.nucleotide_alphabet.letters is not None:
        valid_letters = set(table.nucleotide_alphabet.letters.upper())
    else:
        #Assume the worst case, ambiguous DNA or RNA:
        valid_letters = set(IUPAC.ambiguous_dna.letters.upper() + \
                            IUPAC.ambiguous_rna.letters.upper())
    if cds:
        if str(sequence[:3]).upper() not in table.start_codons:
            raise CodonTable.TranslationError(\
                "First codon '%s' is not a start codon" % sequence[:3])
        if len(sequence) % 3 != 0:
            raise CodonTable.TranslationError(\
                "Sequence length %i is not a multiple of three" % len(sequence))
        if str(sequence[-3:]).upper() not in stop_codons:
            raise CodonTable.TranslationError(\
                "Final codon '%s' is not a stop codon" % sequence[-3:])
        #Don't translate the stop symbol, and manually translate the M
        sequence = sequence[3:-3]
        amino_acids = ["M"]
    n = len(sequence)
    for i in range(0,n-n%3,3):
        codon = sequence[i:i+3]
        try:
            amino_acids.append(forward_table[codon])
        except (KeyError, CodonTable.TranslationError):
            #Todo? Treat "---" as a special case (gapped translation)
            if codon in table.stop_codons:
                if cds:
                    raise CodonTable.TranslationError(\
                        "Extra in frame stop codon found.")
                if to_stop : break
                amino_acids.append(stop_symbol)
            elif valid_letters.issuperset(set(codon)):
                #Possible stop codon (e.g. NNN or TAN)
                amino_acids.append(pos_stop)
            else:
                raise CodonTable.TranslationError(\
                    "Codon '%s' is invalid" % codon)
    return "".join(amino_acids)

def translate(sequence, table="Standard", stop_symbol="*", to_stop=False,
              cds=False):
    """Translate a nucleotide sequence into amino acids.

    If given a string, returns a new string object. Given a Seq or
    MutableSeq, returns a Seq object with a protein alphabet.

    Arguments:
     - table - Which codon table to use?  This can be either a name
               (string) or an NCBI identifier (integer).  Defaults
               to the "Standard" table.
     - stop_symbol - Single character string, what to use for any
                     terminators, defaults to the asterisk, "*".
     - to_stop - Boolean, defaults to False meaning do a full
                 translation continuing on past any stop codons
                 (translated as the specified stop_symbol).  If
                 True, translation is terminated at the first in
                 frame stop codon (and the stop_symbol is not
                 appended to the returned protein sequence).
     - cds - Boolean, indicates this is a complete CDS.  If True, this
                 checks the sequence starts with a valid alternative start
                 codon (which will be translated as methionine, M), that the
                 sequence length is a multiple of three, and that there is a
                 single in frame stop codon at the end (this will be excluded
                 from the protein sequence, regardless of the to_stop option).
                 If these tests fail, an exception is raised.
    
    A simple string example using the default (standard) genetic code:
    
    >>> coding_dna = "GTGGCCATTGTAATGGGCCGCTGAAAGGGTGCCCGATAG"
    >>> translate(coding_dna)
    'VAIVMGR*KGAR*'
    >>> translate(coding_dna, stop_symbol="@")
    'VAIVMGR@KGAR@'
    >>> translate(coding_dna, to_stop=True)
    'VAIVMGR'
     
    Now using NCBI table 2, where TGA is not a stop codon:

    >>> translate(coding_dna, table=2)
    'VAIVMGRWKGAR*'
    >>> translate(coding_dna, table=2, to_stop=True)
    'VAIVMGRWKGAR'

    In fact this example uses an alternative start codon valid under NCBI table 2,
    GTG, which means this example is a complete valid CDS which when translated
    should really start with methionine (not valine):
    
    >>> translate(coding_dna, table=2, cds=True)
    'MAIVMGRWKGAR'

    Note that if the sequence has no in-frame stop codon, then the to_stop
    argument has no effect:

    >>> coding_dna2 = "GTGGCCATTGTAATGGGCCGC"
    >>> translate(coding_dna2)
    'VAIVMGR'
    >>> translate(coding_dna2, to_stop=True)
    'VAIVMGR'
    
    NOTE - Ambiguous codons like "TAN" or "NNN" could be an amino acid
    or a stop codon.  These are translated as "X".  Any invalid codon
    (e.g. "TA?" or "T-A") will throw a TranslationError.

    NOTE - Does NOT support gapped sequences.
    
    It will however translate either DNA or RNA.
    """
    if isinstance(sequence, Seq):
        return sequence.translate(table, stop_symbol, to_stop, cds)
    elif isinstance(sequence, MutableSeq):
        #Return a Seq object
        return sequence.toseq().translate(table, stop_symbol, to_stop, cds)
    else:
        #Assume its a string, return a string
        try:
            codon_table = CodonTable.ambiguous_generic_by_id[int(table)]
        except ValueError:
            codon_table = CodonTable.ambiguous_generic_by_name[table]
        return _translate_str(sequence, codon_table, stop_symbol, to_stop, cds)
      
def reverse_complement(sequence):
    """Returns the reverse complement sequence of a nucleotide string.

    If given a string, returns a new string object.
    Given a Seq or a MutableSeq, returns a new Seq object with the same alphabet.

    Supports unambiguous and ambiguous nucleotide sequences.

    e.g.

    >>> reverse_complement("ACTG-NH")
    'DN-CAGT'
    """
    if isinstance(sequence, Seq):
        #Return a Seq
        return sequence.reverse_complement()
    elif isinstance(sequence, MutableSeq):
        #Return a Seq
        #Don't use the MutableSeq reverse_complement method as it is 'in place'.
        return sequence.toseq().reverse_complement()

    #Assume its a string.
    #In order to avoid some code duplication, the old code would turn the string
    #into a Seq, use the reverse_complement method, and convert back to a string.
    #This worked, but is over five times slower on short sequences!
    if ('U' in sequence or 'u' in sequence) \
    and ('T' in sequence or 't' in sequence):
        raise ValueError("Mixed RNA/DNA found")
    elif 'U' in sequence or 'u' in sequence:
        ttable = _rna_complement_table
    else:
        ttable = _dna_complement_table
    return sequence.translate(ttable)[::-1]

def _test():
    """Run the Bio.Seq module's doctests."""
    print("Runing doctests...")
    import doctest
    doctest.testmod()
    print("Done")

if __name__ == "__main__":
    _test()
<|MERGE_RESOLUTION|>--- conflicted
+++ resolved
@@ -86,14 +86,9 @@
         MKQHKAMIVALIVICITAVVAALVTRKDLCEVHIRTGQTEVAVF
         """
         # Enforce string storage
-<<<<<<< HEAD
-        assert (type(data) == type("") or # must use a string
-                type(data) == type(""))  # but can be a unicode string
-=======
         if not isinstance(data, str):
             raise TypeError("The sequence data given to a Seq object should "
                             "be a string (not another Seq object etc)")
->>>>>>> eba6986e
         self._data = data
         self.alphabet = alphabet  # Seq API requirement
  
