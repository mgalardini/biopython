# Copyright 2000-2002 Brad Chapman.
# Copyright 2004-2005 by M de Hoon.
# Copyright 2007-2009 by Peter Cock.
# All rights reserved.
# This code is part of the Biopython distribution and governed by its
# license.  Please see the LICENSE file that should have been included
# as part of this package.
"""Provides objects to represent biological sequences with alphabets.

See also U{http://biopython.org/wiki/Seq} and the chapter in our tutorial:
 - U{http://biopython.org/DIST/docs/tutorial/Tutorial.html}
 - U{http://biopython.org/DIST/docs/tutorial/Tutorial.pdf}
"""
__docformat__ ="epytext en" #Don't just use plain text in epydoc API pages!

import string #for maketrans only
import array
import sys

import Alphabet
from Alphabet import IUPAC
from Bio.SeqRecord import SeqRecord
from Data.IUPACData import ambiguous_dna_complement, ambiguous_rna_complement
from Bio.Data import CodonTable

def _maketrans(complement_mapping):
    """Makes a python string translation table (PRIVATE).

    Arguments:
     - complement_mapping - a dictionary such as ambiguous_dna_complement
       and ambiguous_rna_complement from Data.IUPACData.

    Returns a translation table (a string of length 256) for use with the
    python string's translate method to use in a (reverse) complement.
    
    Compatible with lower case and upper case sequences.

    For internal use only.
    """
    before = ''.join(complement_mapping.keys())
    after  = ''.join(complement_mapping.values())
    before = before + before.lower()
    after  = after + after.lower()
    return string.maketrans(before, after)

_dna_complement_table = _maketrans(ambiguous_dna_complement)
_rna_complement_table = _maketrans(ambiguous_rna_complement)

class Seq(object):
    """A read-only sequence object (essentially a string with an alphabet).

    Like normal python strings, our basic sequence object is immutable.
    This prevents you from doing my_seq[5] = "A" for example, but does allow
    Seq objects to be used as dictionary keys.

    The Seq object provides a number of string like methods (such as count,
    find, split and strip), which are alphabet aware where appropriate.

    The Seq object also provides some biological methods, such as complement,
    reverse_complement, transcribe, back_transcribe and translate (which are
    not applicable to sequences with a protein alphabet).
    """
    def __init__(self, data, alphabet = Alphabet.generic_alphabet):
        """Create a Seq object.

        Arguments:
         - seq      - Sequence, required (string)
         - alphabet - Optional argument, an Alphabet object from Bio.Alphabet
        
        You will typically use Bio.SeqIO to read in sequences from files as
        SeqRecord objects, whose sequence will be exposed as a Seq object via
        the seq property.

        However, will often want to create your own Seq objects directly:

        >>> from Bio.Seq import Seq
        >>> from Bio.Alphabet import IUPAC
        >>> my_seq = Seq("MKQHKAMIVALIVICITAVVAALVTRKDLCEVHIRTGQTEVAVF",
        ...              IUPAC.protein)
        >>> my_seq
        Seq('MKQHKAMIVALIVICITAVVAALVTRKDLCEVHIRTGQTEVAVF', IUPACProtein())
        >>> print my_seq
        MKQHKAMIVALIVICITAVVAALVTRKDLCEVHIRTGQTEVAVF
        """
        # Enforce string storage
        assert (type(data) == type("") or # must use a string
                type(data) == type(u""))  # but can be a unicode string
        self._data = data
        self.alphabet = alphabet  # Seq API requirement
 
    # A data property is/was a Seq API requirement
    def _set_data(self, value):
        #TODO - In the next release, actually raise an exception?
        #The Seq object is like a python string, it should be read only!
        import warnings
        warnings.warn("Writing to the Seq object's .data propery is deprecated.",
                      DeprecationWarning)
        self._data = value
    data = property(fget= lambda self : str(self),
                    fset=_set_data,
                    doc="Sequence as a string (DEPRECATED)")

    def __repr__(self):
        """Returns a (truncated) representation of the sequence for debugging."""
        if len(self) > 60:
            #Shows the last three letters as it is often useful to see if there
            #is a stop codon at the end of a sequence.
            #Note total length is 54+3+3=60
            return "%s('%s...%s', %s)" % (self.__class__.__name__,
                                   str(self)[:54], str(self)[-3:],
                                   repr(self.alphabet))
        else:
            return "%s(%s, %s)" % (self.__class__.__name__,
                                  repr(self.data),
                                   repr(self.alphabet))
    def __str__(self):
        """Returns the full sequence as a python string.

        Note that Biopython 1.44 and earlier would give a truncated
        version of repr(my_seq) for str(my_seq).  If you are writing code
        which need to be backwards compatible with old Biopython, you
        should continue to use my_seq.tostring() rather than str(my_seq).
        """
        return self._data

    # TODO - Alphabet aware __eq__ etc would be nice, but has implications for
    # __hash__ and therefore use as dictionary keys. See also:
    # http://mail.python.org/pipermail/python-dev/2002-December/031455.html

    def __len__(self): return len(self._data)       # Seq API requirement

    def __getitem__(self, index) :                 # Seq API requirement
        #Note since Python 2.0, __getslice__ is deprecated
        #and __getitem__ is used instead.
        #See http://docs.python.org/ref/sequence-methods.html
        if isinstance(index, int):
            #Return a single letter as a string
            return self._data[index]
        else:
            #Return the (sub)sequence as another Seq object
            return Seq(self._data[index], self.alphabet)

    def __add__(self, other):
        """Add another sequence or string to this sequence."""
        if hasattr(other, "alphabet"):
            #other should be a Seq or a MutableSeq
            if not Alphabet._check_type_compatible([self.alphabet,
                                                    other.alphabet]):
                raise TypeError("Incompatable alphabets %s and %s" \
                                % (repr(self.alphabet), repr(other.alphabet)))
            #They should be the same sequence type (or one of them is generic)
            a = Alphabet._consensus_alphabet([self.alphabet, other.alphabet])
            return self.__class__(str(self) + str(other), a)
        elif isinstance(other, basestring):
            #other is a plain string - use the current alphabet
            return self.__class__(str(self) + other, self.alphabet)
<<<<<<< HEAD
        elif isinstance(other, SeqRecord) :
=======
        elif isinstance(other, SeqRecord):
>>>>>>> f3a6b26c
            #Get the SeqRecord's __radd__ to handle this
            return NotImplemented
        else :
            raise TypeError

    def __radd__(self, other):
        if hasattr(other, "alphabet"):
            #other should be a Seq or a MutableSeq
            if not Alphabet._check_type_compatible([self.alphabet,
                                                    other.alphabet]):
                raise TypeError("Incompatable alphabets %s and %s" \
                                % (repr(self.alphabet), repr(other.alphabet)))
            #They should be the same sequence type (or one of them is generic)
            a = Alphabet._consensus_alphabet([self.alphabet, other.alphabet])
            return self.__class__(str(other) + str(self), a)
        elif isinstance(other, basestring):
            #other is a plain string - use the current alphabet
            return self.__class__(other + str(self), self.alphabet)
        else:
            raise TypeError

    def tostring(self):                            # Seq API requirement
        """Returns the full sequence as a python string.

        Although not formally deprecated, you are now encouraged to use
        str(my_seq) instead of my_seq.tostring()."""
        return str(self)
    
    def tomutable(self):   # Needed?  Or use a function?
        """Returns the full sequence as a MutableSeq object.

        >>> from Bio.Seq import Seq
        >>> from Bio.Alphabet import IUPAC
        >>> my_seq = Seq("MKQHKAMIVALIVICITAVVAAL",
        ...              IUPAC.protein)
        >>> my_seq
        Seq('MKQHKAMIVALIVICITAVVAAL', IUPACProtein())
        >>> my_seq.tomutable()
        MutableSeq('MKQHKAMIVALIVICITAVVAAL', IUPACProtein())

        Note that the alphabet is preserved.
        """
        return MutableSeq(str(self), self.alphabet)

    def _get_seq_str_and_check_alphabet(self, other_sequence):
        """string/Seq/MutableSeq to string, checking alphabet (PRIVATE).

        For a string argument, returns the string.

        For a Seq or MutableSeq, it checks the alphabet is compatible
        (raising an exception if it isn't), and then returns a string.
        """
        try:
            other_alpha = other_sequence.alphabet
        except AttributeError:
            #Assume other_sequence is a string
            return other_sequence

        #Other should be a Seq or a MutableSeq
        if not Alphabet._check_type_compatible([self.alphabet, other_alpha]):
            raise TypeError("Incompatable alphabets %s and %s" \
                            % (repr(self.alphabet), repr(other_alpha)))
        #Return as a string
        return str(other_sequence)
    
    def count(self, sub, start=0, end=sys.maxint):
        """Non-overlapping count method, like that of a python string.

        This behaves like the python string method of the same name,
        which does a non-overlapping count!

        Returns an integer, the number of occurrences of substring
        argument sub in the (sub)sequence given by [start:end].
        Optional arguments start and end are interpreted as in slice
        notation.
    
        Arguments:
         - sub - a string or another Seq object to look for
         - start - optional integer, slice start
         - end - optional integer, slice end

        e.g.

        >>> from Bio.Seq import Seq
        >>> my_seq = Seq("AAAATGA")
        >>> print my_seq.count("A")
        5
        >>> print my_seq.count("ATG")
        1
        >>> print my_seq.count(Seq("AT"))
        1
        >>> print my_seq.count("AT", 2, -1)
        1

        HOWEVER, please note because python strings and Seq objects (and
        MutableSeq objects) do a non-overlapping search, this may not give
        the answer you expect:

        >>> "AAAA".count("AA")
        2
        >>> print Seq("AAAA").count("AA")
        2

        A non-overlapping search would give the answer as three!
        """
        #If it has one, check the alphabet:
        sub_str = self._get_seq_str_and_check_alphabet(sub)
        return str(self).count(sub_str, start, end)

    def __contains__(self, char):
        """Implements the 'in' keyword, like a python string.

        e.g.

        >>> from Bio.Seq import Seq
        >>> from Bio.Alphabet import generic_dna, generic_rna, generic_protein
        >>> my_dna = Seq("ATATGAAATTTGAAAA", generic_dna)
        >>> "AAA" in my_dna
        True
        >>> Seq("AAA") in my_dna
        True
        >>> Seq("AAA", generic_dna) in my_dna
        True

        Like other Seq methods, this will raise a type error if another Seq
        (or Seq like) object with an incompatible alphabet is used:

        >>> Seq("AAA", generic_rna) in my_dna
        Traceback (most recent call last):
           ...
        TypeError: Incompatable alphabets DNAAlphabet() and RNAAlphabet()
        >>> Seq("AAA", generic_protein) in my_dna
        Traceback (most recent call last):
           ...
        TypeError: Incompatable alphabets DNAAlphabet() and ProteinAlphabet()
        """
        #If it has one, check the alphabet:
        sub_str = self._get_seq_str_and_check_alphabet(char)
        return sub_str in str(self)

    def find(self, sub, start=0, end=sys.maxint):
        """Find method, like that of a python string.

        This behaves like the python string method of the same name.

        Returns an integer, the index of the first occurrence of substring
        argument sub in the (sub)sequence given by [start:end].

        Arguments:
         - sub - a string or another Seq object to look for
         - start - optional integer, slice start
         - end - optional integer, slice end

        Returns -1 if the subsequence is NOT found.
        
        e.g. Locating the first typical start codon, AUG, in an RNA sequence:

        >>> from Bio.Seq import Seq
        >>> my_rna = Seq("GUCAUGGCCAUUGUAAUGGGCCGCUGAAAGGGUGCCCGAUAGUUG")
        >>> my_rna.find("AUG")
        3
        """
        #If it has one, check the alphabet:
        sub_str = self._get_seq_str_and_check_alphabet(sub)
        return str(self).find(sub_str, start, end)

    def rfind(self, sub, start=0, end=sys.maxint):
        """Find from right method, like that of a python string.

        This behaves like the python string method of the same name.

        Returns an integer, the index of the last (right most) occurrence of
        substring argument sub in the (sub)sequence given by [start:end].

        Arguments:
         - sub - a string or another Seq object to look for
         - start - optional integer, slice start
         - end - optional integer, slice end

        Returns -1 if the subsequence is NOT found.

        e.g. Locating the last typical start codon, AUG, in an RNA sequence:

        >>> from Bio.Seq import Seq
        >>> my_rna = Seq("GUCAUGGCCAUUGUAAUGGGCCGCUGAAAGGGUGCCCGAUAGUUG")
        >>> my_rna.rfind("AUG")
        15
        """
        #If it has one, check the alphabet:
        sub_str = self._get_seq_str_and_check_alphabet(sub)
        return str(self).rfind(sub_str, start, end)

    def startswith(self, prefix, start=0, end=sys.maxint):
        """Does the Seq start with the given prefix?  Returns True/False.

        This behaves like the python string method of the same name.

        Return True if the sequence starts with the specified prefix
        (a string or another Seq object), False otherwise.
        With optional start, test sequence beginning at that position.
        With optional end, stop comparing sequence at that position.
        prefix can also be a tuple of strings to try.  e.g.
        
        >>> from Bio.Seq import Seq
        >>> my_rna = Seq("GUCAUGGCCAUUGUAAUGGGCCGCUGAAAGGGUGCCCGAUAGUUG")
        >>> my_rna.startswith("GUC")
        True
        >>> my_rna.startswith("AUG")
        False
        >>> my_rna.startswith("AUG", 3)
        True
        >>> my_rna.startswith(("UCC","UCA","UCG"),1)
        True
        """
        #If it has one, check the alphabet:
        if isinstance(prefix, tuple):
            #TODO - Once we drop support for Python 2.4, instead of this
            #loop offload to the string method (requires Python 2.5+).
            #Check all the alphabets first...
            prefix_strings = [self._get_seq_str_and_check_alphabet(p) \
                              for p in prefix]
            for prefix_str in prefix_strings:
                if str(self).startswith(prefix_str, start, end):
                    return True
            return False
        else:
            prefix_str = self._get_seq_str_and_check_alphabet(prefix)
            return str(self).startswith(prefix_str, start, end)

    def endswith(self, suffix, start=0, end=sys.maxint):
        """Does the Seq end with the given suffix?  Returns True/False.

        This behaves like the python string method of the same name.

        Return True if the sequence ends with the specified suffix
        (a string or another Seq object), False otherwise.
        With optional start, test sequence beginning at that position.
        With optional end, stop comparing sequence at that position.
        suffix can also be a tuple of strings to try.  e.g.

        >>> from Bio.Seq import Seq
        >>> my_rna = Seq("GUCAUGGCCAUUGUAAUGGGCCGCUGAAAGGGUGCCCGAUAGUUG")
        >>> my_rna.endswith("UUG")
        True
        >>> my_rna.endswith("AUG")
        False
        >>> my_rna.endswith("AUG", 0, 18)
        True
        >>> my_rna.endswith(("UCC","UCA","UUG"))
        True
        """        
        #If it has one, check the alphabet:
        if isinstance(suffix, tuple):
            #TODO - Once we drop support for Python 2.4, instead of this
            #loop offload to the string method (requires Python 2.5+).
            #Check all the alphabets first...
            suffix_strings = [self._get_seq_str_and_check_alphabet(p) \
                              for p in suffix]
            for suffix_str in suffix_strings:
                if str(self).endswith(suffix_str, start, end):
                    return True
            return False
        else:
            suffix_str = self._get_seq_str_and_check_alphabet(suffix)
            return str(self).endswith(suffix_str, start, end)


    def split(self, sep=None, maxsplit=-1):
        """Split method, like that of a python string.

        This behaves like the python string method of the same name.

        Return a list of the 'words' in the string (as Seq objects),
        using sep as the delimiter string.  If maxsplit is given, at
        most maxsplit splits are done.  If maxsplit is ommited, all
        splits are made.

        Following the python string method, sep will by default be any
        white space (tabs, spaces, newlines) but this is unlikely to
        apply to biological sequences.
        
        e.g.

        >>> from Bio.Seq import Seq
        >>> my_rna = Seq("GUCAUGGCCAUUGUAAUGGGCCGCUGAAAGGGUGCCCGAUAGUUG")
        >>> my_aa = my_rna.translate()
        >>> my_aa
        Seq('VMAIVMGR*KGAR*L', HasStopCodon(ExtendedIUPACProtein(), '*'))
        >>> my_aa.split("*")
        [Seq('VMAIVMGR', HasStopCodon(ExtendedIUPACProtein(), '*')), Seq('KGAR', HasStopCodon(ExtendedIUPACProtein(), '*')), Seq('L', HasStopCodon(ExtendedIUPACProtein(), '*'))]
        >>> my_aa.split("*",1)
        [Seq('VMAIVMGR', HasStopCodon(ExtendedIUPACProtein(), '*')), Seq('KGAR*L', HasStopCodon(ExtendedIUPACProtein(), '*'))]

        See also the rsplit method:

        >>> my_aa.rsplit("*",1)
        [Seq('VMAIVMGR*KGAR', HasStopCodon(ExtendedIUPACProtein(), '*')), Seq('L', HasStopCodon(ExtendedIUPACProtein(), '*'))]
        """
        #If it has one, check the alphabet:
        sep_str = self._get_seq_str_and_check_alphabet(sep)
        #TODO - If the sep is the defined stop symbol, or gap char,
        #should we adjust the alphabet?
        return [Seq(part, self.alphabet) \
                for part in str(self).split(sep_str, maxsplit)]

    def rsplit(self, sep=None, maxsplit=-1):
        """Right split method, like that of a python string.

        This behaves like the python string method of the same name.

        Return a list of the 'words' in the string (as Seq objects),
        using sep as the delimiter string.  If maxsplit is given, at
        most maxsplit splits are done COUNTING FROM THE RIGHT.
        If maxsplit is ommited, all splits are made.

        Following the python string method, sep will by default be any
        white space (tabs, spaces, newlines) but this is unlikely to
        apply to biological sequences.
        
        e.g. print my_seq.rsplit("*",1)

        See also the split method.
        """
        #If it has one, check the alphabet:
        sep_str = self._get_seq_str_and_check_alphabet(sep)
        return [Seq(part, self.alphabet) \
                for part in str(self).rsplit(sep_str, maxsplit)]

    def strip(self, chars=None):
        """Returns a new Seq object with leading and trailing ends stripped.

        This behaves like the python string method of the same name.

        Optional argument chars defines which characters to remove.  If
        ommitted or None (default) then as for the python string method,
        this defaults to removing any white space.
        
        e.g. print my_seq.strip("-")

        See also the lstrip and rstrip methods.
        """
        #If it has one, check the alphabet:
        strip_str = self._get_seq_str_and_check_alphabet(chars)
        return Seq(str(self).strip(strip_str), self.alphabet)

    def lstrip(self, chars=None):
        """Returns a new Seq object with leading (left) end stripped.

        This behaves like the python string method of the same name.

        Optional argument chars defines which characters to remove.  If
        ommitted or None (default) then as for the python string method,
        this defaults to removing any white space.
        
        e.g. print my_seq.lstrip("-")

        See also the strip and rstrip methods.
        """
        #If it has one, check the alphabet:
        strip_str = self._get_seq_str_and_check_alphabet(chars)
        return Seq(str(self).lstrip(strip_str), self.alphabet)

    def rstrip(self, chars=None):
        """Returns a new Seq object with trailing (right) end stripped.

        This behaves like the python string method of the same name.

        Optional argument chars defines which characters to remove.  If
        ommitted or None (default) then as for the python string method,
        this defaults to removing any white space.
        
        e.g. Removing a nucleotide sequence's polyadenylation (poly-A tail):

        >>> from Bio.Alphabet import IUPAC
        >>> from Bio.Seq import Seq
        >>> my_seq = Seq("CGGTACGCTTATGTCACGTAGAAAAAA", IUPAC.unambiguous_dna)
        >>> my_seq
        Seq('CGGTACGCTTATGTCACGTAGAAAAAA', IUPACUnambiguousDNA())
        >>> my_seq.rstrip("A")
        Seq('CGGTACGCTTATGTCACGTAG', IUPACUnambiguousDNA())

        See also the strip and lstrip methods.
        """
        #If it has one, check the alphabet:
        strip_str = self._get_seq_str_and_check_alphabet(chars)
        return Seq(str(self).rstrip(strip_str), self.alphabet)

    def upper(self):
        """Returns an upper case copy of the sequence.

        >>> from Bio.Alphabet import HasStopCodon, generic_protein
        >>> from Bio.Seq import Seq
        >>> my_seq = Seq("VHLTPeeK*", HasStopCodon(generic_protein))
        >>> my_seq
        Seq('VHLTPeeK*', HasStopCodon(ProteinAlphabet(), '*'))
        >>> my_seq.lower()
        Seq('vhltpeek*', HasStopCodon(ProteinAlphabet(), '*'))
        >>> my_seq.upper()
        Seq('VHLTPEEK*', HasStopCodon(ProteinAlphabet(), '*'))

        This will adjust the alphabet if required. See also the lower method.
        """
        return Seq(str(self).upper(), self.alphabet._upper())

    def lower(self):
        """Returns a lower case copy of the sequence.

        This will adjust the alphabet if required. Note that the IUPAC alphabets
        are upper case only, and thus a generic alphabet must be substituted.

        >>> from Bio.Alphabet import Gapped, generic_dna
        >>> from Bio.Alphabet import IUPAC
        >>> from Bio.Seq import Seq
        >>> my_seq = Seq("CGGTACGCTTATGTCACGTAG*AAAAAA", Gapped(IUPAC.unambiguous_dna, "*"))
        >>> my_seq
        Seq('CGGTACGCTTATGTCACGTAG*AAAAAA', Gapped(IUPACUnambiguousDNA(), '*'))
        >>> my_seq.lower()
        Seq('cggtacgcttatgtcacgtag*aaaaaa', Gapped(DNAAlphabet(), '*'))

        See also the upper method.
        """
        return Seq(str(self).lower(), self.alphabet._lower())

    def complement(self):
        """Returns the complement sequence. New Seq object.

        >>> from Bio.Seq import Seq
        >>> from Bio.Alphabet import IUPAC
        >>> my_dna = Seq("CCCCCGATAG", IUPAC.unambiguous_dna)
        >>> my_dna
        Seq('CCCCCGATAG', IUPACUnambiguousDNA())
        >>> my_dna.complement()
        Seq('GGGGGCTATC', IUPACUnambiguousDNA())

        You can of course used mixed case sequences,

        >>> from Bio.Seq import Seq
        >>> from Bio.Alphabet import generic_dna
        >>> my_dna = Seq("CCCCCgatA-GD", generic_dna)
        >>> my_dna
        Seq('CCCCCgatA-GD', DNAAlphabet())
        >>> my_dna.complement()
        Seq('GGGGGctaT-CH', DNAAlphabet())

        Note in the above example, ambiguous character D denotes
        G, A or T so its complement is H (for C, T or A).
        
        Trying to complement a protein sequence raises an exception.

        >>> my_protein = Seq("MAIVMGR", IUPAC.protein)
        >>> my_protein.complement()
        Traceback (most recent call last):
           ...
        ValueError: Proteins do not have complements!
        """
        base = Alphabet._get_base_alphabet(self.alphabet)
        if isinstance(base, Alphabet.ProteinAlphabet):
            raise ValueError("Proteins do not have complements!")
        if isinstance(base, Alphabet.DNAAlphabet):
            ttable = _dna_complement_table
        elif isinstance(base, Alphabet.RNAAlphabet):
            ttable = _rna_complement_table
        elif ('U' in self._data or 'u' in self._data) \
        and ('T' in self._data or 't' in self._data):
            #TODO - Handle this cleanly?
            raise ValueError("Mixed RNA/DNA found")
        elif 'U' in self._data or 'u' in self._data:
            ttable = _rna_complement_table
        else:
            ttable = _dna_complement_table
        #Much faster on really long sequences than the previous loop based one.
        #thx to Michael Palmer, University of Waterloo
        return Seq(str(self).translate(ttable), self.alphabet)

    def reverse_complement(self):
        """Returns the reverse complement sequence. New Seq object.

        >>> from Bio.Seq import Seq
        >>> from Bio.Alphabet import IUPAC
        >>> my_dna = Seq("CCCCCGATAGNR", IUPAC.ambiguous_dna)
        >>> my_dna
        Seq('CCCCCGATAGNR', IUPACAmbiguousDNA())
        >>> my_dna.reverse_complement()
        Seq('YNCTATCGGGGG', IUPACAmbiguousDNA())

        Note in the above example, since R = G or A, its complement
        is Y (which denotes  C or T).

        You can of course used mixed case sequences,

        >>> from Bio.Seq import Seq
        >>> from Bio.Alphabet import generic_dna
        >>> my_dna = Seq("CCCCCgatA-G", generic_dna)
        >>> my_dna
        Seq('CCCCCgatA-G', DNAAlphabet())
        >>> my_dna.reverse_complement()
        Seq('C-TatcGGGGG', DNAAlphabet())

        Trying to complement a protein sequence raises an exception:

        >>> my_protein = Seq("MAIVMGR", IUPAC.protein)
        >>> my_protein.reverse_complement()
        Traceback (most recent call last):
           ...
        ValueError: Proteins do not have complements!
        """
        #Use -1 stride/step to reverse the complement
        return self.complement()[::-1]

    def transcribe(self):
        """Returns the RNA sequence from a DNA sequence. New Seq object.

        >>> from Bio.Seq import Seq
        >>> from Bio.Alphabet import IUPAC
        >>> coding_dna = Seq("ATGGCCATTGTAATGGGCCGCTGAAAGGGTGCCCGATAG",
        ...                  IUPAC.unambiguous_dna)
        >>> coding_dna
        Seq('ATGGCCATTGTAATGGGCCGCTGAAAGGGTGCCCGATAG', IUPACUnambiguousDNA())
        >>> coding_dna.transcribe()
        Seq('AUGGCCAUUGUAAUGGGCCGCUGAAAGGGUGCCCGAUAG', IUPACUnambiguousRNA())

        Trying to transcribe a protein or RNA sequence raises an exception:

        >>> my_protein = Seq("MAIVMGR", IUPAC.protein)
        >>> my_protein.transcribe()
        Traceback (most recent call last):
           ...
        ValueError: Proteins cannot be transcribed!
        """
        base = Alphabet._get_base_alphabet(self.alphabet)
        if isinstance(base, Alphabet.ProteinAlphabet):
            raise ValueError("Proteins cannot be transcribed!")
        if isinstance(base, Alphabet.RNAAlphabet):
            raise ValueError("RNA cannot be transcribed!")

        if self.alphabet==IUPAC.unambiguous_dna:
            alphabet = IUPAC.unambiguous_rna
        elif self.alphabet==IUPAC.ambiguous_dna:
            alphabet = IUPAC.ambiguous_rna
        else:
            alphabet = Alphabet.generic_rna
        return Seq(str(self).replace('T','U').replace('t','u'), alphabet)
    
    def back_transcribe(self):
        """Returns the DNA sequence from an RNA sequence. New Seq object.

        >>> from Bio.Seq import Seq
        >>> from Bio.Alphabet import IUPAC
        >>> messenger_rna = Seq("AUGGCCAUUGUAAUGGGCCGCUGAAAGGGUGCCCGAUAG",
        ...                     IUPAC.unambiguous_rna)
        >>> messenger_rna
        Seq('AUGGCCAUUGUAAUGGGCCGCUGAAAGGGUGCCCGAUAG', IUPACUnambiguousRNA())
        >>> messenger_rna.back_transcribe()
        Seq('ATGGCCATTGTAATGGGCCGCTGAAAGGGTGCCCGATAG', IUPACUnambiguousDNA())

        Trying to back-transcribe a protein or DNA sequence raises an
        exception:

        >>> my_protein = Seq("MAIVMGR", IUPAC.protein)
        >>> my_protein.back_transcribe()
        Traceback (most recent call last):
           ...
        ValueError: Proteins cannot be back transcribed!
        """
        base = Alphabet._get_base_alphabet(self.alphabet)
        if isinstance(base, Alphabet.ProteinAlphabet):
            raise ValueError("Proteins cannot be back transcribed!")
        if isinstance(base, Alphabet.DNAAlphabet):
            raise ValueError("DNA cannot be back transcribed!")

        if self.alphabet==IUPAC.unambiguous_rna:
            alphabet = IUPAC.unambiguous_dna
        elif self.alphabet==IUPAC.ambiguous_rna:
            alphabet = IUPAC.ambiguous_dna
        else:
            alphabet = Alphabet.generic_dna
        return Seq(str(self).replace("U", "T").replace("u", "t"), alphabet)

    def translate(self, table="Standard", stop_symbol="*", to_stop=False,
                  cds=False):
        """Turns a nucleotide sequence into a protein sequence. New Seq object.

        This method will translate DNA or RNA sequences, and those with a
        nucleotide or generic alphabet.  Trying to translate a protein
        sequence raises an exception.

        Arguments:
         - table - Which codon table to use?  This can be either a name
                   (string) or an NCBI identifier (integer).  This defaults
                   to the "Standard" table.
         - stop_symbol - Single character string, what to use for terminators.
                         This defaults to the asterisk, "*".
         - to_stop - Boolean, defaults to False meaning do a full translation
                     continuing on past any stop codons (translated as the
                     specified stop_symbol).  If True, translation is
                     terminated at the first in frame stop codon (and the
                     stop_symbol is not appended to the returned protein
                     sequence).
         - cds - Boolean, indicates this is a complete CDS.  If True,
                 this checks the sequence starts with a valid alternative start
                 codon (which will be translated as methionine, M), that the
                 sequence length is a multiple of three, and that there is a
                 single in frame stop codon at the end (this will be excluded
                 from the protein sequence, regardless of the to_stop option).
                 If these tests fail, an exception is raised.
        
        e.g. Using the standard table:

        >>> coding_dna = Seq("GTGGCCATTGTAATGGGCCGCTGAAAGGGTGCCCGATAG")
        >>> coding_dna.translate()
        Seq('VAIVMGR*KGAR*', HasStopCodon(ExtendedIUPACProtein(), '*'))
        >>> coding_dna.translate(stop_symbol="@")
        Seq('VAIVMGR@KGAR@', HasStopCodon(ExtendedIUPACProtein(), '@'))
        >>> coding_dna.translate(to_stop=True)
        Seq('VAIVMGR', ExtendedIUPACProtein())

        Now using NCBI table 2, where TGA is not a stop codon:

        >>> coding_dna.translate(table=2)
        Seq('VAIVMGRWKGAR*', HasStopCodon(ExtendedIUPACProtein(), '*'))
        >>> coding_dna.translate(table=2, to_stop=True)
        Seq('VAIVMGRWKGAR', ExtendedIUPACProtein())

        In fact, GTG is an alternative start codon under NCBI table 2, meaning
        this sequence could be a complete CDS:

        >>> coding_dna.translate(table=2, cds=True)
        Seq('MAIVMGRWKGAR', ExtendedIUPACProtein())

        It isn't a valid CDS under NCBI table 1, due to both the start codon and
        also the in frame stop codons:
        
        >>> coding_dna.translate(table=1, cds=True)
        Traceback (most recent call last):
            ...
        TranslationError: First codon 'GTG' is not a start codon

        If the sequence has no in-frame stop codon, then the to_stop argument
        has no effect:

        >>> coding_dna2 = Seq("TTGGCCATTGTAATGGGCCGC")
        >>> coding_dna2.translate()
        Seq('LAIVMGR', ExtendedIUPACProtein())
        >>> coding_dna2.translate(to_stop=True)
        Seq('LAIVMGR', ExtendedIUPACProtein())

        NOTE - Ambiguous codons like "TAN" or "NNN" could be an amino acid
        or a stop codon.  These are translated as "X".  Any invalid codon
        (e.g. "TA?" or "T-A") will throw a TranslationError.

        NOTE - Does NOT support gapped sequences.

        NOTE - This does NOT behave like the python string's translate
        method.  For that use str(my_seq).translate(...) instead.
        """
        try:
            table_id = int(table)
        except ValueError:
            table_id = None
        if isinstance(table, str) and len(table)==256:
            raise ValueError("The Seq object translate method DOES NOT take " \
                             + "a 256 character string mapping table like " \
                             + "the python string object's translate method. " \
                             + "Use str(my_seq).translate(...) instead.")
        if isinstance(Alphabet._get_base_alphabet(self.alphabet),
                      Alphabet.ProteinAlphabet):
            raise ValueError("Proteins cannot be translated!")
        if self.alphabet==IUPAC.unambiguous_dna:
            #Will use standard IUPAC protein alphabet, no need for X
            if table_id is None:
                codon_table = CodonTable.unambiguous_dna_by_name[table]
            else:
                codon_table = CodonTable.unambiguous_dna_by_id[table_id]
        #elif self.alphabet==IUPAC.ambiguous_dna:
        #    if table_id is None:
        #        codon_table = CodonTable.ambiguous_dna_by_name[table]
        #    else:
        #        codon_table = CodonTable.ambiguous_dna_by_id[table_id]
        elif self.alphabet==IUPAC.unambiguous_rna:
            #Will use standard IUPAC protein alphabet, no need for X
            if table_id is None:
                codon_table = CodonTable.unambiguous_rna_by_name[table]
            else:
                codon_table = CodonTable.unambiguous_rna_by_id[table_id]
        #elif self.alphabet==IUPAC.ambiguous_rna:
        #    if table_id is None:
        #        codon_table = CodonTable.ambiguous_rna_by_name[table]
        #    else:
        #        codon_table = CodonTable.ambiguous_rna_by_id[table_id]
        else:
            #This will use the extend IUPAC protein alphabet with X etc.
            #The same table can be used for RNA or DNA (we use this for
            #translating strings).
            if table_id is None:
                codon_table = CodonTable.ambiguous_generic_by_name[table]
            else:
                codon_table = CodonTable.ambiguous_generic_by_id[table_id]
        protein = _translate_str(str(self), codon_table, \
                                 stop_symbol, to_stop, cds)
        if stop_symbol in protein:
            alphabet = Alphabet.HasStopCodon(codon_table.protein_alphabet,
                                             stop_symbol = stop_symbol)
        else:
            alphabet = codon_table.protein_alphabet
        return Seq(protein, alphabet)

class UnknownSeq(Seq):
    """A read-only sequence object of known length but unknown contents.

    If you have an unknown sequence, you can represent this with a normal
    Seq object, for example:

    >>> my_seq = Seq("N"*5)
    >>> my_seq
    Seq('NNNNN', Alphabet())
    >>> len(my_seq)
    5
    >>> print my_seq
    NNNNN

    However, this is rather wasteful of memory (especially for large
    sequences), which is where this class is most usefull:

    >>> unk_five = UnknownSeq(5)
    >>> unk_five
    UnknownSeq(5, alphabet = Alphabet(), character = '?')
    >>> len(unk_five)
    5
    >>> print(unk_five)
    ?????

    You can add unknown sequence together, provided their alphabets and
    characters are compatible, and get another memory saving UnknownSeq:

    >>> unk_four = UnknownSeq(4)
    >>> unk_four
    UnknownSeq(4, alphabet = Alphabet(), character = '?')
    >>> unk_four + unk_five
    UnknownSeq(9, alphabet = Alphabet(), character = '?')

    If the alphabet or characters don't match up, the addition gives an
    ordinary Seq object:
    
    >>> unk_nnnn = UnknownSeq(4, character = "N")
    >>> unk_nnnn
    UnknownSeq(4, alphabet = Alphabet(), character = 'N')
    >>> unk_nnnn + unk_four
    Seq('NNNN????', Alphabet())

    Combining with a real Seq gives a new Seq object:

    >>> known_seq = Seq("ACGT")
    >>> unk_four + known_seq
    Seq('????ACGT', Alphabet())
    >>> known_seq + unk_four
    Seq('ACGT????', Alphabet())
    """
    def __init__(self, length, alphabet = Alphabet.generic_alphabet, character = None):
        """Create a new UnknownSeq object.

        If character is ommited, it is determed from the alphabet, "N" for
        nucleotides, "X" for proteins, and "?" otherwise.
        """
        self._length = int(length)
        if self._length < 0:
            #TODO - Block zero length UnknownSeq?  You can just use a Seq!
            raise ValueError("Length must not be negative.")
        self.alphabet = alphabet
        if character:
            if len(character) != 1:
                raise ValueError("character argument should be a single letter string.")
            self._character = character
        else:
            base = Alphabet._get_base_alphabet(alphabet)
            #TODO? Check the case of the letters in the alphabet?
            #We may have to use "n" instead of "N" etc.
            if isinstance(base, Alphabet.NucleotideAlphabet):
                self._character = "N"
            elif isinstance(base, Alphabet.ProteinAlphabet):
                self._character = "X"
            else:
                self._character = "?"

    def __len__(self):
        """Returns the stated length of the unknown sequence."""
        return self._length
    
    def __str__(self):
        """Returns the unknown sequence as full string of the given length."""
        return self._character * self._length

    def __repr__(self):
        return "UnknownSeq(%i, alphabet = %s, character = %s)" \
               % (self._length, repr(self.alphabet), repr(self._character))

    def __add__(self, other):
        if isinstance(other, UnknownSeq) \
        and other._character == self._character:
            #TODO - Check the alphabets match
            return UnknownSeq(len(self)+len(other),
                              self.alphabet, self._character)
        #Offload to the base class...
        return Seq(str(self), self.alphabet) + other

    def __radd__(self, other):
        if isinstance(other, UnknownSeq) \
        and other._character == self._character:
            #TODO - Check the alphabets match
            return UnknownSeq(len(self)+len(other),
                              self.alphabet, self._character)
        #Offload to the base class...
        return other + Seq(str(self), self.alphabet)

    def __getitem__(self, index):
        if isinstance(index, int):
            #TODO - Check the bounds without wasting memory
            return str(self)[index]
        else:
            #TODO - Work out the length without wasting memory
            return UnknownSeq(len(("#"*self._length)[index]),
                              self.alphabet, self._character)

    def count(self, sub, start=0, end=sys.maxint):
        """Non-overlapping count method, like that of a python string.

        This behaves like the python string (and Seq object) method of the
        same name, which does a non-overlapping count!

        Returns an integer, the number of occurrences of substring
        argument sub in the (sub)sequence given by [start:end].
        Optional arguments start and end are interpreted as in slice
        notation.
    
        Arguments:
         - sub - a string or another Seq object to look for
         - start - optional integer, slice start
         - end - optional integer, slice end

        >>> "NNNN".count("N")
        4
        >>> Seq("NNNN").count("N")
        4
        >>> UnknownSeq(4, character="N").count("N")
        4
        >>> UnknownSeq(4, character="N").count("A")
        0
        >>> UnknownSeq(4, character="N").count("AA")
        0

        HOWEVER, please note because that python strings and Seq objects (and
        MutableSeq objects) do a non-overlapping search, this may not give
        the answer you expect:

        >>> UnknownSeq(4, character="N").count("NN")
        2
        >>> UnknownSeq(4, character="N").count("NNN")
        1
        """
        sub_str = self._get_seq_str_and_check_alphabet(sub)
        if len(sub_str) == 1:
            if str(sub_str) == self._character:
                if start==0 and end >= self._length:
                    return self._length
                else:
                    #This could be done more cleverly...
                    return str(self).count(sub_str, start, end)
            else:
                return 0
        else:
            if set(sub_str) == set(self._character):
                if start==0 and end >= self._length:
                    return self._length // len(sub_str)
                else:
                    #This could be done more cleverly...
                    return str(self).count(sub_str, start, end)
            else:
                return 0

    def complement(self):
        """The complement of an unknown nucleotide equals itself.

        >>> my_nuc = UnknownSeq(8)
        >>> my_nuc
        UnknownSeq(8, alphabet = Alphabet(), character = '?')
        >>> print my_nuc
        ????????
        >>> my_nuc.complement()
        UnknownSeq(8, alphabet = Alphabet(), character = '?')
        >>> print my_nuc.complement()
        ????????
        """
        if isinstance(Alphabet._get_base_alphabet(self.alphabet),
                      Alphabet.ProteinAlphabet):
            raise ValueError("Proteins do not have complements!")
        return self

    def reverse_complement(self):
        """The reverse complement of an unknown nucleotide equals itself.

        >>> my_nuc = UnknownSeq(10)
        >>> my_nuc
        UnknownSeq(10, alphabet = Alphabet(), character = '?')
        >>> print my_nuc
        ??????????
        >>> my_nuc.reverse_complement()
        UnknownSeq(10, alphabet = Alphabet(), character = '?')
        >>> print my_nuc.reverse_complement()
        ??????????
        """
        if isinstance(Alphabet._get_base_alphabet(self.alphabet),
                      Alphabet.ProteinAlphabet):
            raise ValueError("Proteins do not have complements!")
        return self

    def transcribe(self):
        """Returns unknown RNA sequence from an unknown DNA sequence.

        >>> my_dna = UnknownSeq(10, character="N")
        >>> my_dna
        UnknownSeq(10, alphabet = Alphabet(), character = 'N')
        >>> print my_dna
        NNNNNNNNNN
        >>> my_rna = my_dna.transcribe()
        >>> my_rna
        UnknownSeq(10, alphabet = RNAAlphabet(), character = 'N')
        >>> print my_rna
        NNNNNNNNNN
        """
        #Offload the alphabet stuff
        s = Seq(self._character, self.alphabet).transcribe()
        return UnknownSeq(self._length, s.alphabet, self._character)

    def back_transcribe(self):
        """Returns unknown DNA sequence from an unknown RNA sequence.

        >>> my_rna = UnknownSeq(20, character="N")
        >>> my_rna
        UnknownSeq(20, alphabet = Alphabet(), character = 'N')
        >>> print my_rna
        NNNNNNNNNNNNNNNNNNNN
        >>> my_dna = my_rna.back_transcribe()
        >>> my_dna
        UnknownSeq(20, alphabet = DNAAlphabet(), character = 'N')
        >>> print my_dna
        NNNNNNNNNNNNNNNNNNNN
        """
        #Offload the alphabet stuff
        s = Seq(self._character, self.alphabet).back_transcribe()
        return UnknownSeq(self._length, s.alphabet, self._character)

    def upper(self):
        """Returns an upper case copy of the sequence.

        >>> from Bio.Alphabet import generic_dna
        >>> from Bio.Seq import UnknownSeq
        >>> my_seq = UnknownSeq(20, generic_dna, character="n")
        >>> my_seq
        UnknownSeq(20, alphabet = DNAAlphabet(), character = 'n')
        >>> print my_seq
        nnnnnnnnnnnnnnnnnnnn
        >>> my_seq.upper()
        UnknownSeq(20, alphabet = DNAAlphabet(), character = 'N')
        >>> print my_seq.upper()
        NNNNNNNNNNNNNNNNNNNN

        This will adjust the alphabet if required. See also the lower method:
        """
        return UnknownSeq(self._length, self.alphabet._upper(), self._character.upper())

    def lower(self):
        """Returns a lower case copy of the sequence.

        This will adjust the alphabet if required:

        >>> from Bio.Alphabet import IUPAC
        >>> from Bio.Seq import UnknownSeq
        >>> my_seq = UnknownSeq(20, IUPAC.extended_protein)
        >>> my_seq
        UnknownSeq(20, alphabet = ExtendedIUPACProtein(), character = 'X')
        >>> print my_seq
        XXXXXXXXXXXXXXXXXXXX
        >>> my_seq.lower()
        UnknownSeq(20, alphabet = ProteinAlphabet(), character = 'x')
        >>> print my_seq.lower()
        xxxxxxxxxxxxxxxxxxxx

        See also the upper method.
        """
        return UnknownSeq(self._length, self.alphabet._lower(), self._character.lower())

    def translate(self, **kwargs):
        """Translate an unknown nucleotide sequence into an unknown protein.

        e.g.

        >>> my_seq = UnknownSeq(11, character="N")
        >>> print my_seq
        NNNNNNNNNNN
        >>> my_protein = my_seq.translate()
        >>> my_protein
        UnknownSeq(3, alphabet = ProteinAlphabet(), character = 'X')
        >>> print my_protein
        XXX

        In comparison, using a normal Seq object:

        >>> my_seq = Seq("NNNNNNNNNNN")
        >>> print my_seq
        NNNNNNNNNNN
        >>> my_protein = my_seq.translate()
        >>> my_protein
        Seq('XXX', ExtendedIUPACProtein())
        >>> print my_protein
        XXX

        """
        if isinstance(Alphabet._get_base_alphabet(self.alphabet),
                      Alphabet.ProteinAlphabet):
            raise ValueError("Proteins cannot be translated!")
        return UnknownSeq(self._length//3, Alphabet.generic_protein, "X")


class MutableSeq(object):
    """An editable sequence object (with an alphabet).

    Unlike normal python strings and our basic sequence object (the Seq class)
    which are immuatable, the MutableSeq lets you edit the sequence in place.
    However, this means you cannot use a MutableSeq object as a dictionary key.

    >>> from Bio.Seq import MutableSeq
    >>> from Bio.Alphabet import generic_dna
    >>> my_seq = MutableSeq("ACTCGTCGTCG", generic_dna)
    >>> my_seq
    MutableSeq('ACTCGTCGTCG', DNAAlphabet())
    >>> my_seq[5]
    'T'
    >>> my_seq[5] = "A"
    >>> my_seq
    MutableSeq('ACTCGACGTCG', DNAAlphabet())
    >>> my_seq[5]
    'A'
    >>> my_seq[5:8] = "NNN"
    >>> my_seq
    MutableSeq('ACTCGNNNTCG', DNAAlphabet())
    >>> len(my_seq)
    11

    Note that the MutableSeq object does not support as many string-like
    or biological methods as the Seq object.
    """
    def __init__(self, data, alphabet = Alphabet.generic_alphabet):
        if type(data) == type(""):
            self.data = array.array("c", data)
        else:
            self.data = data   # assumes the input is an array
        self.alphabet = alphabet
    
    def __repr__(self):
        """Returns a (truncated) representation of the sequence for debugging."""
        if len(self) > 60:
            #Shows the last three letters as it is often useful to see if there
            #is a stop codon at the end of a sequence.
            #Note total length is 54+3+3=60
            return "%s('%s...%s', %s)" % (self.__class__.__name__,
                                   str(self[:54]), str(self[-3:]),
                                   repr(self.alphabet))
        else:
            return "%s('%s', %s)" % (self.__class__.__name__,
                                   str(self),
                                   repr(self.alphabet))

    def __str__(self):
        """Returns the full sequence as a python string.

        Note that Biopython 1.44 and earlier would give a truncated
        version of repr(my_seq) for str(my_seq).  If you are writing code
        which needs to be backwards compatible with old Biopython, you
        should continue to use my_seq.tostring() rather than str(my_seq).
        """
        #See test_GAQueens.py for an historic usage of a non-string alphabet!
        return "".join(self.data)

    def __cmp__(self, other):
        """Compare the sequence for to another sequence or a string.

        If compared to another sequence the alphabets must be compatible.
        Comparing DNA to RNA, or Nucleotide to Protein will raise an
        exception.

        Otherwise only the sequence itself is compared, not the precise
        alphabet.

        This method indirectly supports ==, < , etc."""
        if hasattr(other, "alphabet"):
            #other should be a Seq or a MutableSeq
            if not Alphabet._check_type_compatible([self.alphabet,
                                                    other.alphabet]):
                raise TypeError("Incompatable alphabets %s and %s" \
                                % (repr(self.alphabet), repr(other.alphabet)))
            #They should be the same sequence type (or one of them is generic)
            if isinstance(other, MutableSeq):
                #See test_GAQueens.py for an historic usage of a non-string
                #alphabet!  Comparing the arrays supports this.
                return cmp(self.data, other.data)
            else:
                return cmp(str(self), str(other))
        elif isinstance(other, basestring):
            return cmp(str(self), other)
        else:
            raise TypeError

    def __len__(self): return len(self.data)

    def __getitem__(self, index):
        #Note since Python 2.0, __getslice__ is deprecated
        #and __getitem__ is used instead.
        #See http://docs.python.org/ref/sequence-methods.html
        if isinstance(index, int):
            #Return a single letter as a string
            return self.data[index]
        else:
            #Return the (sub)sequence as another Seq object
            return MutableSeq(self.data[index], self.alphabet)

    def __setitem__(self, index, value):
        #Note since Python 2.0, __setslice__ is deprecated
        #and __setitem__ is used instead.
        #See http://docs.python.org/ref/sequence-methods.html
        if isinstance(index, int):
            #Replacing a single letter with a new string
            self.data[index] = value
        else:
            #Replacing a sub-sequence
            if isinstance(value, MutableSeq):
                self.data[index] = value.data
            elif isinstance(value, type(self.data)):
                self.data[index] = value
            else:
                self.data[index] = array.array("c", str(value))

    def __delitem__(self, index):
        #Note since Python 2.0, __delslice__ is deprecated
        #and __delitem__ is used instead.
        #See http://docs.python.org/ref/sequence-methods.html
        
        #Could be deleting a single letter, or a slice
        del self.data[index]
    
    def __add__(self, other):
        """Add another sequence or string to this sequence.

        Returns a new MutableSeq object."""
        if hasattr(other, "alphabet"):
            #other should be a Seq or a MutableSeq
            if not Alphabet._check_type_compatible([self.alphabet,
                                                    other.alphabet]):
                raise TypeError("Incompatable alphabets %s and %s" \
                                % (repr(self.alphabet), repr(other.alphabet)))
            #They should be the same sequence type (or one of them is generic)
            a = Alphabet._consensus_alphabet([self.alphabet, other.alphabet])
            if isinstance(other, MutableSeq):
                #See test_GAQueens.py for an historic usage of a non-string
                #alphabet!  Adding the arrays should support this.
                return self.__class__(self.data + other.data, a)
            else:
                return self.__class__(str(self) + str(other), a)
        elif isinstance(other, basestring):
            #other is a plain string - use the current alphabet
            return self.__class__(str(self) + str(other), self.alphabet)
        else:
            raise TypeError

    def __radd__(self, other):
        if hasattr(other, "alphabet"):
            #other should be a Seq or a MutableSeq
            if not Alphabet._check_type_compatible([self.alphabet,
                                                    other.alphabet]):
                raise TypeError("Incompatable alphabets %s and %s" \
                                % (repr(self.alphabet), repr(other.alphabet)))
            #They should be the same sequence type (or one of them is generic)
            a = Alphabet._consensus_alphabet([self.alphabet, other.alphabet])
            if isinstance(other, MutableSeq):
                #See test_GAQueens.py for an historic usage of a non-string
                #alphabet!  Adding the arrays should support this.
                return self.__class__(other.data + self.data, a)
            else:
                return self.__class__(str(other) + str(self), a)
        elif isinstance(other, basestring):
            #other is a plain string - use the current alphabet
            return self.__class__(str(other) + str(self), self.alphabet)
        else:
            raise TypeError

    def append(self, c):
        self.data.append(c)

    def insert(self, i, c):
        self.data.insert(i, c)

    def pop(self, i = (-1)):
        c = self.data[i]
        del self.data[i]
        return c

    def remove(self, item):
        for i in range(len(self.data)):
            if self.data[i] == item:
                del self.data[i]
                return
        raise ValueError("MutableSeq.remove(x): x not in list")

    def count(self, sub, start=0, end=sys.maxint):
        """Non-overlapping count method, like that of a python string.

        This behaves like the python string method of the same name,
        which does a non-overlapping count!

        Returns an integer, the number of occurrences of substring
        argument sub in the (sub)sequence given by [start:end].
        Optional arguments start and end are interpreted as in slice
        notation.
    
        Arguments:
         - sub - a string or another Seq object to look for
         - start - optional integer, slice start
         - end - optional integer, slice end

        e.g.
        
        >>> from Bio.Seq import MutableSeq
        >>> my_mseq = MutableSeq("AAAATGA")
        >>> print my_mseq.count("A")
        5
        >>> print my_mseq.count("ATG")
        1
        >>> print my_mseq.count(Seq("AT"))
        1
        >>> print my_mseq.count("AT", 2, -1)
        1
        
        HOWEVER, please note because that python strings, Seq objects and
        MutableSeq objects do a non-overlapping search, this may not give
        the answer you expect:

        >>> "AAAA".count("AA")
        2
        >>> print MutableSeq("AAAA").count("AA")
        2

        A non-overlapping search would give the answer as three!
        """
        try:
            #TODO - Should we check the alphabet?
            search = sub.tostring()
        except AttributeError:
            search = sub

        if not isinstance(search, basestring):
            raise TypeError("expected a string, Seq or MutableSeq")

        if len(search) == 1:
            #Try and be efficient and work directly from the array.
            count = 0
            for c in self.data[start:end]:
                if c == search: count += 1
            return count
        else:
            #TODO - Can we do this more efficiently?
            return self.tostring().count(search, start, end)

    def index(self, item):
        for i in range(len(self.data)):
            if self.data[i] == item:
                return i
        raise ValueError("MutableSeq.index(x): x not in list")

    def reverse(self):
        """Modify the mutable sequence to reverse itself.

        No return value.
        """
        self.data.reverse()

    def complement(self):
        """Modify the mutable sequence to take on its complement.

        Trying to complement a protein sequence raises an exception.

        No return value.
        """
        if isinstance(Alphabet._get_base_alphabet(self.alphabet),
                      Alphabet.ProteinAlphabet):
            raise ValueError("Proteins do not have complements!")
        if self.alphabet in (IUPAC.ambiguous_dna, IUPAC.unambiguous_dna):
            d = ambiguous_dna_complement
        elif self.alphabet in (IUPAC.ambiguous_rna, IUPAC.unambiguous_rna):
            d = ambiguous_rna_complement
        elif 'U' in self.data and 'T' in self.data:
            #TODO - Handle this cleanly?
            raise ValueError("Mixed RNA/DNA found")
        elif 'U' in self.data:
            d = ambiguous_rna_complement
        else:
            d = ambiguous_dna_complement
        c = dict([(x.lower(), y.lower()) for x,y in d.iteritems()])
        d.update(c)
        self.data = map(lambda c: d[c], self.data)
        self.data = array.array('c', self.data)
        
    def reverse_complement(self):
        """Modify the mutable sequence to take on its reverse complement.

        Trying to reverse complement a protein sequence raises an exception.

        No return value.
        """
        self.complement()
        self.data.reverse()

    ## Sorting a sequence makes no sense.
    # def sort(self, *args): self.data.sort(*args)
    
    def extend(self, other):
        if isinstance(other, MutableSeq):
            for c in other.data:
                self.data.append(c)
        else:
            for c in other:
                self.data.append(c)

    def tostring(self):
        """Returns the full sequence as a python string.

        Although not formally deprecated, you are now encouraged to use
        str(my_seq) instead of my_seq.tostring().

        Because str(my_seq) will give you the full sequence as a python string,
        there is often no need to make an explicit conversion.  For example,
        
        print "ID={%s}, sequence={%s}" % (my_name, my_seq)

        On Biopython 1.44 or older you would have to have done this:

        print "ID={%s}, sequence={%s}" % (my_name, my_seq.tostring())
        """
        return "".join(self.data)

    def toseq(self):
        """Returns the full sequence as a new immutable Seq object.

        >>> from Bio.Seq import Seq
        >>> from Bio.Alphabet import IUPAC
        >>> my_mseq = MutableSeq("MKQHKAMIVALIVICITAVVAAL", \
                                 IUPAC.protein)
        >>> my_mseq
        MutableSeq('MKQHKAMIVALIVICITAVVAAL', IUPACProtein())
        >>> my_mseq.toseq()
        Seq('MKQHKAMIVALIVICITAVVAAL', IUPACProtein())

        Note that the alphabet is preserved.
        """
        return Seq("".join(self.data), self.alphabet)

# The transcribe, backward_transcribe, and translate functions are
# user-friendly versions of the corresponding functions in Bio.Transcribe
# and Bio.Translate. The functions work both on Seq objects, and on strings.

def transcribe(dna):
    """Transcribes a DNA sequence into RNA.

    If given a string, returns a new string object.

    Given a Seq or MutableSeq, returns a new Seq object with an RNA alphabet.

    Trying to transcribe a protein or RNA sequence raises an exception.

    e.g.
    
    >>> transcribe("ACTGN")
    'ACUGN'
    """
    if isinstance(dna, Seq):
        return dna.transcribe()
    elif isinstance(dna, MutableSeq):
        return dna.toseq().transcribe()
    else:
        return dna.replace('T','U').replace('t','u')

def back_transcribe(rna):
    """Back-transcribes an RNA sequence into DNA.

    If given a string, returns a new string object.
    
    Given a Seq or MutableSeq, returns a new Seq object with an RNA alphabet.

    Trying to transcribe a protein or DNA sequence raises an exception.

    e.g.

    >>> back_transcribe("ACUGN")
    'ACTGN'
    """
    if isinstance(rna, Seq):
        return rna.back_transcribe()
    elif isinstance(rna, MutableSeq):
        return rna.toseq().back_transcribe()
    else:
        return rna.replace('U','T').replace('u','t')
    
def _translate_str(sequence, table, stop_symbol="*", to_stop=False,
                   cds=False, pos_stop="X"):
    """Helper function to translate a nucleotide string (PRIVATE).

    Arguments:
     - sequence    - a string
     - table       - a CodonTable object (NOT a table name or id number)
     - stop_symbol - a single character string, what to use for terminators.
     - to_stop     - boolean, should translation terminate at the first
                     in frame stop codon?  If there is no in-frame stop codon
                     then translation continues to the end.
     - pos_stop    - a single character string for a possible stop codon
                     (e.g. TAN or NNN)
     - cds - Boolean, indicates this is a complete CDS.  If True, this
             checks the sequence starts with a valid alternative start
             codon (which will be translated as methionine, M), that the
             sequence length is a multiple of three, and that there is a
             single in frame stop codon at the end (this will be excluded
             from the protein sequence, regardless of the to_stop option).
             If these tests fail, an exception is raised.

    Returns a string.

    e.g.

    >>> from Bio.Data import CodonTable
    >>> table = CodonTable.ambiguous_dna_by_id[1]
    >>> _translate_str("AAA", table)
    'K'
    >>> _translate_str("TAR", table)
    '*'
    >>> _translate_str("TAN", table)
    'X'
    >>> _translate_str("TAN", table, pos_stop="@")
    '@'
    >>> _translate_str("TA?", table)
    Traceback (most recent call last):
       ...
    TranslationError: Codon 'TA?' is invalid
    >>> _translate_str("ATGCCCTAG", table, cds=True)
    'MP'
    >>> _translate_str("AAACCCTAG", table, cds=True)
    Traceback (most recent call last):
       ...
    TranslationError: First codon 'AAA' is not a start codon
    >>> _translate_str("ATGCCCTAGCCCTAG", table, cds=True)
    Traceback (most recent call last):
       ...
    TranslationError: Extra in frame stop codon found.
    """
    sequence = sequence.upper()
    amino_acids = []
    forward_table = table.forward_table
    stop_codons = table.stop_codons
    if table.nucleotide_alphabet.letters is not None:
        valid_letters = set(table.nucleotide_alphabet.letters.upper())
    else:
        #Assume the worst case, ambiguous DNA or RNA:
        valid_letters = set(IUPAC.ambiguous_dna.letters.upper() + \
                            IUPAC.ambiguous_rna.letters.upper())
    if cds:
        if str(sequence[:3]).upper() not in table.start_codons:
            raise CodonTable.TranslationError(\
                "First codon '%s' is not a start codon" % sequence[:3])
        if len(sequence) % 3 != 0:
            raise CodonTable.TranslationError(\
                "Sequence length %i is not a multiple of three" % len(sequence))
        if str(sequence[-3:]).upper() not in stop_codons:
            raise CodonTable.TranslationError(\
                "Final codon '%s' is not a stop codon" % sequence[-3:])
        #Don't translate the stop symbol, and manually translate the M
        sequence = sequence[3:-3]
        amino_acids = ["M"]
    n = len(sequence)
    for i in xrange(0,n-n%3,3):
        codon = sequence[i:i+3]
        try:
            amino_acids.append(forward_table[codon])
        except (KeyError, CodonTable.TranslationError):
            #Todo? Treat "---" as a special case (gapped translation)
            if codon in table.stop_codons:
                if cds:
                    raise CodonTable.TranslationError(\
                        "Extra in frame stop codon found.")
                if to_stop : break
                amino_acids.append(stop_symbol)
            elif valid_letters.issuperset(set(codon)):
                #Possible stop codon (e.g. NNN or TAN)
                amino_acids.append(pos_stop)
            else:
                raise CodonTable.TranslationError(\
                    "Codon '%s' is invalid" % codon)
    return "".join(amino_acids)

def translate(sequence, table="Standard", stop_symbol="*", to_stop=False,
              cds=False):
    """Translate a nucleotide sequence into amino acids.

    If given a string, returns a new string object. Given a Seq or
    MutableSeq, returns a Seq object with a protein alphabet.

    Arguments:
     - table - Which codon table to use?  This can be either a name
               (string) or an NCBI identifier (integer).  Defaults
               to the "Standard" table.
     - stop_symbol - Single character string, what to use for any
                     terminators, defaults to the asterisk, "*".
     - to_stop - Boolean, defaults to False meaning do a full
                 translation continuing on past any stop codons
                 (translated as the specified stop_symbol).  If
                 True, translation is terminated at the first in
                 frame stop codon (and the stop_symbol is not
                 appended to the returned protein sequence).
     - cds - Boolean, indicates this is a complete CDS.  If True, this
                 checks the sequence starts with a valid alternative start
                 codon (which will be translated as methionine, M), that the
                 sequence length is a multiple of three, and that there is a
                 single in frame stop codon at the end (this will be excluded
                 from the protein sequence, regardless of the to_stop option).
                 If these tests fail, an exception is raised.
    
    A simple string example using the default (standard) genetic code:
    
    >>> coding_dna = "GTGGCCATTGTAATGGGCCGCTGAAAGGGTGCCCGATAG"
    >>> translate(coding_dna)
    'VAIVMGR*KGAR*'
    >>> translate(coding_dna, stop_symbol="@")
    'VAIVMGR@KGAR@'
    >>> translate(coding_dna, to_stop=True)
    'VAIVMGR'
     
    Now using NCBI table 2, where TGA is not a stop codon:

    >>> translate(coding_dna, table=2)
    'VAIVMGRWKGAR*'
    >>> translate(coding_dna, table=2, to_stop=True)
    'VAIVMGRWKGAR'

    In fact this example uses an alternative start codon valid under NCBI table 2,
    GTG, which means this example is a complete valid CDS which when translated
    should really start with methionine (not valine):
    
    >>> translate(coding_dna, table=2, cds=True)
    'MAIVMGRWKGAR'

    Note that if the sequence has no in-frame stop codon, then the to_stop
    argument has no effect:

    >>> coding_dna2 = "GTGGCCATTGTAATGGGCCGC"
    >>> translate(coding_dna2)
    'VAIVMGR'
    >>> translate(coding_dna2, to_stop=True)
    'VAIVMGR'
    
    NOTE - Ambiguous codons like "TAN" or "NNN" could be an amino acid
    or a stop codon.  These are translated as "X".  Any invalid codon
    (e.g. "TA?" or "T-A") will throw a TranslationError.

    NOTE - Does NOT support gapped sequences.
    
    It will however translate either DNA or RNA.
    """
    if isinstance(sequence, Seq):
        return sequence.translate(table, stop_symbol, to_stop, cds)
    elif isinstance(sequence, MutableSeq):
        #Return a Seq object
        return sequence.toseq().translate(table, stop_symbol, to_stop, cds)
    else:
        #Assume its a string, return a string
        try:
            codon_table = CodonTable.ambiguous_generic_by_id[int(table)]
        except ValueError:
            codon_table = CodonTable.ambiguous_generic_by_name[table]
        return _translate_str(sequence, codon_table, stop_symbol, to_stop, cds)
      
def reverse_complement(sequence):
    """Returns the reverse complement sequence of a nucleotide string.

    If given a string, returns a new string object.
    Given a Seq or a MutableSeq, returns a new Seq object with the same alphabet.

    Supports unambiguous and ambiguous nucleotide sequences.

    e.g.

    >>> reverse_complement("ACTG-NH")
    'DN-CAGT'
    """
    if isinstance(sequence, Seq):
        #Return a Seq
        return sequence.reverse_complement()
    elif isinstance(sequence, MutableSeq):
        #Return a Seq
        #Don't use the MutableSeq reverse_complement method as it is 'in place'.
        return sequence.toseq().reverse_complement()

    #Assume its a string.
    #In order to avoid some code duplication, the old code would turn the string
    #into a Seq, use the reverse_complement method, and convert back to a string.
    #This worked, but is over five times slower on short sequences!
    if ('U' in sequence or 'u' in sequence) \
    and ('T' in sequence or 't' in sequence):
        raise ValueError("Mixed RNA/DNA found")
    elif 'U' in sequence or 'u' in sequence:
        ttable = _rna_complement_table
    else:
        ttable = _dna_complement_table
    return sequence.translate(ttable)[::-1]

def _test():
    """Run the Bio.Seq module's doctests."""
    print "Runing doctests..."
    import doctest
    doctest.testmod()
    print "Done"

if __name__ == "__main__":
    _test()<|MERGE_RESOLUTION|>--- conflicted
+++ resolved
@@ -154,11 +154,7 @@
         elif isinstance(other, basestring):
             #other is a plain string - use the current alphabet
             return self.__class__(str(self) + other, self.alphabet)
-<<<<<<< HEAD
-        elif isinstance(other, SeqRecord) :
-=======
         elif isinstance(other, SeqRecord):
->>>>>>> f3a6b26c
             #Get the SeqRecord's __radd__ to handle this
             return NotImplemented
         else :
