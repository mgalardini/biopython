#!/usr/bin/env python
# Created: Wed May 29 08:07:18 2002
# thomas@cbs.dtu.dk, Cecilia.Alsmark@ebc.uu.se
# Copyright 2001 by Thomas Sicheritz-Ponten and Cecilia Alsmark.
# All rights reserved.
# This code is part of the Biopython distribution and governed by its
# license.  Please see the LICENSE file that should have been included
# as part of this package.

"""Miscellaneous functions for dealing with sequences."""

import re, time
from Bio import SeqIO
from Bio.Seq import Seq
from Bio import Alphabet
from Bio.Alphabet import IUPAC
from Bio.Data import IUPACData, CodonTable


######################################
# DNA
######################
# {{{ 

def reverse(seq):
    """Reverse the sequence. Works on string sequences (DEPRECATED).

    This function is now deprecated, instead use the string's built in slice
    method with a step of minus one:

    >>> "ACGGT"[::-1]
    'TGGCA'
    """
    import warnings
    warnings.warn("Bio.SeqUtils.reverse() is deprecated, use the string's "
                  "slice method with a step of minus one instead.",
                  DeprecationWarning)
    r = list(seq)
    r.reverse()
    return ''.join(r)

def GC(seq):
    """Calculates G+C content, returns the percentage (float between 0 and 100).

    Copes mixed case seuqneces, and with the ambiguous nucleotide S (G or C)
    when counting the G and C content.  The percentage is calculated against
    the full length, e.g.: 

    >>> from Bio.SeqUtils import GC
    >>> GC("ACTGN")
    40.0

    Note that this will return zero for an empty sequence.
    """
    try:
        gc = sum(map(seq.count,['G','C','g','c','S','s']))
        return gc*100.0/len(seq)
    except ZeroDivisionError:
        return 0.0
        
    
def GC123(seq):
    """Calculates total G+C content plus first, second and third positions.

    Returns a tuple of four floats (percentages between 0 and 100) for the
    entire sequence, and the three codon positions.  e.g.

    >>> from Bio.SeqUtils import GC123
    >>> GC123("ACTGTN")
    (40.0, 50.0, 50.0, 0.0)

    Copes with mixed case sequences, but does NOT deal with ambiguous
    nucleotides.
    """
    d= {}
    for nt in ['A','T','G','C']:
       d[nt] = [0,0,0]

    for i in range(0,len(seq),3):
        codon = seq[i:i+3]
        if len(codon) <3: codon += '  '
        for pos in range(0,3):
            for nt in ['A','T','G','C']:
                if codon[pos] == nt or codon[pos] == nt.lower():
                    d[nt][pos] += 1
    gc = {}
    gcall = 0
    nall = 0
    for i in range(0,3):
        try:
            n = d['G'][i] + d['C'][i] +d['T'][i] + d['A'][i]
            gc[i] = (d['G'][i] + d['C'][i])*100.0/n
        except:
            gc[i] = 0

        gcall = gcall + d['G'][i] + d['C'][i]
        nall = nall + n

    gcall = 100.0*gcall/nall
    return gcall, gc[0], gc[1], gc[2]

def GC_skew(seq, window = 100):
    """Calculates GC skew (G-C)/(G+C) for multuple windows along the sequence.

    Returns a list of ratios (floats), controlled by the length of the sequence
    and the size of the window.

    Does NOT look at any ambiguous nucleotides.
    """
    # 8/19/03: Iddo: added lowercase 
    values = []
    for i in range(0, len(seq), window):
        s = seq[i: i + window]
        g = s.count('G') + s.count('g')
        c = s.count('C') + s.count('c')
        skew = (g-c)/float(g+c)
        values.append(skew)
    return values

from math import pi, sin, cos, log
def xGC_skew(seq, window = 1000, zoom = 100,
                         r = 300, px = 100, py = 100):
    """Calculates and plots normal and accumulated GC skew (GRAPHICS !!!)."""
    from tkinter import Scrollbar, Canvas, BOTTOM, BOTH, ALL, \
                        VERTICAL, HORIZONTAL, RIGHT, LEFT, X, Y
    yscroll = Scrollbar(orient = VERTICAL)
    xscroll = Scrollbar(orient = HORIZONTAL)
    canvas = Canvas(yscrollcommand = yscroll.set,
                    xscrollcommand = xscroll.set, background = 'white')
    win = canvas.winfo_toplevel()
    win.geometry('700x700')
   
    yscroll.config(command = canvas.yview)
    xscroll.config(command = canvas.xview)
    yscroll.pack(side = RIGHT, fill = Y)
    xscroll.pack(side = BOTTOM, fill = X)
    canvas.pack(fill=BOTH, side = LEFT, expand = 1)
    canvas.update()

    X0, Y0  = r + px, r + py
    x1, x2, y1, y2 = X0 - r, X0 + r, Y0 -r, Y0 + r
   
    ty = Y0
    canvas.create_text(X0, ty, text = '%s...%s (%d nt)' % (seq[:7], seq[-7:], len(seq)))
    ty +=20
    canvas.create_text(X0, ty, text = 'GC %3.2f%%' % (GC(seq)))
    ty +=20
    canvas.create_text(X0, ty, text = 'GC Skew', fill = 'blue')
    ty +=20
    canvas.create_text(X0, ty, text = 'Accumulated GC Skew', fill = 'magenta')
    ty +=20
    canvas.create_oval(x1,y1, x2, y2)

    acc = 0
    start = 0
    for gc in GC_skew(seq, window):
        r1 = r
        acc+=gc
        # GC skew
        alpha = pi - (2*pi*start)/len(seq)
        r2 = r1 - gc*zoom
        x1 = X0 + r1 * sin(alpha)
        y1 = Y0 + r1 * cos(alpha)
        x2 = X0 + r2 * sin(alpha)
        y2 = Y0 + r2 * cos(alpha)
        canvas.create_line(x1,y1,x2,y2, fill = 'blue')
        # accumulated GC skew
        r1 = r - 50
        r2 = r1 - acc
        x1 = X0 + r1 * sin(alpha)
        y1 = Y0 + r1 * cos(alpha)
        x2 = X0 + r2 * sin(alpha)
        y2 = Y0 + r2 * cos(alpha)
        canvas.create_line(x1,y1,x2,y2, fill = 'magenta')

        canvas.update()
        start += window

    canvas.configure(scrollregion = canvas.bbox(ALL))

def molecular_weight(seq):
    """Calculate the molecular weight of a DNA sequence."""
    if type(seq) == type(''): seq = Seq(seq, IUPAC.unambiguous_dna)
    weight_table = IUPACData.unambiguous_dna_weights
    return sum(weight_table[x] for x in seq)

def nt_search(seq, subseq):
    """Search for a DNA subseq in sequence.

    use ambiguous values (like N = A or T or C or G, R = A or G etc.)
    searches only on forward strand
    """
    pattern = ''
    for nt in subseq:
        value = IUPACData.ambiguous_dna_values[nt]
        if len(value) == 1:
            pattern += value
        else:
            pattern += '[%s]' % value

    pos = -1
    result = [pattern]
    l = len(seq)
    while True:
        pos+=1
        s = seq[pos:]
        m = re.search(pattern, s)
        if not m: break
        pos += int(m.start(0))
        result.append(pos)
    return result

# }}}
   
######################################
# Protein
######################
# {{{ 

# temporary hack for exception free translation of "dirty" DNA
# should be moved to ???

class ProteinX(Alphabet.ProteinAlphabet):
    """Variant of the extended IUPAC extended protein alphabet (DEPRECATED)."""
    letters = IUPACData.extended_protein_letters + "X"

#Can't add a deprecation warning to the class due to the following line:
proteinX = ProteinX()

class MissingTable:
    def __init__(self, table):
        self._table = table
        import warnings
        warnings.warn("Function Bio.SeqUtils.makeTableX() and related classes ProteinX "
                      "and MissingTable are deprecated.", DeprecationWarning)
    def get(self, codon, stop_symbol):
        try:
            return self._table.get(codon, stop_symbol)
        except CodonTable.TranslationError:
            return 'X'

def makeTableX(table):
    assert table.protein_alphabet == IUPAC.extended_protein
    return CodonTable.CodonTable(table.nucleotide_alphabet, proteinX,
                                 MissingTable(table.forward_table),
                                 table.back_table, table.start_codons,
                                 table.stop_codons)

# end of hacks

def seq3(seq):
    """Turn a one letter code protein sequence into one with three letter codes.

    The single input argument 'seq' should be a protein sequence using single
    letter codes, either as a python string or as a Seq or MutableSeq object.

    This function returns the amino acid sequence as a string using the three
    letter amino acid codes. Output follows the IUPAC standard (including
    ambiguous characters B for "Asx", J for "Xle" and X for "Xaa", and also U
    for "Sel" and O for "Pyl") plus "Ter" for a terminator given as an asterisk.  Any unknown
    character (including possible gap characters), is changed into 'Xaa'.

    e.g.
    >>> from Bio.SeqUtils import seq3
    >>> seq3("MAIVMGRWKGAR*")
    'MetAlaIleValMetGlyArgTrpLysGlyAlaArgTer'

    This function was inspired by BioPerl's seq3.
    """
    threecode = {'A':'Ala', 'B':'Asx', 'C':'Cys', 'D':'Asp',
                 'E':'Glu', 'F':'Phe', 'G':'Gly', 'H':'His',
                 'I':'Ile', 'K':'Lys', 'L':'Leu', 'M':'Met',
                 'N':'Asn', 'P':'Pro', 'Q':'Gln', 'R':'Arg',
                 'S':'Ser', 'T':'Thr', 'V':'Val', 'W':'Trp',
                 'Y':'Tyr', 'Z':'Glx', 'X':'Xaa', '*':'Ter',
                 'U':'Sel', 'O':'Pyl', 'J':'Xle',
                 }
    #We use a default of 'Xaa' for undefined letters
    #Note this will map '-' to 'Xaa' which may be undesirable!
    return ''.join([threecode.get(aa,'Xaa') for aa in seq])


# }}}

######################################
# Mixed ??? 
######################
# {{{ 

def GC_Frame(seq, genetic_code = 1):
    """Just an alias for six_frame_translations (OBSOLETE).

    Use six_frame_translation directly, as this function may be deprecated
    in a future release."""
    return six_frame_translations(seq, genetic_code)

def six_frame_translations(seq, genetic_code = 1):
    """Formatted string showing the 6 frame translations and GC content.

    nice looking 6 frame translation with GC content - code from xbbtools
    similar to DNA Striders six-frame translation

    e.g.
    from Bio.SeqUtils import six_frame_translations
    print six_frame_translations("AUGGCCAUUGUAAUGGGCCGCUGA")
    """
    from Bio.Seq import reverse_complement, translate
    anti = reverse_complement(seq)
    comp = anti[::-1]
    length = len(seq)
    frames = {}
    for i in range(0,3):
        frames[i+1]  = translate(seq[i:], genetic_code)
        frames[-(i+1)] = reverse(translate(anti[i:], genetic_code))

    # create header
    if length > 20:
        short = '%s ... %s' % (seq[:10], seq[-10:])
    else:
        short = seq
    #TODO? Remove the date as this would spoil any unit test...
    date = time.strftime('%y %b %d, %X', time.localtime(time.time()))
    header = 'GC_Frame: %s, ' % date
    for nt in ['a','t','g','c']:
        header += '%s:%d ' % (nt, seq.count(nt.upper()))
      
    header += '\nSequence: %s, %d nt, %0.2f %%GC\n\n\n' % (short.lower(),length, GC(seq))       
    res = header
   
    for i in range(0,length,60):
        subseq = seq[i:i+60]
        csubseq = comp[i:i+60]
        p = i/3
        res = res + '%d/%d\n' % (i+1, i/3+1)
        res = res + '  ' + '  '.join(list(frames[3][p:p+20])) + '\n'
        res = res + ' ' + '  '.join(list(frames[2][p:p+20])) + '\n'
        res = res + '  '.join(list(frames[1][p:p+20])) + '\n'
        # seq
        res = res + subseq.lower() + '%5d %%\n' % int(GC(subseq))
        res = res + csubseq.lower() + '\n'
        # - frames
        res = res + '  '.join(list(frames[-2][p:p+20]))  +' \n'
        res = res + ' ' + '  '.join(list(frames[-1][p:p+20])) + '\n'
        res = res + '  ' + '  '.join(list(frames[-3][p:p+20])) + '\n\n'
    return res

# }}}

######################################
# FASTA file utilities
######################
# {{{ 

def fasta_uniqids(filename):
    """Checks and changes the name/ID's to be unique identifiers by adding numbers (OBSOLETE).

    file - a FASTA format filename to read in.

    No return value, the output is written to screen.
    """
    mydict = {}
    txt = open(filename).read()
    entries = []
    for entry in txt.split('>')[1:]:
        name, seq= entry.split('\n',1)
        name = name.split()[0].split(',')[0]
      
        if name in mydict:
            n = 1
            while 1:
                n = n + 1
                _name = name + str(n)
                if _name not in mydict:
                    name = _name
                    break
            
        mydict[name] = seq

<<<<<<< HEAD
    for name, seq in list(dict.items()):
=======
    for name, seq in mydict.items():
>>>>>>> ce87dc81
        print('>%s\n%s' % (name, seq))

def quick_FASTA_reader(file):
    """Simple FASTA reader, returning a list of string tuples.

    The single argument 'file' should be the filename of a FASTA format file.
    This function will open and read in the entire file, constructing a list
    of all the records, each held as a tuple of strings (the sequence name or
    title, and its sequence).

    This function was originally intended for use on large files, where its
    low overhead makes it very fast.  However, because it returns the data as
    a single in memory list, this can require a lot of RAM on large files.
   
    You are generally encouraged to use Bio.SeqIO.parse(handle, "fasta") which
    allows you to iterate over the records one by one (avoiding having all the
    records in memory at once).  Using Bio.SeqIO also makes it easy to switch
    between different input file formats.  However, please note that rather
    than simple strings, Bio.SeqIO uses SeqRecord objects for each record.
    """
    #Want to split on "\n>" not just ">" in case there are any extra ">"
    #in the name/description.  So, in order to make sure we also split on
    #the first entry, prepend a "\n" to the start of the file.
    handle = open(file)
    txt = "\n" + handle.read()
    handle.close()
    entries = []
    for entry in txt.split('\n>')[1:]:
        name,seq= entry.split('\n',1)
        seq = seq.replace('\n','').replace(' ','').upper()
        entries.append((name, seq))
    return entries

def apply_on_multi_fasta(file, function, *args):
    """Apply a function on each sequence in a multiple FASTA file (OBSOLETE).

    file - filename of a FASTA format file
    function - the function you wish to invoke on each record
    *args - any extra arguments you want passed to the function
   
    This function will iterate over each record in a FASTA file as SeqRecord
    objects, calling your function with the record (and supplied args) as
    arguments.

    This function returns a list.  For those records where your function
    returns a value, this is taken as a sequence and used to construct a
    FASTA format string.  If your function never has a return value, this
    means apply_on_multi_fasta will return an empty list.
    """
    try:
        f = globals()[function]
    except:
        raise NotImplementedError("%s not implemented" % function)
   
    handle = open(file, 'r')
    records = SeqIO.parse(handle, "fasta")
    results = []
    for record in records:
        arguments = [record.sequence]
        for arg in args: arguments.append(arg)
        result = f(*arguments)
        if result:
            results.append('>%s\n%s' % (record.name, result))
    handle.close()
    return results
         
def quicker_apply_on_multi_fasta(file, function, *args):
    """Apply a function on each sequence in a multiple FASTA file (OBSOLETE).

    file - filename of a FASTA format file
    function - the function you wish to invoke on each record
    *args - any extra arguments you want passed to the function
   
    This function will use quick_FASTA_reader to load every record in the
    FASTA file into memory as a list of tuples.  For each record, it will
    call your supplied function with the record as a tuple of the name and
    sequence as strings (plus any supplied args).

    This function returns a list.  For those records where your function
    returns a value, this is taken as a sequence and used to construct a
    FASTA format string.  If your function never has a return value, this
    means quicker_apply_on_multi_fasta will return an empty list.
    """
    try:
        f = globals()[function]
    except:
        raise NotImplementedError("%s not implemented" % function)
   
    entries = quick_FASTA_reader(file)
    results = []
    for name, seq in entries:
        arguments = [seq]
        for arg in args: arguments.append(arg)
        result = f(*arguments)
        if result:
            results.append('>%s\n%s' % (name, result))
    file.close()
    return results

# }}}

######################################
# Main
#####################
# {{{ 

if __name__ == '__main__':
   import sys, getopt
   # crude command line options to use most functions directly on a FASTA file
   options = {'apply_on_multi_fasta':0,
              'quick':0,
              'uniq_ids':0,
              }

   optlist, args = getopt.getopt(sys.argv[1:], '', ['describe', 'apply_on_multi_fasta=',
                                                    'help', 'quick', 'uniq_ids', 'search='])
   for arg in optlist:
      if arg[0] in ['-h', '--help']:
         pass
      elif arg[0] in ['--describe']:
         # get all new functions from this file
         mol_funcs = [x[0] for x in list(locals().items()) if type(x[1]) == type(GC)]
         mol_funcs.sort()
         print('available functions:')
         for f in mol_funcs: print('\t--%s' % f)
         print('\n\ne.g.\n./sequtils.py  --apply_on_multi_fasta GC test.fas')

         sys.exit(0)
      elif arg[0] in ['--apply_on_multi_fasta']:
         options['apply_on_multi_fasta'] = arg[1]
      elif arg[0] in ['--search']:
         options['search'] = arg[1]
      else:
         key = re.search('-*(.+)', arg[0]).group(1)
         options[key] = 1

         
   if options.get('apply_on_multi_fasta'):
      file = args[0]
      function = options['apply_on_multi_fasta']
      arguments = []
      if options.get('search'):
         arguments = options['search']
      if function == 'xGC_skew':
         arguments = 1000
      if options.get('quick'):
         results = quicker_apply_on_multi_fasta(file, function, arguments)
      else:
         results = apply_on_multi_fasta(file, function, arguments)
      for result in results: print(result)
      
   elif options.get('uniq_ids'):
      file = args[0]
      fasta_uniqids(file)

# }}}
<|MERGE_RESOLUTION|>--- conflicted
+++ resolved
@@ -376,11 +376,7 @@
             
         mydict[name] = seq
 
-<<<<<<< HEAD
-    for name, seq in list(dict.items()):
-=======
     for name, seq in mydict.items():
->>>>>>> ce87dc81
         print('>%s\n%s' % (name, seq))
 
 def quick_FASTA_reader(file):
