# Copyright 1999-2000 by Jeffrey Chang.  All rights reserved.
# This code is part of the Biopython distribution and governed by its
# license.  Please see the LICENSE file that should have been included
# as part of this package.
# Patches by Mike Poidinger to support multiple databases.
# Updated by Peter Cock in 2007 to do a better job on BLAST 2.2.15

"""Code for calling standalone BLAST and parsing plain text output (OBSOLETE).

Rather than parsing the human readable plain text BLAST output (which seems to
change with every update to BLAST), we and the NBCI recommend you parse the
XML output instead. The plain text parser in this module still works at the
time of writing, but is considered obsolete and updating it to cope with the
latest versions of BLAST is not a priority for us.

This module also provides code to work with the "legacy" standalone version of
NCBI BLAST, tools blastall, rpsblast and blastpgp via three helper functions of
the same name. These functions are very limited for dealing with the output as
files rather than handles, for which the wrappers in Bio.Blast.Applications are
prefered. Furthermore, the NCBI themselves regard these command line tools as
"legacy", and encourage using the new BLAST+ tools instead. Biopython has
wrappers for these under Bio.Blast.Applications (see the tutorial).

Classes:
LowQualityBlastError     Except that indicates low quality query sequences.
BlastParser              Parses output from blast.
BlastErrorParser         Parses output and tries to diagnose possible errors.
PSIBlastParser           Parses output from psi-blast.
Iterator                 Iterates over a file of blast results.

_Scanner                 Scans output from standalone BLAST.
_BlastConsumer           Consumes output from blast.
_PSIBlastConsumer        Consumes output from psi-blast.
_HeaderConsumer          Consumes header information.
_DescriptionConsumer     Consumes description information.
_AlignmentConsumer       Consumes alignment information.
_HSPConsumer             Consumes hsp information.
_DatabaseReportConsumer  Consumes database report information.
_ParametersConsumer      Consumes parameters information.

Functions:
blastall        Execute blastall (OBSOLETE).
blastpgp        Execute blastpgp (OBSOLETE).
rpsblast        Execute rpsblast (OBSOLETE).

For calling the BLAST command line tools, we encourage you to use the
command line wrappers in Bio.Blast.Applications - the three functions
blastall, blastpgp and rpsblast are considered to be obsolete now, and
are likely to be deprecated and then removed in future releases.
"""

import warnings
warnings.warn("The plain text parser in this module still works at the time of writing, but is considered obsolete and updating it to cope with the latest versions of BLAST is not a priority for us.", PendingDeprecationWarning)

import os
import re

from Bio import File
from Bio.ParserSupport import *
from Bio.Blast import Record
from Bio.Application import _escape_filename

class LowQualityBlastError(Exception):
    """Error caused by running a low quality sequence through BLAST.

    When low quality sequences (like GenBank entries containing only
    stretches of a single nucleotide) are BLASTed, they will result in
    BLAST generating an error and not being able to perform the BLAST.
    search. This error should be raised for the BLAST reports produced
    in this case.
    """
    pass

class ShortQueryBlastError(Exception):
    """Error caused by running a short query sequence through BLAST.

    If the query sequence is too short, BLAST outputs warnings and errors:
    Searching[blastall] WARNING:  [000.000]  AT1G08320: SetUpBlastSearch failed.
    [blastall] ERROR:  [000.000]  AT1G08320: Blast: 
    [blastall] ERROR:  [000.000]  AT1G08320: Blast: Query must be at least wordsize
    done

    This exception is raised when that condition is detected.

    """
    pass
    

class _Scanner:
    """Scan BLAST output from blastall or blastpgp.

    Tested with blastall and blastpgp v2.0.10, v2.0.11

    Methods:
    feed     Feed data into the scanner.
    
    """
    def feed(self, handle, consumer):
        """S.feed(handle, consumer)

        Feed in a BLAST report for scanning.  handle is a file-like
        object that contains the BLAST report.  consumer is a Consumer
        object that will receive events as the report is scanned.

        """
        if isinstance(handle, File.UndoHandle):
            uhandle = handle
        else:
            uhandle = File.UndoHandle(handle)

        # Try to fast-forward to the beginning of the blast report.
        read_and_call_until(uhandle, consumer.noevent, contains='BLAST')
        # Now scan the BLAST report.
        self._scan_header(uhandle, consumer)
        self._scan_rounds(uhandle, consumer)
        self._scan_database_report(uhandle, consumer)
        self._scan_parameters(uhandle, consumer)

    def _scan_header(self, uhandle, consumer):
        # BLASTP 2.0.10 [Aug-26-1999]
        # 
        # 
        # Reference: Altschul, Stephen F., Thomas L. Madden, Alejandro A. Schaf
        # Jinghui Zhang, Zheng Zhang, Webb Miller, and David J. Lipman (1997), 
        # "Gapped BLAST and PSI-BLAST: a new generation of protein database sea
        # programs",  Nucleic Acids Res. 25:3389-3402.
        # 
        # Query= test
        #          (140 letters)
        # 
        # Database: sdqib40-1.35.seg.fa
        #            1323 sequences; 223,339 total letters
        #
        # ========================================================
        # This next example is from the online version of Blast,
        # note there are TWO references, an RID line, and also
        # the database is BEFORE the query line.
        # Note there possibleuse of non-ASCII in the author names.
        # ========================================================
        #
        # BLASTP 2.2.15 [Oct-15-2006]
        # Reference: Altschul, Stephen F., Thomas L. Madden, Alejandro A. Sch??ffer, 
        # Jinghui Zhang, Zheng Zhang, Webb Miller, and David J. Lipman 
        # (1997), "Gapped BLAST and PSI-BLAST: a new generation of 
        # protein database search programs", Nucleic Acids Res. 25:3389-3402.
        #
        # Reference: Sch??ffer, Alejandro A., L. Aravind, Thomas L. Madden, Sergei 
        # Shavirin, John L. Spouge, Yuri I. Wolf, Eugene V. Koonin, and 
        # Stephen F. Altschul (2001), "Improving the accuracy of PSI-BLAST 
        # protein database searches with composition-based statistics 
        # and other refinements", Nucleic Acids Res. 29:2994-3005. 
        #
        # RID: 1166022616-19998-65316425856.BLASTQ1
        # 
        #
        # Database: All non-redundant GenBank CDS
        # translations+PDB+SwissProt+PIR+PRF excluding environmental samples
        #            4,254,166 sequences; 1,462,033,012 total letters
        # Query=  gi:16127998
        # Length=428
        #

        consumer.start_header()

        read_and_call(uhandle, consumer.version, contains='BLAST')
        read_and_call_while(uhandle, consumer.noevent, blank=1)

        # There might be a <pre> line, for qblast output.
        attempt_read_and_call(uhandle, consumer.noevent, start="<pre>")

        # Read the reference(s)
        while attempt_read_and_call(uhandle,
                                consumer.reference, start='Reference'):
            # References are normally multiline terminated by a blank line
            # (or, based on the old code, the RID line)
            while 1:
                line = uhandle.readline()
                if is_blank_line(line):
                    consumer.noevent(line)
                    break
                elif line.startswith("RID"):
                    break
                else:
                    #More of the reference
                    consumer.reference(line)

        #Deal with the optional RID: ...
        read_and_call_while(uhandle, consumer.noevent, blank=1)
        attempt_read_and_call(uhandle, consumer.reference, start="RID:")
        read_and_call_while(uhandle, consumer.noevent, blank=1)

        # blastpgp may have a reference for compositional score matrix
        # adjustment (see Bug 2502):
        if attempt_read_and_call(
            uhandle, consumer.reference, start="Reference"):
            read_and_call_until(uhandle, consumer.reference, blank=1)
            read_and_call_while(uhandle, consumer.noevent, blank=1)

        # blastpgp has a Reference for composition-based statistics.
        if attempt_read_and_call(
            uhandle, consumer.reference, start="Reference"):
            read_and_call_until(uhandle, consumer.reference, blank=1)
            read_and_call_while(uhandle, consumer.noevent, blank=1)

        line = uhandle.peekline()
        assert line.strip() != ""
        assert not line.startswith("RID:")
        if line.startswith("Query="):
            #This is an old style query then database...

            # Read the Query lines and the following blank line.
            read_and_call(uhandle, consumer.query_info, start='Query=')
            read_and_call_until(uhandle, consumer.query_info, blank=1)
            read_and_call_while(uhandle, consumer.noevent, blank=1)

            # Read the database lines and the following blank line.
            read_and_call_until(uhandle, consumer.database_info, end='total letters')
            read_and_call(uhandle, consumer.database_info, contains='sequences')
            read_and_call_while(uhandle, consumer.noevent, blank=1)
        elif line.startswith("Database:"):
            #This is a new style database then query...
            read_and_call_until(uhandle, consumer.database_info, end='total letters')
            read_and_call(uhandle, consumer.database_info, contains='sequences')
            read_and_call_while(uhandle, consumer.noevent, blank=1)

            # Read the Query lines and the following blank line.
            # Or, on BLAST 2.2.22+ there is no blank link - need to spot
            # the "... Score     E" line instead.
            read_and_call(uhandle, consumer.query_info, start='Query=')
            #read_and_call_until(uhandle, consumer.query_info, blank=1)
            while True:
                line = uhandle.peekline()
                if not line.strip() : break
                if "Score     E" in line : break
                #It is more of the query (and its length)
                read_and_call(uhandle, consumer.query_info)
            read_and_call_while(uhandle, consumer.noevent, blank=1)
        else:
            raise ValueError("Invalid header?")

        consumer.end_header()

    def _scan_rounds(self, uhandle, consumer):
        # Scan a bunch of rounds.
        # Each round begins with either a "Searching......" line
        # or a 'Score     E' line followed by descriptions and alignments.
        # The email server doesn't give the "Searching....." line.
        # If there is no 'Searching.....' line then you'll first see a 
        # 'Results from round' line

        while not self._eof(uhandle):
            line = safe_peekline(uhandle)
            if (not line.startswith('Searching') and
                not line.startswith('Results from round') and
                re.search(r"Score +E", line) is None and
                line.find('No hits found') == -1):
                break
            self._scan_descriptions(uhandle, consumer)
            self._scan_alignments(uhandle, consumer)

    def _scan_descriptions(self, uhandle, consumer):
        # Searching..................................................done
        # Results from round 2
        # 
        # 
        #                                                                    Sc
        # Sequences producing significant alignments:                        (b
        # Sequences used in model and found again:
        # 
        # d1tde_2 3.4.1.4.4 (119-244) Thioredoxin reductase [Escherichia ...   
        # d1tcob_ 1.31.1.5.16 Calcineurin regulatory subunit (B-chain) [B...   
        # d1symb_ 1.31.1.2.2 Calcyclin (S100) [RAT (RATTUS NORVEGICUS)]        
        # 
        # Sequences not found previously or not previously below threshold:
        # 
        # d1osa__ 1.31.1.5.11 Calmodulin [Paramecium tetraurelia]              
        # d1aoza3 2.5.1.3.3 (339-552) Ascorbate oxidase [zucchini (Cucurb...   
        #

        # If PSI-BLAST, may also have:
        #
        # CONVERGED!

        consumer.start_descriptions()

        # Read 'Searching'
        # This line seems to be missing in BLASTN 2.1.2 (others?)
        attempt_read_and_call(uhandle, consumer.noevent, start='Searching')

        # blastpgp 2.0.10 from NCBI 9/19/99 for Solaris sometimes crashes here.
        # If this happens, the handle will yield no more information.
        if not uhandle.peekline():
            raise ValueError("Unexpected end of blast report.  " + \
                  "Looks suspiciously like a PSI-BLAST crash.")

        # BLASTN 2.2.3 sometimes spews a bunch of warnings and errors here:
        # Searching[blastall] WARNING:  [000.000]  AT1G08320: SetUpBlastSearch 
        # [blastall] ERROR:  [000.000]  AT1G08320: Blast: 
        # [blastall] ERROR:  [000.000]  AT1G08320: Blast: Query must be at leas
        # done 
        # Reported by David Weisman.
        # Check for these error lines and ignore them for now.  Let
        # the BlastErrorParser deal with them.
        line = uhandle.peekline()
        if line.find("ERROR:") != -1 or line.startswith("done"):
            read_and_call_while(uhandle, consumer.noevent, contains="ERROR:")
            read_and_call(uhandle, consumer.noevent, start="done")

        # Check to see if this is PSI-BLAST.
        # If it is, the 'Searching' line will be followed by:
        # (version 2.0.10)
        #     Searching.............................
        #     Results from round 2
        # or (version 2.0.11)
        #     Searching.............................
        #
        #
        #     Results from round 2
        
        # Skip a bunch of blank lines.
        read_and_call_while(uhandle, consumer.noevent, blank=1)
        # Check for the results line if it's there.
        if attempt_read_and_call(uhandle, consumer.round, start='Results'):
            read_and_call_while(uhandle, consumer.noevent, blank=1)
        
        # Three things can happen here:
        # 1.  line contains 'Score     E'
        # 2.  line contains "No hits found"
        # 3.  no descriptions
        # The first one begins a bunch of descriptions.  The last two
        # indicates that no descriptions follow, and we should go straight
        # to the alignments.
        if not attempt_read_and_call(
            uhandle, consumer.description_header,
            has_re=re.compile(r'Score +E')):
            # Either case 2 or 3.  Look for "No hits found".
            attempt_read_and_call(uhandle, consumer.no_hits,
                                  contains='No hits found')
            try:
                read_and_call_while(uhandle, consumer.noevent, blank=1)
            except ValueError as err:
                if str(err) != "Unexpected end of stream." : raise err

            consumer.end_descriptions()
            # Stop processing.
            return

        # Read the score header lines
        read_and_call(uhandle, consumer.description_header,
                      start='Sequences producing')

        # If PSI-BLAST, read the 'Sequences used in model' line.
        attempt_read_and_call(uhandle, consumer.model_sequences,
                              start='Sequences used in model')
        read_and_call_while(uhandle, consumer.noevent, blank=1)

        # In BLAT, rather than a "No hits found" line, we just
        # get no descriptions (and no alignments). This can be
        # spotted because the next line is the database block:
        if safe_peekline(uhandle).startswith("  Database:"):
            consumer.end_descriptions()
            # Stop processing.
            return

        # Read the descriptions and the following blank lines, making
        # sure that there are descriptions.
        if not uhandle.peekline().startswith('Sequences not found'):
            read_and_call_until(uhandle, consumer.description, blank=1)
            read_and_call_while(uhandle, consumer.noevent, blank=1)

        # If PSI-BLAST, read the 'Sequences not found' line followed
        # by more descriptions.  However, I need to watch out for the
        # case where there were no sequences not found previously, in
        # which case there will be no more descriptions.
        if attempt_read_and_call(uhandle, consumer.nonmodel_sequences,
                                 start='Sequences not found'):
            # Read the descriptions and the following blank lines.
            read_and_call_while(uhandle, consumer.noevent, blank=1)
            l = safe_peekline(uhandle)
            # Brad -- added check for QUERY. On some PSI-BLAST outputs
            # there will be a 'Sequences not found' line followed by no
            # descriptions. Check for this case since the first thing you'll
            # get is a blank line and then 'QUERY'
            if not l.startswith('CONVERGED') and l[0] != '>' \
                    and not l.startswith('QUERY'):
                read_and_call_until(uhandle, consumer.description, blank=1)
                read_and_call_while(uhandle, consumer.noevent, blank=1)

        attempt_read_and_call(uhandle, consumer.converged, start='CONVERGED')
        read_and_call_while(uhandle, consumer.noevent, blank=1)

        consumer.end_descriptions()

    def _scan_alignments(self, uhandle, consumer):
        if self._eof(uhandle) : return
        
        # qblast inserts a helpful line here.
        attempt_read_and_call(uhandle, consumer.noevent, start="ALIGNMENTS")

        # First, check to see if I'm at the database report.
        line = safe_peekline(uhandle)
        if not line:
            #EOF
            return
        elif line.startswith('  Database') or line.startswith("Lambda"):
            return
        elif line[0] == '>':
            # XXX make a better check here between pairwise and masterslave
            self._scan_pairwise_alignments(uhandle, consumer)
        else:
            # XXX put in a check to make sure I'm in a masterslave alignment
            self._scan_masterslave_alignment(uhandle, consumer)

    def _scan_pairwise_alignments(self, uhandle, consumer):
        while not self._eof(uhandle):
            line = safe_peekline(uhandle)
            if line[0] != '>':
                break
            self._scan_one_pairwise_alignment(uhandle, consumer)

    def _scan_one_pairwise_alignment(self, uhandle, consumer):
        if self._eof(uhandle) : return
        consumer.start_alignment()

        self._scan_alignment_header(uhandle, consumer)

        # Scan a bunch of score/alignment pairs.
        while 1:
            if self._eof(uhandle):
                #Shouldn't have issued that _scan_alignment_header event...
                break
            line = safe_peekline(uhandle)
            if not line.startswith(' Score'):
                break
            self._scan_hsp(uhandle, consumer)
        consumer.end_alignment()

    def _scan_alignment_header(self, uhandle, consumer):
        # >d1rip__ 2.24.7.1.1 Ribosomal S17 protein [Bacillus
        #           stearothermophilus]
        #           Length = 81
        #
        # Or, more recently with different white space:
        #
        # >gi|15799684|ref|NP_285696.1| threonine synthase ...
        #  gi|15829258|ref|NP_308031.1| threonine synthase 
        #  ...
        # Length=428
        read_and_call(uhandle, consumer.title, start='>')
        while 1:
            line = safe_readline(uhandle)
            if line.lstrip().startswith('Length =') \
            or line.lstrip().startswith('Length='):
                consumer.length(line)
                break
            elif is_blank_line(line):
                # Check to make sure I haven't missed the Length line
                raise ValueError("I missed the Length in an alignment header")
            consumer.title(line)

        # Older versions of BLAST will have a line with some spaces.
        # Version 2.0.14 (maybe 2.0.13?) and above print a true blank line.
        if not attempt_read_and_call(uhandle, consumer.noevent,
                                     start='          '):
            read_and_call(uhandle, consumer.noevent, blank=1)

    def _scan_hsp(self, uhandle, consumer):
        consumer.start_hsp()
        self._scan_hsp_header(uhandle, consumer)
        self._scan_hsp_alignment(uhandle, consumer)
        consumer.end_hsp()
        
    def _scan_hsp_header(self, uhandle, consumer):
        #  Score = 22.7 bits (47), Expect = 2.5
        #  Identities = 10/36 (27%), Positives = 18/36 (49%)
        #  Strand = Plus / Plus
        #  Frame = +3
        #

        read_and_call(uhandle, consumer.score, start=' Score')
        read_and_call(uhandle, consumer.identities, start=' Identities')
        # BLASTN
        attempt_read_and_call(uhandle, consumer.strand, start = ' Strand')
        # BLASTX, TBLASTN, TBLASTX
        attempt_read_and_call(uhandle, consumer.frame, start = ' Frame')
        read_and_call(uhandle, consumer.noevent, blank=1)

    def _scan_hsp_alignment(self, uhandle, consumer):
        # Query: 11 GRGVSACA-------TCDGFFYRNQKVAVIGGGNTAVEEALYLSNIASEVHLIHRRDGF
        #           GRGVS+         TC    Y  + + V GGG+ + EE   L     +   I R+
        # Sbjct: 12 GRGVSSVVRRCIHKPTCKE--YAVKIIDVTGGGSFSAEEVQELREATLKEVDILRKVSG
        # 
        # Query: 64 AEKILIKR 71
        #              I +K 
        # Sbjct: 70 PNIIQLKD 77
        # 

        while 1:
            # Blastn adds an extra line filled with spaces before Query
            attempt_read_and_call(uhandle, consumer.noevent, start='     ')
            read_and_call(uhandle, consumer.query, start='Query')
            read_and_call(uhandle, consumer.align, start='     ')
            read_and_call(uhandle, consumer.sbjct, start='Sbjct')
            try:
                read_and_call_while(uhandle, consumer.noevent, blank=1)
            except ValueError as err:
                if str(err) != "Unexpected end of stream." : raise err
                # End of File (well, it looks like it with recent versions
                # of BLAST for multiple queries after the Iterator class
                # has broken up the whole file into chunks).
                break
            line = safe_peekline(uhandle)
            # Alignment continues if I see a 'Query' or the spaces for Blastn.
            if not (line.startswith('Query') or line.startswith('     ')):
                break
 
    def _scan_masterslave_alignment(self, uhandle, consumer):
        consumer.start_alignment()
        while 1:
            line = safe_readline(uhandle)
            # Check to see whether I'm finished reading the alignment.
            # This is indicated by 1) database section, 2) next psi-blast
            # round, which can also be a 'Results from round' if no 
            # searching line is present
            # patch by chapmanb
            if line.startswith('Searching') or \
                    line.startswith('Results from round'):
                uhandle.saveline(line)
                break
            elif line.startswith('  Database'):
                uhandle.saveline(line)
                break
            elif is_blank_line(line):
                consumer.noevent(line)
            else:
                consumer.multalign(line)
        read_and_call_while(uhandle, consumer.noevent, blank=1)
        consumer.end_alignment()

    def _eof(self, uhandle):
        try:
            line = safe_peekline(uhandle)
        except ValueError as err:
            if str(err) != "Unexpected end of stream." : raise err
            line = ""
        return not line

    def _scan_database_report(self, uhandle, consumer):
        #   Database: sdqib40-1.35.seg.fa
        #     Posted date:  Nov 1, 1999  4:25 PM
        #   Number of letters in database: 223,339
        #   Number of sequences in database:  1323
        #   
        # Lambda     K      H
        #    0.322    0.133    0.369 
        #
        # Gapped
        # Lambda     K      H
        #    0.270   0.0470    0.230 
        #
        ##########################################
        # Or, more recently Blast 2.2.15 gives less blank lines
        ##########################################
        #   Database: All non-redundant GenBank CDS translations+PDB+SwissProt+PIR+PRF excluding 
        # environmental samples
        #     Posted date:  Dec 12, 2006  5:51 PM
        #   Number of letters in database: 667,088,753
        #   Number of sequences in database:  2,094,974
        # Lambda     K      H
        #    0.319    0.136    0.395 
        # Gapped
        # Lambda     K      H
        #    0.267   0.0410    0.140

        if self._eof(uhandle) : return

        consumer.start_database_report()
        
        # Subset of the database(s) listed below
        #    Number of letters searched: 562,618,960
        #    Number of sequences searched:  228,924
        if attempt_read_and_call(uhandle, consumer.noevent, start="  Subset"):
            read_and_call(uhandle, consumer.noevent, contains="letters")
            read_and_call(uhandle, consumer.noevent, contains="sequences")
            read_and_call(uhandle, consumer.noevent, start="  ")

        # Sameet Mehta reported seeing output from BLASTN 2.2.9 that
        # was missing the "Database" stanza completely.
        while attempt_read_and_call(uhandle, consumer.database,
                start='  Database'):
            # BLAT output ends abruptly here, without any of the other
            # information.  Check to see if this is the case.  If so,
            # then end the database report here gracefully.
            if not uhandle.peekline().strip() \
            or uhandle.peekline().startswith("BLAST"):
                consumer.end_database_report()
                return
            
            # Database can span multiple lines.
            read_and_call_until(uhandle, consumer.database, start='    Posted')
            read_and_call(uhandle, consumer.posted_date, start='    Posted')
            read_and_call(uhandle, consumer.num_letters_in_database,
                       start='  Number of letters')
            read_and_call(uhandle, consumer.num_sequences_in_database,
                       start='  Number of sequences')
            #There may not be a line starting with spaces...
            attempt_read_and_call(uhandle, consumer.noevent, start='  ')

            line = safe_readline(uhandle)
            uhandle.saveline(line)
            if line.find('Lambda') != -1:
                break

        read_and_call(uhandle, consumer.noevent, start='Lambda')
        read_and_call(uhandle, consumer.ka_params)

        #This blank line is optional:
        attempt_read_and_call(uhandle, consumer.noevent, blank=1)

        # not BLASTP
        attempt_read_and_call(uhandle, consumer.gapped, start='Gapped')
        # not TBLASTX
        if attempt_read_and_call(uhandle, consumer.noevent, start='Lambda'):
            read_and_call(uhandle, consumer.ka_params_gap)
            
        # Blast 2.2.4 can sometimes skip the whole parameter section.
        # Thus, I need to be careful not to read past the end of the
        # file.
        try:
            read_and_call_while(uhandle, consumer.noevent, blank=1)
        except ValueError as x:
            if str(x) != "Unexpected end of stream.":
                raise
        consumer.end_database_report()

    def _scan_parameters(self, uhandle, consumer):
        # Matrix: BLOSUM62
        # Gap Penalties: Existence: 11, Extension: 1
        # Number of Hits to DB: 50604
        # Number of Sequences: 1323
        # Number of extensions: 1526
        # Number of successful extensions: 6
        # Number of sequences better than 10.0: 5
        # Number of HSP's better than 10.0 without gapping: 5
        # Number of HSP's successfully gapped in prelim test: 0
        # Number of HSP's that attempted gapping in prelim test: 1
        # Number of HSP's gapped (non-prelim): 5
        # length of query: 140
        # length of database: 223,339
        # effective HSP length: 39
        # effective length of query: 101
        # effective length of database: 171,742
        # effective search space: 17345942
        # effective search space used: 17345942
        # T: 11
        # A: 40
        # X1: 16 ( 7.4 bits)
        # X2: 38 (14.8 bits)
        # X3: 64 (24.9 bits)
        # S1: 41 (21.9 bits)
        # S2: 42 (20.8 bits)
        ##########################################
        # Or, more recently Blast(x) 2.2.15 gives
        ##########################################
        # Matrix: BLOSUM62
        # Gap Penalties: Existence: 11, Extension: 1
        # Number of Sequences: 4535438
        # Number of Hits to DB: 2,588,844,100
        # Number of extensions: 60427286
        # Number of successful extensions: 126433
        # Number of sequences better than  2.0: 30
        # Number of HSP's gapped: 126387
        # Number of HSP's successfully gapped: 35
        # Length of query: 291
        # Length of database: 1,573,298,872
        # Length adjustment: 130
        # Effective length of query: 161
        # Effective length of database: 983,691,932
        # Effective search space: 158374401052
        # Effective search space used: 158374401052
        # Neighboring words threshold: 12
        # Window for multiple hits: 40
        # X1: 16 ( 7.3 bits)
        # X2: 38 (14.6 bits)
        # X3: 64 (24.7 bits)
        # S1: 41 (21.7 bits)
        # S2: 32 (16.9 bits)


        # Blast 2.2.4 can sometimes skip the whole parameter section.
        # BLAT also skips the whole parameter section.
        # Thus, check to make sure that the parameter section really
        # exists.
        if not uhandle.peekline().strip():
            return

        # BLASTN 2.2.9 looks like it reverses the "Number of Hits" and
        # "Number of Sequences" lines.
        consumer.start_parameters()

        # Matrix line may be missing in BLASTN 2.2.9
        attempt_read_and_call(uhandle, consumer.matrix, start='Matrix')
        # not TBLASTX
        attempt_read_and_call(uhandle, consumer.gap_penalties, start='Gap')

        attempt_read_and_call(uhandle, consumer.num_sequences,
                              start='Number of Sequences')
        attempt_read_and_call(uhandle, consumer.num_hits,
                      start='Number of Hits')
        attempt_read_and_call(uhandle, consumer.num_sequences,
                              start='Number of Sequences')
        attempt_read_and_call(uhandle, consumer.num_extends,
                      start='Number of extensions')
        attempt_read_and_call(uhandle, consumer.num_good_extends,
                      start='Number of successful')

        attempt_read_and_call(uhandle, consumer.num_seqs_better_e,
                      start='Number of sequences')

        # not BLASTN, TBLASTX
        if attempt_read_and_call(uhandle, consumer.hsps_no_gap,
                                 start="Number of HSP's better"):
            # BLASTN 2.2.9
            if attempt_read_and_call(uhandle, consumer.noevent,
                                     start="Number of HSP's gapped:"):
                read_and_call(uhandle, consumer.noevent,
                              start="Number of HSP's successfully")
                #This is ommitted in 2.2.15
                attempt_read_and_call(uhandle, consumer.noevent,
                              start="Number of extra gapped extensions")
            else:
                read_and_call(uhandle, consumer.hsps_prelim_gapped,
                              start="Number of HSP's successfully")
                read_and_call(uhandle, consumer.hsps_prelim_gap_attempted,
                              start="Number of HSP's that")
                read_and_call(uhandle, consumer.hsps_gapped,
                              start="Number of HSP's gapped")
        #e.g. BLASTX 2.2.15 where the "better" line is missing
        elif attempt_read_and_call(uhandle, consumer.noevent,
                                     start="Number of HSP's gapped"):
            read_and_call(uhandle, consumer.noevent,
                          start="Number of HSP's successfully")

        # not in blastx 2.2.1
        attempt_read_and_call(uhandle, consumer.query_length,
                              has_re=re.compile(r"[Ll]ength of query"))
        # Not in BLASTX 2.2.22+
        attempt_read_and_call(uhandle, consumer.database_length,
                          has_re=re.compile(r"[Ll]ength of \s*[Dd]atabase"))

        # BLASTN 2.2.9
        attempt_read_and_call(uhandle, consumer.noevent,
                              start="Length adjustment")
        attempt_read_and_call(uhandle, consumer.effective_hsp_length,
                              start='effective HSP')
        # Not in blastx 2.2.1
        attempt_read_and_call(
            uhandle, consumer.effective_query_length,
            has_re=re.compile(r'[Ee]ffective length of query'))

        # This is not in BLASTP 2.2.15
        attempt_read_and_call(
            uhandle, consumer.effective_database_length,
            has_re=re.compile(r'[Ee]ffective length of \s*[Dd]atabase'))
        # Not in blastx 2.2.1, added a ':' to distinguish between
        # this and the 'effective search space used' line
        attempt_read_and_call(
            uhandle, consumer.effective_search_space,
            has_re=re.compile(r'[Ee]ffective search space:'))
        # Does not appear in BLASTP 2.0.5
        attempt_read_and_call(
            uhandle, consumer.effective_search_space_used,
            has_re=re.compile(r'[Ee]ffective search space used'))

        # BLASTX, TBLASTN, TBLASTX
        attempt_read_and_call(uhandle, consumer.frameshift, start='frameshift')

        # not in BLASTN 2.2.9
        attempt_read_and_call(uhandle, consumer.threshold, start='T')
        # In BLASTX 2.2.15 replaced by: "Neighboring words threshold: 12"
        attempt_read_and_call(uhandle, consumer.threshold, start='Neighboring words threshold')

        # not in BLASTX 2.2.15
        attempt_read_and_call(uhandle, consumer.window_size, start='A')
        # get this instead: "Window for multiple hits: 40"
        attempt_read_and_call(uhandle, consumer.window_size, start='Window for multiple hits')

        # not in BLASTX 2.2.22+        
        attempt_read_and_call(uhandle, consumer.dropoff_1st_pass, start='X1')
        # not TBLASTN
        attempt_read_and_call(uhandle, consumer.gap_x_dropoff, start='X2')

        # not BLASTN, TBLASTX
        attempt_read_and_call(uhandle, consumer.gap_x_dropoff_final,
                              start='X3')

        # not TBLASTN
        attempt_read_and_call(uhandle, consumer.gap_trigger, start='S1')
        # not in blastx 2.2.1
        # first we make sure we have additional lines to work with, if
        # not then the file is done and we don't have a final S2
        if not is_blank_line(uhandle.peekline(), allow_spaces=1):
            read_and_call(uhandle, consumer.blast_cutoff, start='S2')

        consumer.end_parameters()

class BlastParser(AbstractParser):
    """Parses BLAST data into a Record.Blast object.

    """
    def __init__(self):
        """__init__(self)"""
        self._scanner = _Scanner()
        self._consumer = _BlastConsumer()

    def parse(self, handle):
        """parse(self, handle)"""
        self._scanner.feed(handle, self._consumer)
        return self._consumer.data

class PSIBlastParser(AbstractParser):
    """Parses BLAST data into a Record.PSIBlast object.

    """
    def __init__(self):
        """__init__(self)"""
        self._scanner = _Scanner()
        self._consumer = _PSIBlastConsumer()

    def parse(self, handle):
        """parse(self, handle)"""
        self._scanner.feed(handle, self._consumer)
        return self._consumer.data

class _HeaderConsumer:
    def start_header(self):
        self._header = Record.Header()
        
    def version(self, line):
        c = line.split()
        self._header.application = c[0]
        self._header.version = c[1]
        if len(c) > 2:
            #The date is missing in the new C++ output from blastx 2.2.22+
            #Just get "BLASTX 2.2.22+\n" and that's all.
            self._header.date = c[2][1:-1]

    def reference(self, line):
        if line.startswith('Reference: '):
            self._header.reference = line[11:]
        else:
            self._header.reference = self._header.reference + line
            
    def query_info(self, line):
        if line.startswith('Query= '):
            self._header.query = line[7:].lstrip()
        elif line.startswith('Length='):
            #New style way to give the query length in BLAST 2.2.22+ (the C++ code)
            self._header.query_letters = _safe_int(line[7:].strip())
        elif not line.startswith('       '):  # continuation of query_info
            self._header.query = "%s%s" % (self._header.query, line)
        else:
            #Hope it is the old style way to give the query length:
            letters, = _re_search(
                r"([0-9,]+) letters", line,
                "I could not find the number of letters in line\n%s" % line)
            self._header.query_letters = _safe_int(letters)
                
    def database_info(self, line):
        line = line.rstrip()
        if line.startswith('Database: '):
            self._header.database = line[10:]
        elif not line.endswith('total letters'):
            if self._header.database:
                #Need to include a space when merging multi line datase descr
                self._header.database = self._header.database + " " + line.strip()
            else:
                self._header.database = line.strip()                
        else:
            sequences, letters =_re_search(
                r"([0-9,]+) sequences; ([0-9,-]+) total letters", line,
                "I could not find the sequences and letters in line\n%s" %line)
            self._header.database_sequences = _safe_int(sequences)
            self._header.database_letters = _safe_int(letters)

    def end_header(self):
        # Get rid of the trailing newlines
        self._header.reference = self._header.reference.rstrip()
        self._header.query = self._header.query.rstrip()

class _DescriptionConsumer:
    def start_descriptions(self):
        self._descriptions = []
        self._model_sequences = []
        self._nonmodel_sequences = []
        self._converged = 0
        self._type = None
        self._roundnum = None

        self.__has_n = 0   # Does the description line contain an N value?

    def description_header(self, line):
        if line.startswith('Sequences producing'):
            cols = line.split()
            if cols[-1] == 'N':
                self.__has_n = 1
    
    def description(self, line):
        dh = self._parse(line)
        if self._type == 'model':
            self._model_sequences.append(dh)
        elif self._type == 'nonmodel':
            self._nonmodel_sequences.append(dh)
        else:
            self._descriptions.append(dh)

    def model_sequences(self, line):
        self._type = 'model'

    def nonmodel_sequences(self, line):
        self._type = 'nonmodel'

    def converged(self, line):
        self._converged = 1

    def no_hits(self, line):
        pass

    def round(self, line):
        if not line.startswith('Results from round'):
            raise ValueError("I didn't understand the round line\n%s" % line)
        self._roundnum = _safe_int(line[18:].strip())

    def end_descriptions(self):
        pass

    def _parse(self, description_line):
        line = description_line  # for convenience
        dh = Record.Description()
        
        # I need to separate the score and p-value from the title.
        # sp|P21297|FLBT_CAUCR FLBT PROTEIN     [snip]         284  7e-77
        # sp|P21297|FLBT_CAUCR FLBT PROTEIN     [snip]         284  7e-77  1
        # special cases to handle:
        #   - title must be preserved exactly (including whitespaces)
        #   - score could be equal to e-value (not likely, but what if??)
        #   - sometimes there's an "N" score of '1'.
        cols = line.split()
        if len(cols) < 3:
            raise ValueError( \
                  "Line does not appear to contain description:\n%s" % line)
        if self.__has_n:
            i = line.rfind(cols[-1])        # find start of N
            i = line.rfind(cols[-2], 0, i)  # find start of p-value
            i = line.rfind(cols[-3], 0, i)  # find start of score
        else:
            i = line.rfind(cols[-1])        # find start of p-value
            i = line.rfind(cols[-2], 0, i)  # find start of score
        if self.__has_n:
            dh.title, dh.score, dh.e, dh.num_alignments = \
                      line[:i].rstrip(), cols[-3], cols[-2], cols[-1]
        else:
            dh.title, dh.score, dh.e, dh.num_alignments = \
                      line[:i].rstrip(), cols[-2], cols[-1], 1
        dh.num_alignments = _safe_int(dh.num_alignments)
        dh.score = _safe_int(dh.score)
        dh.e = _safe_float(dh.e)
        return dh

class _AlignmentConsumer:
    # This is a little bit tricky.  An alignment can either be a
    # pairwise alignment or a multiple alignment.  Since it's difficult
    # to know a-priori which one the blast record will contain, I'm going
    # to make one class that can parse both of them.
    def start_alignment(self):
        self._alignment = Record.Alignment()
        self._multiple_alignment = Record.MultipleAlignment()

    def title(self, line):
        if self._alignment.title:
            self._alignment.title += " "
        self._alignment.title += line.strip()

    def length(self, line):
        #e.g. "Length = 81" or more recently, "Length=428"
        parts = line.replace(" ","").split("=")
        assert len(parts)==2, "Unrecognised format length line"
        self._alignment.length = parts[1]
        self._alignment.length = _safe_int(self._alignment.length)

    def multalign(self, line):
        # Standalone version uses 'QUERY', while WWW version uses blast_tmp.
        if line.startswith('QUERY') or line.startswith('blast_tmp'):
            # If this is the first line of the multiple alignment,
            # then I need to figure out how the line is formatted.
            
            # Format of line is:
            # QUERY 1   acttg...gccagaggtggtttattcagtctccataagagaggggacaaacg 60
            try:
                name, start, seq, end = line.split()
            except ValueError:
                raise ValueError("I do not understand the line\n%s" % line)
            self._start_index = line.index(start, len(name))
            self._seq_index = line.index(seq,
                                         self._start_index+len(start))
            # subtract 1 for the space
            self._name_length = self._start_index - 1
            self._start_length = self._seq_index - self._start_index - 1
            self._seq_length = line.rfind(end) - self._seq_index - 1
            
            #self._seq_index = line.index(seq)
            ## subtract 1 for the space
            #self._seq_length = line.rfind(end) - self._seq_index - 1
            #self._start_index = line.index(start)
            #self._start_length = self._seq_index - self._start_index - 1
            #self._name_length = self._start_index

        # Extract the information from the line
        name = line[:self._name_length]
        name = name.rstrip()
        start = line[self._start_index:self._start_index+self._start_length]
        start = start.rstrip()
        if start:
            start = _safe_int(start)
        end = line[self._seq_index+self._seq_length:].rstrip()
        if end:
            end = _safe_int(end)
        seq = line[self._seq_index:self._seq_index+self._seq_length].rstrip()
        # right pad the sequence with spaces if necessary
        if len(seq) < self._seq_length:
            seq = seq + ' '*(self._seq_length-len(seq))
            
        # I need to make sure the sequence is aligned correctly with the query.
        # First, I will find the length of the query.  Then, if necessary,
        # I will pad my current sequence with spaces so that they will line
        # up correctly.

        # Two possible things can happen:
        # QUERY
        # 504
        #
        # QUERY
        # 403
        #
        # Sequence 504 will need padding at the end.  Since I won't know
        # this until the end of the alignment, this will be handled in
        # end_alignment.
        # Sequence 403 will need padding before being added to the alignment.

        align = self._multiple_alignment.alignment  # for convenience
        align.append((name, start, seq, end))

        # This is old code that tried to line up all the sequences
        # in a multiple alignment by using the sequence title's as
        # identifiers.  The problem with this is that BLAST assigns
        # different HSP's from the same sequence the same id.  Thus,
        # in one alignment block, there may be multiple sequences with
        # the same id.  I'm not sure how to handle this, so I'm not
        # going to.
        
        # # If the sequence is the query, then just add it.
        # if name == 'QUERY':
        #     if len(align) == 0:
        #         align.append((name, start, seq))
        #     else:
        #         aname, astart, aseq = align[0]
        #         if name != aname:
        #             raise ValueError, "Query is not the first sequence"
        #         aseq = aseq + seq
        #         align[0] = aname, astart, aseq
        # else:
        #     if len(align) == 0:
        #         raise ValueError, "I could not find the query sequence"
        #     qname, qstart, qseq = align[0]
        #     
        #     # Now find my sequence in the multiple alignment.
        #     for i in range(1, len(align)):
        #         aname, astart, aseq = align[i]
        #         if name == aname:
        #             index = i
        #             break
        #     else:
        #         # If I couldn't find it, then add a new one.
        #         align.append((None, None, None))
        #         index = len(align)-1
        #         # Make sure to left-pad it.
        #         aname, astart, aseq = name, start, ' '*(len(qseq)-len(seq))
        # 
        #     if len(qseq) != len(aseq) + len(seq):
        #         # If my sequences are shorter than the query sequence,
        #         # then I will need to pad some spaces to make them line up.
        #         # Since I've already right padded seq, that means aseq
        #         # must be too short.
        #         aseq = aseq + ' '*(len(qseq)-len(aseq)-len(seq))
        #     aseq = aseq + seq
        #     if astart is None:
        #         astart = start
        #     align[index] = aname, astart, aseq

    def end_alignment(self):
        # Remove trailing newlines
        if self._alignment:
            self._alignment.title = self._alignment.title.rstrip()

        # This code is also obsolete.  See note above.
        # If there's a multiple alignment, I will need to make sure
        # all the sequences are aligned.  That is, I may need to
        # right-pad the sequences.
        # if self._multiple_alignment is not None:
        #     align = self._multiple_alignment.alignment
        #     seqlen = None
        #     for i in range(len(align)):
        #         name, start, seq = align[i]
        #         if seqlen is None:
        #             seqlen = len(seq)
        #         else:
        #             if len(seq) < seqlen:
        #                 seq = seq + ' '*(seqlen - len(seq))
        #                 align[i] = name, start, seq
        #             elif len(seq) > seqlen:
        #                 raise ValueError, \
        #                       "Sequence %s is longer than the query" % name
        
        # Clean up some variables, if they exist.
        try:
            del self._seq_index
            del self._seq_length
            del self._start_index
            del self._start_length
            del self._name_length
        except AttributeError:
            pass

class _HSPConsumer:
    def start_hsp(self):
        self._hsp = Record.HSP()

    def score(self, line):
        self._hsp.bits, self._hsp.score = _re_search(
            r"Score =\s*([0-9.e+]+) bits \(([0-9]+)\)", line,
            "I could not find the score in line\n%s" % line)
        self._hsp.score = _safe_float(self._hsp.score)
        self._hsp.bits = _safe_float(self._hsp.bits)

        x, y = _re_search(
            r"Expect\(?(\d*)\)? = +([0-9.e\-|\+]+)", line,
            "I could not find the expect in line\n%s" % line)
        if x:
            self._hsp.num_alignments = _safe_int(x)
        else:
            self._hsp.num_alignments = 1
        self._hsp.expect = _safe_float(y)

    def identities(self, line):
        x, y = _re_search(
            r"Identities = (\d+)\/(\d+)", line,
            "I could not find the identities in line\n%s" % line)
        self._hsp.identities = _safe_int(x), _safe_int(y)
        self._hsp.align_length = _safe_int(y)

        if line.find('Positives') != -1:
            x, y = _re_search(
                r"Positives = (\d+)\/(\d+)", line,
                "I could not find the positives in line\n%s" % line)
            self._hsp.positives = _safe_int(x), _safe_int(y)
            assert self._hsp.align_length == _safe_int(y)

        if line.find('Gaps') != -1:
            x, y = _re_search(
                r"Gaps = (\d+)\/(\d+)", line,
                "I could not find the gaps in line\n%s" % line)
            self._hsp.gaps = _safe_int(x), _safe_int(y)
            assert self._hsp.align_length == _safe_int(y)

        
    def strand(self, line):
        self._hsp.strand = _re_search(
            r"Strand = (\w+) / (\w+)", line,
            "I could not find the strand in line\n%s" % line)

    def frame(self, line):
        # Frame can be in formats:
        # Frame = +1
        # Frame = +2 / +2
        if line.find('/') != -1:
            self._hsp.frame = _re_search(
                r"Frame = ([-+][123]) / ([-+][123])", line,
                "I could not find the frame in line\n%s" % line)
        else:
            self._hsp.frame = _re_search(
                r"Frame = ([-+][123])", line,
                "I could not find the frame in line\n%s" % line)

    # Match a space, if one is available.  Masahir Ishikawa found a
    # case where there's no space between the start and the sequence:
    # Query: 100tt 101
    # line below modified by Yair Benita, Sep 2004
    # Note that the colon is not always present. 2006
    _query_re = re.compile(r"Query(:?) \s*(\d+)\s*(.+) (\d+)")
    def query(self, line):
        m = self._query_re.search(line)
        if m is None:
            raise ValueError("I could not find the query in line\n%s" % line)
        
        # line below modified by Yair Benita, Sep 2004.
        # added the end attribute for the query
        colon, start, seq, end = m.groups()
        self._hsp.query = self._hsp.query + seq
        if self._hsp.query_start is None:
            self._hsp.query_start = _safe_int(start)

        # line below added by Yair Benita, Sep 2004.
        # added the end attribute for the query
        self._hsp.query_end = _safe_int(end)

        #Get index for sequence start (regular expression element 3)
        self._query_start_index = m.start(3)
        self._query_len = len(seq)

    def align(self, line):
        seq = line[self._query_start_index:].rstrip()
        if len(seq) < self._query_len:
            # Make sure the alignment is the same length as the query
            seq = seq + ' ' * (self._query_len-len(seq))
        elif len(seq) < self._query_len:
            raise ValueError("Match is longer than the query in line\n%s" \
                             % line)
        self._hsp.match = self._hsp.match + seq

    # To match how we do the query, cache the regular expression.
    # Note that the colon is not always present.
    _sbjct_re = re.compile(r"Sbjct(:?) \s*(\d+)\s*(.+) (\d+)")
    def sbjct(self, line):
        m = self._sbjct_re.search(line)
        if m is None:
            raise ValueError("I could not find the sbjct in line\n%s" % line)
        colon, start, seq, end = m.groups()
        #mikep 26/9/00
        #On occasion, there is a blast hit with no subject match
        #so far, it only occurs with 1-line short "matches"
        #I have decided to let these pass as they appear
        if not seq.strip():
            seq = ' ' * self._query_len
        self._hsp.sbjct = self._hsp.sbjct + seq
        if self._hsp.sbjct_start is None:
            self._hsp.sbjct_start = _safe_int(start)

        self._hsp.sbjct_end = _safe_int(end)
        if len(seq) != self._query_len:
            raise ValueError( \
                  "QUERY and SBJCT sequence lengths don't match in line\n%s" \
                  % line)

        del self._query_start_index   # clean up unused variables
        del self._query_len

    def end_hsp(self):
        pass

class _DatabaseReportConsumer:

    def start_database_report(self):
        self._dr = Record.DatabaseReport()

    def database(self, line):
        m = re.search(r"Database: (.+)$", line)
        if m:
            self._dr.database_name.append(m.group(1))
        elif self._dr.database_name:
            # This must be a continuation of the previous name.
            self._dr.database_name[-1] = "%s%s" % (self._dr.database_name[-1],
                                                   line.strip())

    def posted_date(self, line):
        self._dr.posted_date.append(_re_search(
            r"Posted date:\s*(.+)$", line,
            "I could not find the posted date in line\n%s" % line))

    def num_letters_in_database(self, line):
        letters, = _get_cols(
            line, (-1,), ncols=6, expected={2:"letters", 4:"database:"})
        self._dr.num_letters_in_database.append(_safe_int(letters))

    def num_sequences_in_database(self, line):
        sequences, = _get_cols(
            line, (-1,), ncols=6, expected={2:"sequences", 4:"database:"})
        self._dr.num_sequences_in_database.append(_safe_int(sequences))

    def ka_params(self, line):
        x = line.split()
        self._dr.ka_params = list(map(_safe_float, x))

    def gapped(self, line):
        self._dr.gapped = 1

    def ka_params_gap(self, line):
        x = line.split()
        self._dr.ka_params_gap = list(map(_safe_float, x))

    def end_database_report(self):
        pass
    
class _ParametersConsumer:
    def start_parameters(self):
        self._params = Record.Parameters()

    def matrix(self, line):
        self._params.matrix = line[8:].rstrip()

    def gap_penalties(self, line):
        x = _get_cols(
            line, (3, 5), ncols=6, expected={2:"Existence:", 4:"Extension:"})
        self._params.gap_penalties = list(map(_safe_float, x))

    def num_hits(self, line):
        if line.find('1st pass') != -1:
            x, = _get_cols(line, (-4,), ncols=11, expected={2:"Hits"})
            self._params.num_hits = _safe_int(x)
        else:
            x, = _get_cols(line, (-1,), ncols=6, expected={2:"Hits"})
            self._params.num_hits = _safe_int(x)

    def num_sequences(self, line):
        if line.find('1st pass') != -1:
            x, = _get_cols(line, (-4,), ncols=9, expected={2:"Sequences:"})
            self._params.num_sequences = _safe_int(x)
        else:
            x, = _get_cols(line, (-1,), ncols=4, expected={2:"Sequences:"})
            self._params.num_sequences = _safe_int(x)

    def num_extends(self, line):
        if line.find('1st pass') != -1:
            x, = _get_cols(line, (-4,), ncols=9, expected={2:"extensions:"})
            self._params.num_extends = _safe_int(x)
        else:
            x, = _get_cols(line, (-1,), ncols=4, expected={2:"extensions:"})
            self._params.num_extends = _safe_int(x)

    def num_good_extends(self, line):
        if line.find('1st pass') != -1:
            x, = _get_cols(line, (-4,), ncols=10, expected={3:"extensions:"})
            self._params.num_good_extends = _safe_int(x)
        else:
            x, = _get_cols(line, (-1,), ncols=5, expected={3:"extensions:"})
            self._params.num_good_extends = _safe_int(x)
        
    def num_seqs_better_e(self, line):
        self._params.num_seqs_better_e, = _get_cols(
            line, (-1,), ncols=7, expected={2:"sequences"})
        self._params.num_seqs_better_e = _safe_int(
            self._params.num_seqs_better_e)

    def hsps_no_gap(self, line):
        self._params.hsps_no_gap, = _get_cols(
            line, (-1,), ncols=9, expected={3:"better", 7:"gapping:"})
        self._params.hsps_no_gap = _safe_int(self._params.hsps_no_gap)

    def hsps_prelim_gapped(self, line):
        self._params.hsps_prelim_gapped, = _get_cols(
            line, (-1,), ncols=9, expected={4:"gapped", 6:"prelim"})
        self._params.hsps_prelim_gapped = _safe_int(
            self._params.hsps_prelim_gapped)

    def hsps_prelim_gapped_attempted(self, line):
        self._params.hsps_prelim_gapped_attempted, = _get_cols(
            line, (-1,), ncols=10, expected={4:"attempted", 7:"prelim"})
        self._params.hsps_prelim_gapped_attempted = _safe_int(
            self._params.hsps_prelim_gapped_attempted)

    def hsps_gapped(self, line):
        self._params.hsps_gapped, = _get_cols(
            line, (-1,), ncols=6, expected={3:"gapped"})
        self._params.hsps_gapped = _safe_int(self._params.hsps_gapped)
        
    def query_length(self, line):
        self._params.query_length, = _get_cols(
            line.lower(), (-1,), ncols=4, expected={0:"length", 2:"query:"})
        self._params.query_length = _safe_int(self._params.query_length)
        
    def database_length(self, line):
        self._params.database_length, = _get_cols(
            line.lower(), (-1,), ncols=4, expected={0:"length", 2:"database:"})
        self._params.database_length = _safe_int(self._params.database_length)

    def effective_hsp_length(self, line):
        self._params.effective_hsp_length, = _get_cols(
            line, (-1,), ncols=4, expected={1:"HSP", 2:"length:"})
        self._params.effective_hsp_length = _safe_int(
            self._params.effective_hsp_length)

    def effective_query_length(self, line):
        self._params.effective_query_length, = _get_cols(
            line, (-1,), ncols=5, expected={1:"length", 3:"query:"})
        self._params.effective_query_length = _safe_int(
            self._params.effective_query_length)

    def effective_database_length(self, line):
        self._params.effective_database_length, = _get_cols(
            line.lower(), (-1,), ncols=5, expected={1:"length", 3:"database:"})
        self._params.effective_database_length = _safe_int(
            self._params.effective_database_length)
        
    def effective_search_space(self, line):
        self._params.effective_search_space, = _get_cols(
            line, (-1,), ncols=4, expected={1:"search"})
        self._params.effective_search_space = _safe_int(
            self._params.effective_search_space)

    def effective_search_space_used(self, line):
        self._params.effective_search_space_used, = _get_cols(
            line, (-1,), ncols=5, expected={1:"search", 3:"used:"})
        self._params.effective_search_space_used = _safe_int(
            self._params.effective_search_space_used)

    def frameshift(self, line):
        self._params.frameshift = _get_cols(
           line, (4, 5), ncols=6, expected={0:"frameshift", 2:"decay"})

    def threshold(self, line):
        if line[:2] == "T:":
            #Assume its an old stlye line like "T: 123"
            self._params.threshold, = _get_cols(
                line, (1,), ncols=2, expected={0:"T:"})
        elif line[:28] == "Neighboring words threshold:":
            self._params.threshold, = _get_cols(
                line, (3,), ncols=4, expected={0:"Neighboring", 1:"words", 2:"threshold:"})
        else:
            raise ValueError("Unrecognised threshold line:\n%s" % line)
        self._params.threshold = _safe_int(self._params.threshold)
        
    def window_size(self, line):
        if line[:2] == "A:":
            self._params.window_size, = _get_cols(
                line, (1,), ncols=2, expected={0:"A:"})
        elif line[:25] == "Window for multiple hits:":
            self._params.window_size, = _get_cols(
                line, (4,), ncols=5, expected={0:"Window", 2:"multiple", 3:"hits:"})
        else:
            raise ValueError("Unrecognised window size line:\n%s" % line)
        self._params.window_size = _safe_int(self._params.window_size)
        
    def dropoff_1st_pass(self, line):
        score, bits = _re_search(
            r"X1: (\d+) \(\s*([0-9,.]+) bits\)", line,
            "I could not find the dropoff in line\n%s" % line)
        self._params.dropoff_1st_pass = _safe_int(score), _safe_float(bits)
        
    def gap_x_dropoff(self, line):
        score, bits = _re_search(
            r"X2: (\d+) \(\s*([0-9,.]+) bits\)", line,
            "I could not find the gap dropoff in line\n%s" % line)
        self._params.gap_x_dropoff = _safe_int(score), _safe_float(bits)
        
    def gap_x_dropoff_final(self, line):
        score, bits = _re_search(
            r"X3: (\d+) \(\s*([0-9,.]+) bits\)", line,
            "I could not find the gap dropoff final in line\n%s" % line)
        self._params.gap_x_dropoff_final = _safe_int(score), _safe_float(bits)

    def gap_trigger(self, line):
        score, bits = _re_search(
            r"S1: (\d+) \(\s*([0-9,.]+) bits\)", line,
            "I could not find the gap trigger in line\n%s" % line)
        self._params.gap_trigger = _safe_int(score), _safe_float(bits)
        
    def blast_cutoff(self, line):
        score, bits = _re_search(
            r"S2: (\d+) \(\s*([0-9,.]+) bits\)", line,
            "I could not find the blast cutoff in line\n%s" % line)
        self._params.blast_cutoff = _safe_int(score), _safe_float(bits)
        
    def end_parameters(self):
        pass
    

class _BlastConsumer(AbstractConsumer,
                     _HeaderConsumer,
                     _DescriptionConsumer,
                     _AlignmentConsumer,
                     _HSPConsumer,
                     _DatabaseReportConsumer,
                     _ParametersConsumer
                     ):
    # This Consumer is inherits from many other consumer classes that handle
    # the actual dirty work.  An alternate way to do it is to create objects
    # of those classes and then delegate the parsing tasks to them in a
    # decorator-type pattern.  The disadvantage of that is that the method
    # names will need to be resolved in this classes.  However, using
    # a decorator will retain more control in this class (which may or
    # may not be a bad thing).  In addition, having each sub-consumer as
    # its own object prevents this object's dictionary from being cluttered
    # with members and reduces the chance of member collisions.
    def __init__(self):
        self.data = None

    def round(self, line):
        # Make sure nobody's trying to pass me PSI-BLAST data!
        raise ValueError("This consumer doesn't handle PSI-BLAST data")
        
    def start_header(self):
        self.data = Record.Blast()
        _HeaderConsumer.start_header(self)

    def end_header(self):
        _HeaderConsumer.end_header(self)
        self.data.__dict__.update(self._header.__dict__)

    def end_descriptions(self):
        self.data.descriptions = self._descriptions

    def end_alignment(self):
        _AlignmentConsumer.end_alignment(self)
        if self._alignment.hsps:
            self.data.alignments.append(self._alignment)
        if self._multiple_alignment.alignment:
            self.data.multiple_alignment = self._multiple_alignment

    def end_hsp(self):
        _HSPConsumer.end_hsp(self)
        try:
            self._alignment.hsps.append(self._hsp)
        except AttributeError:
            raise ValueError("Found an HSP before an alignment")

    def end_database_report(self):
        _DatabaseReportConsumer.end_database_report(self)
        self.data.__dict__.update(self._dr.__dict__)

    def end_parameters(self):
        _ParametersConsumer.end_parameters(self)
        self.data.__dict__.update(self._params.__dict__)

class _PSIBlastConsumer(AbstractConsumer,
                        _HeaderConsumer,
                        _DescriptionConsumer,
                        _AlignmentConsumer,
                        _HSPConsumer,
                        _DatabaseReportConsumer,
                        _ParametersConsumer
                        ):
    def __init__(self):
        self.data = None

    def start_header(self):
        self.data = Record.PSIBlast()
        _HeaderConsumer.start_header(self)

    def end_header(self):
        _HeaderConsumer.end_header(self)
        self.data.__dict__.update(self._header.__dict__)

    def start_descriptions(self):
        self._round = Record.Round()
        self.data.rounds.append(self._round)
        _DescriptionConsumer.start_descriptions(self)

    def end_descriptions(self):
        _DescriptionConsumer.end_descriptions(self)
        self._round.number = self._roundnum
        if self._descriptions:
            self._round.new_seqs.extend(self._descriptions)
        self._round.reused_seqs.extend(self._model_sequences)
        self._round.new_seqs.extend(self._nonmodel_sequences)
        if self._converged:
            self.data.converged = 1

    def end_alignment(self):
        _AlignmentConsumer.end_alignment(self)
        if self._alignment.hsps:
            self._round.alignments.append(self._alignment)
        if self._multiple_alignment:
            self._round.multiple_alignment = self._multiple_alignment

    def end_hsp(self):
        _HSPConsumer.end_hsp(self)
        try:
            self._alignment.hsps.append(self._hsp)
        except AttributeError:
            raise ValueError("Found an HSP before an alignment")

    def end_database_report(self):
        _DatabaseReportConsumer.end_database_report(self)
        self.data.__dict__.update(self._dr.__dict__)

    def end_parameters(self):
        _ParametersConsumer.end_parameters(self)
        self.data.__dict__.update(self._params.__dict__)

class Iterator:
    """Iterates over a file of multiple BLAST results.

    Methods:
    next   Return the next record from the stream, or None.

    """
    def __init__(self, handle, parser=None):
        """__init__(self, handle, parser=None)

        Create a new iterator.  handle is a file-like object.  parser
        is an optional Parser object to change the results into another form.
        If set to None, then the raw contents of the file will be returned.

        """
        try:
            handle.readline
        except AttributeError:
            raise ValueError(
                "I expected a file handle or file-like object, got %s"
                % type(handle))
        self._uhandle = File.UndoHandle(handle)
        self._parser = parser
        self._header = []

    def __next__(self):
        """next(self) -> object

        Return the next Blast record from the file.  If no more records,
        return None.

        """
        lines = []
        query = False
        while 1:
            line = self._uhandle.readline()
            if not line:
                break
            # If I've reached the next one, then put the line back and stop.
            if lines and (line.startswith('BLAST')
                          or line.startswith('BLAST', 1)
                          or line.startswith('<?xml ')):
                self._uhandle.saveline(line)
                break
            # New style files ommit the BLAST line to mark a new query:
            if line.startswith("Query="):
                if not query:
                    if not self._header:
                        self._header = lines[:]
                    query = True
                else:
                    #Start of another record
                    self._uhandle.saveline(line)
                    break
            lines.append(line)

        if query and "BLAST" not in lines[0]:
            #Cheat and re-insert the header
            #print "-"*50
            #print "".join(self._header)
            #print "-"*50
            #print "".join(lines)
            #print "-"*50
            lines = self._header + lines
            
        if not lines:
            return None
            
        data = ''.join(lines)
        if self._parser is not None:
            return self._parser.parse(File.StringHandle(data))
        return data

    def __iter__(self):
        return iter(self.__next__, None)

def blastall(blastcmd, program, database, infile, align_view='7', **keywds):
    """Execute and retrieve data from standalone BLASTPALL as handles (OBSOLETE).
    
    NOTE - This function is obsolete, you are encouraged to the command
    line wrapper Bio.Blast.Applications.BlastallCommandline instead.

    Execute and retrieve data from blastall.  blastcmd is the command
    used to launch the 'blastall' executable.  program is the blast program
    to use, e.g. 'blastp', 'blastn', etc.  database is the path to the database
    to search against.  infile is the path to the file containing
    the sequence to search with.

    The return values are two handles, for standard output and standard error.

    You may pass more parameters to **keywds to change the behavior of
    the search.  Otherwise, optional values will be chosen by blastall.
    The Blast output is by default in XML format. Use the align_view keyword
    for output in a different format.
    
        Scoring
    matrix              Matrix to use.
    gap_open            Gap open penalty.
    gap_extend          Gap extension penalty.
    nuc_match           Nucleotide match reward.  (BLASTN)
    nuc_mismatch        Nucleotide mismatch penalty.  (BLASTN)
    query_genetic_code  Genetic code for Query.
    db_genetic_code     Genetic code for database.  (TBLAST[NX])

        Algorithm
    gapped              Whether to do a gapped alignment. T/F (not for TBLASTX)
    expectation         Expectation value cutoff.
    wordsize            Word size.
    strands             Query strands to search against database.([T]BLAST[NX])
    keep_hits           Number of best hits from a region to keep.
    xdrop               Dropoff value (bits) for gapped alignments.
    hit_extend          Threshold for extending hits.
    region_length       Length of region used to judge hits.
    db_length           Effective database length.
    search_length       Effective length of search space.

        Processing
    filter              Filter query sequence for low complexity (with SEG)?  T/F
    believe_query       Believe the query defline.  T/F
    restrict_gi         Restrict search to these GI's.
    nprocessors         Number of processors to use.
    oldengine           Force use of old engine T/F

        Formatting
    html                Produce HTML output?  T/F
    descriptions        Number of one-line descriptions.
    alignments          Number of alignments.
    align_view          Alignment view.  Integer 0-11,
                        passed as a string or integer.
    show_gi             Show GI's in deflines?  T/F
    seqalign_file       seqalign file to output.
    outfile             Output file for report.  Filename to write to, if
                        ommitted standard output is used (which you can access
                        from the returned handles).
    """

    _security_check_parameters(keywds)

    att2param = {
        'matrix' : '-M',
        'gap_open' : '-G',
        'gap_extend' : '-E',
        'nuc_match' : '-r',
        'nuc_mismatch' : '-q',
        'query_genetic_code' : '-Q',
        'db_genetic_code' : '-D',

        'gapped' : '-g',
        'expectation' : '-e',
        'wordsize' : '-W',
        'strands' : '-S',
        'keep_hits' : '-K',
        'xdrop' : '-X',
        'hit_extend' : '-f',
        'region_length' : '-L',
        'db_length' : '-z',
        'search_length' : '-Y',
        
        'program' : '-p',
        'database' : '-d',
        'infile' : '-i',
        'filter' : '-F',
        'believe_query' : '-J',
        'restrict_gi' : '-l',
        'nprocessors' : '-a',
        'oldengine' : '-V',

        'html' : '-T',
        'descriptions' : '-v',
        'alignments' : '-b',
        'align_view' : '-m',
        'show_gi' : '-I',
        'seqalign_file' : '-O',
        'outfile' : '-o',
        }
<<<<<<< HEAD
=======
    import warnings
    warnings.warn("This function is obsolete, you are encouraged to the command line wrapper Bio.Blast.Applications.BlastallCommandline instead.", PendingDeprecationWarning)
>>>>>>> a29151f2
    from .Applications import BlastallCommandline
    cline = BlastallCommandline(blastcmd)
    cline.set_parameter(att2param['program'], program)
    cline.set_parameter(att2param['database'], database)
    cline.set_parameter(att2param['infile'], infile)
    cline.set_parameter(att2param['align_view'], str(align_view))
    for key, value in keywds.items():
        cline.set_parameter(att2param[key], str(value))
    return _invoke_blast(cline)


def blastpgp(blastcmd, database, infile, align_view='7', **keywds):
    """Execute and retrieve data from standalone BLASTPGP as handles (OBSOLETE).

    NOTE - This function is obsolete, you are encouraged to the command
    line wrapper Bio.Blast.Applications.BlastpgpCommandline instead.
    
    Execute and retrieve data from blastpgp.  blastcmd is the command
    used to launch the 'blastpgp' executable.  database is the path to the
    database to search against.  infile is the path to the file containing
    the sequence to search with.

    The return values are two handles, for standard output and standard error.

    You may pass more parameters to **keywds to change the behavior of
    the search.  Otherwise, optional values will be chosen by blastpgp.
    The Blast output is by default in XML format. Use the align_view keyword
    for output in a different format.

        Scoring
    matrix              Matrix to use.
    gap_open            Gap open penalty.
    gap_extend          Gap extension penalty.
    window_size         Multiple hits window size.
    npasses             Number of passes.
    passes              Hits/passes.  Integer 0-2.

        Algorithm
    gapped              Whether to do a gapped alignment.  T/F
    expectation         Expectation value cutoff.
    wordsize            Word size.
    keep_hits           Number of beset hits from a region to keep.
    xdrop               Dropoff value (bits) for gapped alignments.
    hit_extend          Threshold for extending hits.
    region_length       Length of region used to judge hits.
    db_length           Effective database length.
    search_length       Effective length of search space.
    nbits_gapping       Number of bits to trigger gapping.
    pseudocounts        Pseudocounts constants for multiple passes.
    xdrop_final         X dropoff for final gapped alignment.
    xdrop_extension     Dropoff for blast extensions.
    model_threshold     E-value threshold to include in multipass model.
    required_start      Start of required region in query.
    required_end        End of required region in query.

        Processing
    XXX should document default values
    program             The blast program to use. (PHI-BLAST)
    filter              Filter query sequence  for low complexity (with SEG)?  T/F
    believe_query       Believe the query defline?  T/F
    nprocessors         Number of processors to use.

        Formatting
    html                Produce HTML output?  T/F
    descriptions        Number of one-line descriptions.
    alignments          Number of alignments.
    align_view          Alignment view.  Integer 0-11,
                        passed as a string or integer.
    show_gi             Show GI's in deflines?  T/F
    seqalign_file       seqalign file to output.
    align_outfile       Output file for alignment.
    checkpoint_outfile  Output file for PSI-BLAST checkpointing.
    restart_infile      Input file for PSI-BLAST restart.
    hit_infile          Hit file for PHI-BLAST.
    matrix_outfile      Output file for PSI-BLAST matrix in ASCII.
    align_outfile       Output file for alignment.  Filename to write to, if
                        ommitted standard output is used (which you can access
                        from the returned handles).

    align_infile        Input alignment file for PSI-BLAST restart.
    
    """

    import warnings
    warnings.warn("This function is obsolete, you are encouraged to the command line wrapper Bio.Blast.Applications.BlastpgpCommandline instead.", PendingDeprecationWarning)
    _security_check_parameters(keywds)

    att2param = {
        'matrix' : '-M',
        'gap_open' : '-G',
        'gap_extend' : '-E',
        'window_size' : '-A',
        'npasses' : '-j',
        'passes' : '-P',

        'gapped' : '-g',
        'expectation' : '-e',
        'wordsize' : '-W',
        'keep_hits' : '-K',
        'xdrop' : '-X',
        'hit_extend' : '-f',
        'region_length' : '-L',
        'db_length' : '-Z',
        'search_length' : '-Y',
        'nbits_gapping' : '-N',
        'pseudocounts' : '-c',
        'xdrop_final' : '-Z',
        'xdrop_extension' : '-y',
        'model_threshold' : '-h',
        'required_start' : '-S',
        'required_end' : '-H',

        'program' : '-p',
        'database' : '-d',
        'infile' : '-i',
        'filter' : '-F',
        'believe_query' : '-J',
        'nprocessors' : '-a',

        'html' : '-T',
        'descriptions' : '-v',
        'alignments' : '-b',
        'align_view' : '-m',
        'show_gi' : '-I',
        'seqalign_file' : '-O',
        'align_outfile' : '-o',
        'checkpoint_outfile' : '-C',
        'restart_infile' : '-R',
        'hit_infile' : '-k',
        'matrix_outfile' : '-Q',
        'align_infile' : '-B',
        }
    from .Applications import BlastpgpCommandline
    cline = BlastpgpCommandline(blastcmd)
    cline.set_parameter(att2param['database'], database)
    cline.set_parameter(att2param['infile'], infile)
    cline.set_parameter(att2param['align_view'], str(align_view))
    for key, value in keywds.items():
        cline.set_parameter(att2param[key], str(value))
    return _invoke_blast(cline)


def rpsblast(blastcmd, database, infile, align_view="7", **keywds):
    """Execute and retrieve data from standalone RPS-BLAST as handles (OBSOLETE).
    
    NOTE - This function is obsolete, you are encouraged to the command
    line wrapper Bio.Blast.Applications.RpsBlastCommandline instead.

    Execute and retrieve data from standalone RPS-BLAST.  blastcmd is the
    command used to launch the 'rpsblast' executable.  database is the path
    to the database to search against.  infile is the path to the file
    containing the sequence to search with.

    The return values are two handles, for standard output and standard error.

    You may pass more parameters to **keywds to change the behavior of
    the search.  Otherwise, optional values will be chosen by rpsblast.

    Please note that this function will give XML output by default, by
    setting align_view to seven (i.e. command line option -m 7).
    You should use the NCBIXML.parse() function to read the resulting output.
    This is because NCBIStandalone.BlastParser() does not understand the
    plain text output format from rpsblast.

    WARNING - The following text and associated parameter handling has not
    received extensive testing.  Please report any errors we might have made...

        Algorithm/Scoring
    gapped              Whether to do a gapped alignment.  T/F
    multihit            0 for multiple hit (default), 1 for single hit
    expectation         Expectation value cutoff.
    range_restriction   Range restriction on query sequence (Format: start,stop) blastp only
                        0 in 'start' refers to the beginning of the sequence
                        0 in 'stop' refers to the end of the sequence
                        Default = 0,0
    xdrop               Dropoff value (bits) for gapped alignments.
    xdrop_final         X dropoff for final gapped alignment (in bits).
    xdrop_extension     Dropoff for blast extensions (in bits).
    search_length       Effective length of search space.
    nbits_gapping       Number of bits to trigger gapping.
    protein             Query sequence is protein.  T/F
    db_length           Effective database length.

        Processing
    filter              Filter query sequence for low complexity?  T/F
    case_filter         Use lower case filtering of FASTA sequence T/F, default F
    believe_query       Believe the query defline.  T/F
    nprocessors         Number of processors to use.
    logfile             Name of log file to use, default rpsblast.log

        Formatting
    html                Produce HTML output?  T/F
    descriptions        Number of one-line descriptions.
    alignments          Number of alignments.
    align_view          Alignment view.  Integer 0-11,
                        passed as a string or integer.
    show_gi             Show GI's in deflines?  T/F
    seqalign_file       seqalign file to output.
    align_outfile       Output file for alignment.  Filename to write to, if
                        ommitted standard output is used (which you can access
                        from the returned handles).
    """

    import warnings
    warnings.warn("This function is obsolete, you are encouraged to the command line wrapper Bio.Blast.Applications.BlastrpsCommandline instead.", PendingDeprecationWarning)
    _security_check_parameters(keywds)
    
    att2param = {
        'multihit' : '-P',
        'gapped' : '-g',
        'expectation' : '-e',
        'range_restriction' : '-L',
        'xdrop' : '-X',
        'xdrop_final' : '-Z',
        'xdrop_extension' : '-y',
        'search_length' : '-Y',
        'nbits_gapping' : '-N',
        'protein' : '-p',
        'db_length' : '-z',

        'database' : '-d',
        'infile' : '-i',
        'filter' : '-F',
        'case_filter' : '-U',
        'believe_query' : '-J',
        'nprocessors' : '-a',
        'logfile' : '-l',

        'html' : '-T',
        'descriptions' : '-v',
        'alignments' : '-b',
        'align_view' : '-m',
        'show_gi' : '-I',
        'seqalign_file' : '-O',
        'align_outfile' : '-o',
        }

    from .Applications import RpsBlastCommandline
    cline = RpsBlastCommandline(blastcmd)
    cline.set_parameter(att2param['database'], database)
    cline.set_parameter(att2param['infile'], infile)
    cline.set_parameter(att2param['align_view'], str(align_view))
    for key, value in keywds.items():
        cline.set_parameter(att2param[key], str(value))
    return _invoke_blast(cline)


def _re_search(regex, line, error_msg):
    m = re.search(regex, line)
    if not m:
        raise ValueError(error_msg)
    return m.groups()

def _get_cols(line, cols_to_get, ncols=None, expected={}):
    cols = line.split()

    # Check to make sure number of columns is correct
    if ncols is not None and len(cols) != ncols:
        raise ValueError("I expected %d columns (got %d) in line\n%s" \
                         % (ncols, len(cols), line))

    # Check to make sure columns contain the correct data
    for k in expected:
        if cols[k] != expected[k]:
            raise ValueError("I expected '%s' in column %d in line\n%s" \
                             % (expected[k], k, line))

    # Construct the answer tuple
    results = []
    for c in cols_to_get:
        results.append(cols[c])
    return tuple(results)


def _safe_int(str):
    try:
        return int(str)
    except ValueError:
        # Something went wrong.  Try to clean up the string.
        # Remove all commas from the string
        str = str.replace(',', '')
    # try again after removing commas.
    # Note int() will return a long rather than overflow
    try:
        return int(str)
    except ValueError:
        pass
    # Call float to handle things like "54.3", note could lose precision, e.g.
    # >>> int("5399354557888517312")
    # 5399354557888517312
    # >>> int(float("5399354557888517312"))
    # 5399354557888517120
    return int(float(str))


def _safe_float(str):
    # Thomas Rosleff Soerensen (rosleff@mpiz-koeln.mpg.de) noted that
    # float('e-172') does not produce an error on his platform.  Thus,
    # we need to check the string for this condition.
    
    # Sometimes BLAST leaves of the '1' in front of an exponent.
    if str and str[0] in ['E', 'e']:
        str = '1' + str
    try:
        return float(str)
    except ValueError:
        # Remove all commas from the string
        str = str.replace(',', '')
    # try again.
    return float(str)


def _invoke_blast(cline):
    """Start BLAST and returns handles for stdout and stderr (PRIVATE).

    Expects a command line wrapper object from Bio.Blast.Applications
    """
    import subprocess, sys
    blast_cmd = cline.program_name
    if not os.path.exists(blast_cmd):
        raise ValueError("BLAST executable does not exist at %s" % blast_cmd)
    #We don't need to supply any piped input, but we setup the
    #standard input pipe anyway as a work around for a python
    #bug if this is called from a Windows GUI program.  For
    #details, see http://bugs.python.org/issue1124861
    blast_process = subprocess.Popen(str(cline),
                                     stdin=subprocess.PIPE,
                                     stdout=subprocess.PIPE,
                                     stderr=subprocess.PIPE,
                                     universal_newlines=True,
                                     shell=(sys.platform!="win32"))
    blast_process.stdin.close()
    return blast_process.stdout, blast_process.stderr


def _security_check_parameters(param_dict):
    """Look for any attempt to insert a command into a parameter.

    e.g. blastall(..., matrix='IDENTITY -F 0; rm -rf /etc/passwd')

    Looks for ";" or "&&" in the strings (Unix and Windows syntax
    for appending a command line), or ">", "<" or "|" (redirection)
    and if any are found raises an exception.
    """
    for key, value in param_dict.items():
        str_value = str(value) # Could easily be an int or a float
        for bad_str in [";", "&&", ">", "<", "|"]:
            if bad_str in str_value:
                raise ValueError("Rejecting suspicious argument for %s" % key)

class _BlastErrorConsumer(_BlastConsumer):
    def __init__(self):
        _BlastConsumer.__init__(self)
    def noevent(self, line):
        if line.find("Query must be at least wordsize") != -1:
            raise ShortQueryBlastError("Query must be at least wordsize")
        # Now pass the line back up to the superclass.
        method = getattr(_BlastConsumer, 'noevent',
                         _BlastConsumer.__getattr__(self, 'noevent'))
        method(line)

class BlastErrorParser(AbstractParser):
    """Attempt to catch and diagnose BLAST errors while parsing.

    This utilizes the BlastParser module but adds an additional layer
    of complexity on top of it by attempting to diagnose ValueErrors
    that may actually indicate problems during BLAST parsing.

    Current BLAST problems this detects are:
    o LowQualityBlastError - When BLASTing really low quality sequences
    (ie. some GenBank entries which are just short streches of a single
    nucleotide), BLAST will report an error with the sequence and be
    unable to search with this. This will lead to a badly formatted
    BLAST report that the parsers choke on. The parser will convert the
    ValueError to a LowQualityBlastError and attempt to provide useful
    information.
    
    """
    def __init__(self, bad_report_handle = None):
        """Initialize a parser that tries to catch BlastErrors.

        Arguments:
        o bad_report_handle - An optional argument specifying a handle
        where bad reports should be sent. This would allow you to save
        all of the bad reports to a file, for instance. If no handle
        is specified, the bad reports will not be saved.
        """
        self._bad_report_handle = bad_report_handle
        
        #self._b_parser = BlastParser()
        self._scanner = _Scanner()
        self._consumer = _BlastErrorConsumer()

    def parse(self, handle):
        """Parse a handle, attempting to diagnose errors.
        """
        results = handle.read()

        try:
            self._scanner.feed(File.StringHandle(results), self._consumer)
        except ValueError as msg:
            # if we have a bad_report_file, save the info to it first
            if self._bad_report_handle:
                # send the info to the error handle
                self._bad_report_handle.write(results)

            # now we want to try and diagnose the error
            self._diagnose_error(
                File.StringHandle(results), self._consumer.data)

            # if we got here we can't figure out the problem
            # so we should pass along the syntax error we got
            raise
        return self._consumer.data

    def _diagnose_error(self, handle, data_record):
        """Attempt to diagnose an error in the passed handle.

        Arguments:
        o handle - The handle potentially containing the error
        o data_record - The data record partially created by the consumer.
        """
        line = handle.readline()

        while line:
            # 'Searchingdone' instead of 'Searching......done' seems
            # to indicate a failure to perform the BLAST due to
            # low quality sequence
            if line.startswith('Searchingdone'):
                raise LowQualityBlastError("Blast failure occured on query: ",
                                           data_record.query)
            line = handle.readline()<|MERGE_RESOLUTION|>--- conflicted
+++ resolved
@@ -1761,11 +1761,8 @@
         'seqalign_file' : '-O',
         'outfile' : '-o',
         }
-<<<<<<< HEAD
-=======
     import warnings
     warnings.warn("This function is obsolete, you are encouraged to the command line wrapper Bio.Blast.Applications.BlastallCommandline instead.", PendingDeprecationWarning)
->>>>>>> a29151f2
     from .Applications import BlastallCommandline
     cline = BlastallCommandline(blastcmd)
     cline.set_parameter(att2param['program'], program)
