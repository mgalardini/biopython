# Copyright 1999-2000 by Jeffrey Chang.  All rights reserved.
# Copyright 2008 by Michiel de Hoon.  All rights reserved.
# This code is part of the Biopython distribution and governed by its
# license.  Please see the LICENSE file that should have been included
# as part of this package.

"""Provides code to access NCBI over the WWW.

The main Entrez web page is available at:
http://www.ncbi.nlm.nih.gov/Entrez/

A list of the Entrez utilities is available at:
http://www.ncbi.nlm.nih.gov/entrez/utils/utils_index.html

Variables:
email        Set the Entrez email parameter (default is not set).
tool         Set the Entrez tool parameter (default is  biopython).

Functions:
efetch       Retrieves records in the requested format from a list of one or
             more primary IDs or from the user's environment
epost        Posts a file containing a list of primary IDs for future use in
             the user's environment to use with subsequent search strategies
esearch      Searches and retrieves primary IDs (for use in EFetch, ELink,
             and ESummary) and term translations and optionally retains
             results for future use in the user's environment.
elink        Checks for the existence of an external or Related Articles link
             from a list of one or more primary IDs.  Retrieves primary IDs
             and relevancy scores for links to Entrez databases or Related
             Articles;  creates a hyperlink to the primary LinkOut provider
             for a specific ID and database, or lists LinkOut URLs
             and Attributes for multiple IDs.
einfo        Provides field index term counts, last update, and available
             links for each database.
esummary     Retrieves document summaries from a list of primary IDs or from
             the user's environment.
egquery      Provides Entrez database counts in XML for a single search
             using Global Query.
espell       Retrieves spelling suggestions.

read         Parses the XML results returned by any of the above functions.
             Typical usage is:

             >>> handle = Entrez.einfo() # or esearch, efetch, ...
             >>> record = Entrez.read(handle)

             where record is now a Python dictionary or list.

parse        Parses the XML results returned by any of the above functions,
             returning records one by one.
             Typical usage is:

             >>> handle = Entrez.efetch(...) # or esummary, elink, ...
             >>> records = Entrez.parse(handle)
             >>> for record in records:
             ...     # each record is a Python dictionary or list.

             This function is appropriate only if the XML file contains
             multiple records, and is particular useful for large files. 

_open        Internally used function.

"""
import urllib, urllib.request, urllib.error, urllib.parse, time, warnings
import os.path

email = None
tool = "biopython"


# XXX retmode?
def epost(db, **keywds):
    """Post a file of identifiers for future use.

    Posts a file containing a list of UIs for future use in the user's
    environment to use with subsequent search strategies.

    See the online documentation for an explanation of the parameters:
    http://www.ncbi.nlm.nih.gov/entrez/query/static/epost_help.html

    Return a handle to the results.

    Raises an IOError exception if there's a network error.
    """
    cgi='http://eutils.ncbi.nlm.nih.gov/entrez/eutils/epost.fcgi'
    variables = {'db' : db}
    variables.update(keywds)
    return _open(cgi, variables, post=True)

def efetch(db, **keywds):
    """Fetches Entrez results which are returned as a handle.

    EFetch retrieves records in the requested format from a list of one or
    more UIs or from user's environment.

    See the online documentation for an explanation of the parameters:
    http://www.ncbi.nlm.nih.gov/entrez/query/static/efetch_help.html

    Return a handle to the results.

    Raises an IOError exception if there's a network error.

    Short example:

    from Bio import Entrez
    handle = Entrez.efetch(db="nucleotide", id="57240072", rettype="gb")
    print handle.read()
    """
    cgi='http://eutils.ncbi.nlm.nih.gov/entrez/eutils/efetch.fcgi'
    variables = {'db' : db}
    variables.update(keywds)
    return _open(cgi, variables)

def esearch(db, term, **keywds):
    """ESearch runs an Entrez search and returns a handle to the results.

    ESearch searches and retrieves primary IDs (for use in EFetch, ELink
    and ESummary) and term translations, and optionally retains results
    for future use in the user's environment.

    See the online documentation for an explanation of the parameters:
    http://www.ncbi.nlm.nih.gov/entrez/query/static/esearch_help.html

    Return a handle to the results which are always in XML format.

    Raises an IOError exception if there's a network error.

    Short example:

    from Bio import Entez
    handle = Entrez.esearch(db="nucleotide", retmax=10, term="Opuntia")
    record = Entrez.read(handle)
    print record["Count"]
    print record["IdList"]
    """
    cgi='http://eutils.ncbi.nlm.nih.gov/entrez/eutils/esearch.fcgi'
    variables = {'db' : db,
                 'term' : term}
    variables.update(keywds)
    return _open(cgi, variables)

def elink(**keywds):
    """ELink checks for linked external articles and returns a handle.

    ELink checks for the existence of an external or Related Articles link
    from a list of one or more primary IDs;  retrieves IDs and relevancy
    scores for links to Entrez databases or Related Articles; creates a
    hyperlink to the primary LinkOut provider for a specific ID and
    database, or lists LinkOut URLs and attributes for multiple IDs.

    See the online documentation for an explanation of the parameters:
    http://www.ncbi.nlm.nih.gov/entrez/query/static/elink_help.html

    Return a handle to the results, by default in XML format.

    Raises an IOError exception if there's a network error.
    """
    cgi='http://eutils.ncbi.nlm.nih.gov/entrez/eutils/elink.fcgi'
    variables = {}
    variables.update(keywds)
    return _open(cgi, variables)

def einfo(**keywds):
    """EInfo returns a summary of the Entez databases as a results handle.

    EInfo provides field names, index term counts, last update, and
    available links for each Entrez database.

    See the online documentation for an explanation of the parameters:
    http://www.ncbi.nlm.nih.gov/entrez/query/static/einfo_help.html

    Return a handle to the results, by default in XML format.

    Raises an IOError exception if there's a network error.

    Short example:

    from Bio import Entrez 
    record = Entrez.read(Entrez.einfo())
    print record['DbList']
    """
    cgi='http://eutils.ncbi.nlm.nih.gov/entrez/eutils/einfo.fcgi'
    variables = {}
    variables.update(keywds)
    return _open(cgi, variables)

def esummary(**keywds):
    """ESummary retrieves document summaries as a results handle.

    ESummary retrieves document summaries from a list of primary IDs or
    from the user's environment.

    See the online documentation for an explanation of the parameters:
    http://www.ncbi.nlm.nih.gov/entrez/query/static/esummary_help.html

    Return a handle to the results, by default in XML format.

    Raises an IOError exception if there's a network error.
    """
    cgi='http://eutils.ncbi.nlm.nih.gov/entrez/eutils/esummary.fcgi'
    variables = {}
    variables.update(keywds)
    return _open(cgi, variables)

def egquery(**keywds):
    """EGQuery provides Entrez database counts for a global search.

    EGQuery provides Entrez database counts in XML for a single search
    using Global Query.

    See the online documentation for an explanation of the parameters:
    http://www.ncbi.nlm.nih.gov/entrez/query/static/egquery_help.html

    Return a handle to the results in XML format.

    Raises an IOError exception if there's a network error.
    """
    cgi='http://eutils.ncbi.nlm.nih.gov/entrez/eutils/egquery.fcgi'
    variables = {}
    variables.update(keywds)
    return _open(cgi, variables)

def espell(**keywds):
    """ESpell retrieves spelling suggestions, returned in a results handle.

    ESpell retrieves spelling suggestions, if available.

    See the online documentation for an explanation of the parameters:
    http://www.ncbi.nlm.nih.gov/entrez/query/static/espell_help.html

    Return a handle to the results, by default in XML format.

    Raises an IOError exception if there's a network error.

    Short example:

    from Bio import Entrez 
    record = Entrez.read(Entrez.espell(term="biopythooon")) 
    print record["Query"] 
    print record["CorrectedQuery"] 
    """
    cgi='http://eutils.ncbi.nlm.nih.gov/entrez/eutils/espell.fcgi'
    variables = {}
    variables.update(keywds)
    return _open(cgi, variables)

def read(handle, validate=True):
    """Parses an XML file from the NCBI Entrez Utilities into python objects.
    
    This function parses an XML file created by NCBI's Entrez Utilities,
    returning a multilevel data structure of Python lists and dictionaries.
    Most XML files returned by NCBI's Entrez Utilities can be parsed by
    this function, provided its DTD is available. Biopython includes the
    DTDs for most commonly used Entrez Utilities.

    If validate is True (default), the parser will validate the XML file
    against the DTD, and raise an error if the XML file contains tags that
    are not represented in the DTD. If validate is False, the parser will
    simply skip such tags.

    Whereas the data structure seems to consist of generic Python lists,
    dictionaries, strings, and so on, each of these is actually a class
    derived from the base type. This allows us to store the attributes
    (if any) of each element in a dictionary my_element.attributes, and
    the tag name in my_element.tag.
    """
    from .Parser import DataHandler
<<<<<<< HEAD
    DTDs = os.path.join(str(__path__[0]), "DTDs")
    handler = DataHandler(DTDs, validate)
=======
    handler = DataHandler(validate)
>>>>>>> cc0fdf42
    record = handler.read(handle)
    return record

def parse(handle, validate=True):
    """Parses an XML file from the NCBI Entrez Utilities into python objects.
    
    This function parses an XML file created by NCBI's Entrez Utilities,
    returning a multilevel data structure of Python lists and dictionaries.
    This function is suitable for XML files that (in Python) can be represented
    as a list of individual records. Whereas 'read' reads the complete file
    and returns a single Python list, 'parse' is a generator function that
    returns the records one by one. This function is therefore particularly
    useful for parsing large files.

    Most XML files returned by NCBI's Entrez Utilities can be parsed by
    this function, provided its DTD is available. Biopython includes the
    DTDs for most commonly used Entrez Utilities.

    If validate is True (default), the parser will validate the XML file
    against the DTD, and raise an error if the XML file contains tags that
    are not represented in the DTD. If validate is False, the parser will
    simply skip such tags.

    Whereas the data structure seems to consist of generic Python lists,
    dictionaries, strings, and so on, each of these is actually a class
    derived from the base type. This allows us to store the attributes
    (if any) of each element in a dictionary my_element.attributes, and
    the tag name in my_element.tag.
    """
    from .Parser import DataHandler
<<<<<<< HEAD
    DTDs = os.path.join(str(__path__[0]), "DTDs")
    handler = DataHandler(DTDs, validate)
=======
    handler = DataHandler(validate)
>>>>>>> cc0fdf42
    records = handler.parse(handle)
    return records

def _open(cgi, params={}, post=False):
    """Helper function to build the URL and open a handle to it (PRIVATE).

    Open a handle to Entrez.  cgi is the URL for the cgi script to access.
    params is a dictionary with the options to pass to it.  Does some
    simple error checking, and will raise an IOError if it encounters one.

    This function also enforces the "up to three queries per second rule"
    to avoid abusing the NCBI servers.
    """
    # NCBI requirement: At most three queries per second.
    # Equivalently, at least a third of second between queries
    delay = 0.333333334
    current = time.time()
    wait = _open.previous + delay - current
    if wait > 0:
        time.sleep(wait)
        _open.previous = current + wait
    else:
        _open.previous = current
    # Remove None values from the parameters
    for key, value in list(params.items()):
        if value is None:
            del params[key]
    # Tell Entrez that we are using Biopython (or whatever the user has
    # specified explicitly in the parameters or by changing the default)
    if not "tool" in params:
        params["tool"] = tool
    # Tell Entrez who we are
    if not "email" in params:
        if email!=None:
            params["email"] = email
        else:
            warnings.warn("""
Email address is not specified.

To make use of NCBI's E-utilities, NCBI strongly recommends you to specify
your email address with each request. From June 1, 2010, this will be
mandatory. As an example, if your email address is A.N.Other@example.com, you
can specify it as follows:
   from Bio import Entrez
   Entrez.email = 'A.N.Other@example.com'
In case of excessive usage of the E-utilities, NCBI will attempt to contact
a user at the email address provided before blocking access to the
E-utilities.""", UserWarning)
    # Open a handle to Entrez.
    options = urllib.parse.urlencode(params, doseq=True)
    try:
        if post:
            #HTTP POST
            handle = urllib.request.urlopen(cgi, data=options)
        else:
            #HTTP GET
            cgi += "?" + options
            handle = urllib.request.urlopen(cgi)
    except urllib.error.HTTPError as exception:
        raise exception

    return handle

_open.previous = 0<|MERGE_RESOLUTION|>--- conflicted
+++ resolved
@@ -265,12 +265,7 @@
     the tag name in my_element.tag.
     """
     from .Parser import DataHandler
-<<<<<<< HEAD
-    DTDs = os.path.join(str(__path__[0]), "DTDs")
-    handler = DataHandler(DTDs, validate)
-=======
     handler = DataHandler(validate)
->>>>>>> cc0fdf42
     record = handler.read(handle)
     return record
 
@@ -301,12 +296,7 @@
     the tag name in my_element.tag.
     """
     from .Parser import DataHandler
-<<<<<<< HEAD
-    DTDs = os.path.join(str(__path__[0]), "DTDs")
-    handler = DataHandler(DTDs, validate)
-=======
     handler = DataHandler(validate)
->>>>>>> cc0fdf42
     records = handler.parse(handle)
     return records
 
