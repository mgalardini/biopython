# Copyright 1999-2000 by Jeffrey Chang.  All rights reserved.
# Copyright 2008 by Michiel de Hoon.  All rights reserved.
# This code is part of the Biopython distribution and governed by its
# license.  Please see the LICENSE file that should have been included
# as part of this package.

"""Provides code to access NCBI over the WWW.

The main Entrez web page is available at:
http://www.ncbi.nlm.nih.gov/Entrez/

A list of the Entrez utilities is available at:
http://www.ncbi.nlm.nih.gov/entrez/utils/utils_index.html

Variables:
email        Set the Entrez email parameter (default is not set).
tool         Set the Entrez tool parameter (default is  biopython).

Functions:
efetch       Retrieves records in the requested format from a list of one or
             more primary IDs or from the user's environment
epost        Posts a file containing a list of primary IDs for future use in
             the user's environment to use with subsequent search strategies
esearch      Searches and retrieves primary IDs (for use in EFetch, ELink,
             and ESummary) and term translations and optionally retains
             results for future use in the user's environment.
elink        Checks for the existence of an external or Related Articles link
             from a list of one or more primary IDs.  Retrieves primary IDs
             and relevancy scores for links to Entrez databases or Related
             Articles;  creates a hyperlink to the primary LinkOut provider
             for a specific ID and database, or lists LinkOut URLs
             and Attributes for multiple IDs.
einfo        Provides field index term counts, last update, and available
             links for each database.
esummary     Retrieves document summaries from a list of primary IDs or from
             the user's environment.
egquery      Provides Entrez database counts in XML for a single search
             using Global Query.
espell       Retrieves spelling suggestions.

read         Parses the XML results returned by any of the above functions.
             Typical usage is:
             >>> handle = Entrez.einfo() # or esearch, efetch, ...
             >>> record = Entrez.read(handle)
             where record is now a Python dictionary or list.

_open        Internally used function.

"""
<<<<<<< HEAD
import urllib.request, urllib.parse, urllib.error, time, warnings
=======
import urllib, urllib.request, urllib.error, urllib.parse, time, warnings
>>>>>>> 1bb6505c
import os.path


email = None
tool = "biopython"


# XXX retmode?
def epost(db, **keywds):
    """Post a file of identifiers for future use.

    Posts a file containing a list of UIs for future use in the user's
    environment to use with subsequent search strategies.

    See the online documentation for an explanation of the parameters:
    http://www.ncbi.nlm.nih.gov/entrez/query/static/epost_help.html

    Return a handle to the results.

    Raises an IOError exception if there's a network error.
    """
    cgi='http://eutils.ncbi.nlm.nih.gov/entrez/eutils/epost.fcgi'
    variables = {'db' : db}
    variables.update(keywds)
    return _open(cgi, variables, post=True)

def efetch(db, **keywds):
    """Fetches Entrez results which are returned as a handle.

    EFetch retrieves records in the requested format from a list of one or
    more UIs or from user's environment.

    See the online documentation for an explanation of the parameters:
    http://www.ncbi.nlm.nih.gov/entrez/query/static/efetch_help.html

    Return a handle to the results.

    Raises an IOError exception if there's a network error.

    Short example:

    from Bio import Entrez
    handle = Entrez.efetch(db="nucleotide", id="57240072", rettype="gb")
    print handle.read()
    """
    for key in keywds:
        if key.lower()=="rettype" and keywds[key].lower()=="genbank":
            warnings.warn('As of Easter 2009, Entrez EFetch no longer '
                          'supports the unofficial return type "genbank", '
                          'use "gb" or "gp" instead.', DeprecationWarning)
            if db.lower()=="protein":
                keywds[key] = "gp" #GenPept
            else:
                keywds[key] = "gb" #GenBank
    cgi='http://eutils.ncbi.nlm.nih.gov/entrez/eutils/efetch.fcgi'
    variables = {'db' : db}
    variables.update(keywds)
    return _open(cgi, variables)

def esearch(db, term, **keywds):
    """ESearch runs an Entrez search and returns a handle to the results.

    ESearch searches and retrieves primary IDs (for use in EFetch, ELink
    and ESummary) and term translations, and optionally retains results
    for future use in the user's environment.

    See the online documentation for an explanation of the parameters:
    http://www.ncbi.nlm.nih.gov/entrez/query/static/esearch_help.html

    Return a handle to the results which are always in XML format.

    Raises an IOError exception if there's a network error.

    Short example:

    from Bio import Entez
    handle = Entrez.esearch(db="nucleotide", retmax=10, term="Opuntia")
    record = Entrez.read(handle)
    print record["Count"]
    print record["IdList"]
    """
    cgi='http://eutils.ncbi.nlm.nih.gov/entrez/eutils/esearch.fcgi'
    variables = {'db' : db,
                 'term' : term}
    variables.update(keywds)
    return _open(cgi, variables)

def elink(**keywds):
    """ELink checks for linked external articles and returns a handle.

    ELink checks for the existence of an external or Related Articles link
    from a list of one or more primary IDs;  retrieves IDs and relevancy
    scores for links to Entrez databases or Related Articles; creates a
    hyperlink to the primary LinkOut provider for a specific ID and
    database, or lists LinkOut URLs and attributes for multiple IDs.

    See the online documentation for an explanation of the parameters:
    http://www.ncbi.nlm.nih.gov/entrez/query/static/elink_help.html

    Return a handle to the results, by default in XML format.

    Raises an IOError exception if there's a network error.
    """
    cgi='http://eutils.ncbi.nlm.nih.gov/entrez/eutils/elink.fcgi'
    variables = {}
    variables.update(keywds)
    return _open(cgi, variables)

def einfo(**keywds):
    """EInfo returns a summary of the Entez databases as a results handle.

    EInfo provides field names, index term counts, last update, and
    available links for each Entrez database.

    See the online documentation for an explanation of the parameters:
    http://www.ncbi.nlm.nih.gov/entrez/query/static/einfo_help.html

    Return a handle to the results, by default in XML format.

    Raises an IOError exception if there's a network error.

    Short example:

    from Bio import Entrez 
    record = Entrez.read(Entrez.einfo())
    print record['DbList']
    """
    cgi='http://eutils.ncbi.nlm.nih.gov/entrez/eutils/einfo.fcgi'
    variables = {}
    variables.update(keywds)
    return _open(cgi, variables)

def esummary(**keywds):
    """ESummary retrieves document summaries as a results handle.

    ESummary retrieves document summaries from a list of primary IDs or
    from the user's environment.

    See the online documentation for an explanation of the parameters:
    http://www.ncbi.nlm.nih.gov/entrez/query/static/esummary_help.html

    Return a handle to the results, by default in XML format.

    Raises an IOError exception if there's a network error.
    """
    cgi='http://eutils.ncbi.nlm.nih.gov/entrez/eutils/esummary.fcgi'
    variables = {}
    variables.update(keywds)
    return _open(cgi, variables)

def egquery(**keywds):
    """EGQuery provides Entrez database counts for a global search.

    EGQuery provides Entrez database counts in XML for a single search
    using Global Query.

    See the online documentation for an explanation of the parameters:
    http://www.ncbi.nlm.nih.gov/entrez/query/static/egquery_help.html

    Return a handle to the results in XML format.

    Raises an IOError exception if there's a network error.
    """
    cgi='http://eutils.ncbi.nlm.nih.gov/entrez/eutils/egquery.fcgi'
    variables = {}
    variables.update(keywds)
    return _open(cgi, variables)

def espell(**keywds):
    """ESpell retrieves spelling suggestions, returned in a results handle.

    ESpell retrieves spelling suggestions, if available.

    See the online documentation for an explanation of the parameters:
    http://www.ncbi.nlm.nih.gov/entrez/query/static/espell_help.html

    Return a handle to the results, by default in XML format.

    Raises an IOError exception if there's a network error.

    Short example:

    from Bio import Entrez 
    record = Entrez.read(Entrez.espell(term="biopythooon")) 
    print record["Query"] 
    print record["CorrectedQuery"] 
    """
    cgi='http://eutils.ncbi.nlm.nih.gov/entrez/eutils/espell.fcgi'
    variables = {}
    variables.update(keywds)
    return _open(cgi, variables)

def read(handle):
    """Parses an XML file from the NCBI Entrez Utilities into python objects.
    
    This function parses an XML file created by NCBI's Entrez Utilities,
    returning a multilevel data structure of Python lists and dictionaries.
    Most XML files returned by NCBI's Entrez Utilities can be parsed by
    this function, provided its DTD is available. Biopython includes the
    DTDs for most commonly used Entrez Utilities.

    Whereas the data structure seems to consist of generic Python lists,
    dictionaries, strings, and so on, each of these is actually a class
    derived from the base type. This allows us to store the attributes
    (if any) of each element in a dictionary my_element.attributes, and
    the tag name in my_element.tag.
    """
    from .Parser import DataHandler
    DTDs = os.path.join(str(__path__[0]), "DTDs")
    handler = DataHandler(DTDs)
    record = handler.read(handle)
    return record

def parse(handle):
    from .Parser import DataHandler
    DTDs = os.path.join(str(__path__[0]), "DTDs")
    handler = DataHandler(DTDs)
    records = handler.parse(handle)
    return records

def _open(cgi, params={}, post=False):
    """Helper function to build the URL and open a handle to it (PRIVATE).

    Open a handle to Entrez.  cgi is the URL for the cgi script to access.
    params is a dictionary with the options to pass to it.  Does some
    simple error checking, and will raise an IOError if it encounters one.

    This function also enforces the "up to three queries per second rule"
    to avoid abusing the NCBI servers.
    """
    # NCBI requirement: At most three queries per second.
    # Equivalently, at least a third of second between queries
    delay = 0.333333334
    current = time.time()
    wait = _open.previous + delay - current
    if wait > 0:
        time.sleep(wait)
        _open.previous = current + wait
    else:
        _open.previous = current
    # Remove None values from the parameters
    for key, value in list(params.items()):
        if value is None:
            del params[key]
    # Tell Entrez that we are using Biopython (or whatever the user has
    # specified explicitly in the parameters or by changing the default)
    if not "tool" in params:
        params["tool"] = tool
    # Tell Entrez who we are
    if not "email" in params:
        if email!=None:
            params["email"] = email
        else:
            warnings.warn("""
Email address is not specified.

To make use of NCBI's E-utilities, NCBI strongly recommends you to specify
your email address with each request. From June 1, 2010, this will be
mandatory. As an example, if your email address is A.N.Other@example.com, you
can specify it as follows:
   from Bio import Entrez
   Entrez.email = 'A.N.Other@example.com'
In case of excessive usage of the E-utilities, NCBI will attempt to contact
a user at the email address provided before blocking access to the
E-utilities.""", UserWarning)
    # Open a handle to Entrez.
    options = urllib.parse.urlencode(params, doseq=True)
<<<<<<< HEAD
    if post:
        #HTTP POST
        handle = urllib.request.urlopen(cgi, data=options)
    else:
        #HTTP GET
        cgi += "?" + options
        handle = urllib.request.urlopen(cgi)

    # Wrap the handle inside an UndoHandle.
    uhandle = File.UndoHandle(handle)

    # Check for errors in the first 7 lines.
    # This is kind of ugly.
    lines = []
    for i in range(7):
        lines.append(uhandle.readline())
    for i in range(6, -1, -1):
        uhandle.saveline(lines[i])

=======
>>>>>>> 1bb6505c
    try:
        if post:
            #HTTP POST
            handle = urllib.request.urlopen(cgi, data=options)
        else:
            #HTTP GET
            cgi += "?" + options
            handle = urllib.request.urlopen(cgi)
    except urllib.error.HTTPError as exception:
        raise exception

    return handle

_open.previous = 0<|MERGE_RESOLUTION|>--- conflicted
+++ resolved
@@ -47,11 +47,7 @@
 _open        Internally used function.
 
 """
-<<<<<<< HEAD
-import urllib.request, urllib.parse, urllib.error, time, warnings
-=======
 import urllib, urllib.request, urllib.error, urllib.parse, time, warnings
->>>>>>> 1bb6505c
 import os.path
 
 
@@ -319,28 +315,6 @@
 E-utilities.""", UserWarning)
     # Open a handle to Entrez.
     options = urllib.parse.urlencode(params, doseq=True)
-<<<<<<< HEAD
-    if post:
-        #HTTP POST
-        handle = urllib.request.urlopen(cgi, data=options)
-    else:
-        #HTTP GET
-        cgi += "?" + options
-        handle = urllib.request.urlopen(cgi)
-
-    # Wrap the handle inside an UndoHandle.
-    uhandle = File.UndoHandle(handle)
-
-    # Check for errors in the first 7 lines.
-    # This is kind of ugly.
-    lines = []
-    for i in range(7):
-        lines.append(uhandle.readline())
-    for i in range(6, -1, -1):
-        uhandle.saveline(lines[i])
-
-=======
->>>>>>> 1bb6505c
     try:
         if post:
             #HTTP POST
