# Set up the IUPAC alphabet properties


from Bio.PropertyManager import default_manager
from Bio import Alphabet
from Bio.Alphabet import IUPAC
from Bio.Data import IUPACData

from Bio import Transcribe, Translate

set_prop = default_manager.class_property

# weight tables
set_prop[IUPAC.IUPACUnambiguousDNA]["weight_table"] = \
             IUPACData.unambiguous_dna_weights
set_prop[IUPAC.IUPACAmbiguousDNA]["weight_table"] = \
             IUPACData.avg_ambiguous_dna_weights
set_prop[IUPAC.IUPACUnambiguousRNA]["weight_table"] = \
             IUPACData.unambiguous_rna_weights
set_prop[IUPAC.IUPACAmbiguousRNA]["weight_table"] = \
             IUPACData.avg_ambiguous_rna_weights
set_prop[IUPAC.IUPACProtein]["weight_table"] = \
             IUPACData.protein_weights
set_prop[IUPAC.ExtendedIUPACProtein]["weight_table"] = \
             IUPACData.avg_extended_protein_weights

set_prop[IUPAC.IUPACUnambiguousDNA]["weight_range_table"] = \
             IUPACData.unambiguous_dna_weight_ranges
set_prop[IUPAC.IUPACAmbiguousDNA]["weight_range_table"] = \
             IUPACData.ambiguous_dna_weight_ranges
set_prop[IUPAC.IUPACUnambiguousRNA]["weight_range_table"] = \
             IUPACData.unambiguous_rna_weight_ranges
set_prop[IUPAC.IUPACAmbiguousRNA]["weight_range_table"] = \
             IUPACData.ambiguous_rna_weight_ranges
set_prop[IUPAC.IUPACProtein]["weight_range_table"] = \
             IUPACData.protein_weight_ranges
set_prop[IUPAC.ExtendedIUPACProtein]["weight_range_table"] = \
             IUPACData.extended_protein_weight_ranges



#  transcriber objects

set_prop[Alphabet.DNAAlphabet]["transcriber"] = \
             Transcribe.generic_transcriber

set_prop[IUPAC.IUPACAmbiguousDNA]["transcriber"] = \
             Transcribe.ambiguous_transcriber

set_prop[IUPAC.IUPACUnambiguousDNA]["transcriber"] = \
             Transcribe.unambiguous_transcriber


set_prop[Alphabet.RNAAlphabet]["transcriber"] = \
             Transcribe.generic_transcriber

set_prop[IUPAC.IUPACAmbiguousRNA]["transcriber"] = \
             Transcribe.ambiguous_transcriber

set_prop[IUPAC.IUPACUnambiguousRNA]["transcriber"] = \
             Transcribe.unambiguous_transcriber


# translator objects
<<<<<<< HEAD
for name, obj in list(Translate.unambiguous_dna_by_name.items()):
=======
for name, obj in Translate.unambiguous_dna_by_name.items():
>>>>>>> 1e8ec2c3
    property = "translator.name." + name
    set_prop[obj.table.nucleotide_alphabet.__class__][property] = obj
    set_prop[obj.table.protein_alphabet.__class__][property] = obj

<<<<<<< HEAD
for name, obj in list(Translate.unambiguous_rna_by_name.items()):
=======
for name, obj in Translate.unambiguous_rna_by_name.items():
>>>>>>> 1e8ec2c3
    property = "translator.name." + name
    set_prop[obj.table.nucleotide_alphabet.__class__][property] = obj
    property = "rna_translator.name." + name
    set_prop[obj.table.protein_alphabet.__class__][property] = obj


<<<<<<< HEAD
for id, obj in list(Translate.unambiguous_dna_by_id.items()):
=======
for id, obj in Translate.unambiguous_dna_by_id.items():
>>>>>>> 1e8ec2c3
    property = "translator.id.%d" % id
    set_prop[obj.table.nucleotide_alphabet.__class__][property] = obj
    set_prop[obj.table.protein_alphabet.__class__][property] = obj
    if id == 1:
        set_prop[obj.table.nucleotide_alphabet.__class__]["translator"] = obj
        set_prop[obj.table.protein_alphabet.__class__]["translator"] = obj


<<<<<<< HEAD
for id, obj in list(Translate.unambiguous_rna_by_id.items()):
=======
for id, obj in Translate.unambiguous_rna_by_id.items():
>>>>>>> 1e8ec2c3
    property = "translator.id.%d" % id
    set_prop[obj.table.nucleotide_alphabet.__class__][property] = obj
    property = "rna_translator.id.%d" % id
    set_prop[obj.table.protein_alphabet.__class__][property] = obj
    if id == 1:
        set_prop[obj.table.nucleotide_alphabet.__class__]["translator"] = obj
        set_prop[obj.table.protein_alphabet.__class__]["rna_translator"] = obj

# ambiguous translator objects
<<<<<<< HEAD
for name, obj in list(Translate.ambiguous_dna_by_name.items()):
=======
for name, obj in Translate.ambiguous_dna_by_name.items():
>>>>>>> 1e8ec2c3
    property = "translator.name." + name
    set_prop[obj.table.nucleotide_alphabet.__class__][property] = obj
    property = "ambiguous_translator.name." + name
    set_prop[obj.table.protein_alphabet.__class__][property] = obj

<<<<<<< HEAD
for name, obj in list(Translate.ambiguous_rna_by_name.items()):
=======
for name, obj in Translate.ambiguous_rna_by_name.items():
>>>>>>> 1e8ec2c3
    property = "translator.name." + name
    set_prop[obj.table.nucleotide_alphabet.__class__][property] = obj
    property = "ambiguous_rna_translator.name." + name
    set_prop[obj.table.protein_alphabet.__class__][property] = obj


<<<<<<< HEAD
for id, obj in list(Translate.ambiguous_dna_by_id.items()):
=======
for id, obj in Translate.ambiguous_dna_by_id.items():
>>>>>>> 1e8ec2c3
    property = "translator.id.%d" % id
    set_prop[obj.table.nucleotide_alphabet.__class__][property] = obj
    property = "ambiguous_translator.id.%d" % id
    set_prop[obj.table.protein_alphabet.__class__][property] = obj
    if id == 1:
        set_prop[obj.table.nucleotide_alphabet.__class__]["translator"] = obj
        set_prop[obj.table.protein_alphabet.__class__]["ambiguous_translator"] = obj


<<<<<<< HEAD
for id, obj in list(Translate.ambiguous_rna_by_id.items()):
=======
for id, obj in Translate.ambiguous_rna_by_id.items():
>>>>>>> 1e8ec2c3
    property = "translator.id.%d" % id
    set_prop[obj.table.nucleotide_alphabet.__class__][property] = obj
    property = "ambiguous_rna_translator.id.%d" % id
    set_prop[obj.table.protein_alphabet.__class__][property] = obj
    if id == 1:
        set_prop[obj.table.nucleotide_alphabet.__class__]["translator"] = obj
        set_prop[obj.table.protein_alphabet.__class__]["ambiguous_rna_translator"] = obj<|MERGE_RESOLUTION|>--- conflicted
+++ resolved
@@ -62,31 +62,19 @@
 
 
 # translator objects
-<<<<<<< HEAD
-for name, obj in list(Translate.unambiguous_dna_by_name.items()):
-=======
 for name, obj in Translate.unambiguous_dna_by_name.items():
->>>>>>> 1e8ec2c3
     property = "translator.name." + name
     set_prop[obj.table.nucleotide_alphabet.__class__][property] = obj
     set_prop[obj.table.protein_alphabet.__class__][property] = obj
 
-<<<<<<< HEAD
-for name, obj in list(Translate.unambiguous_rna_by_name.items()):
-=======
 for name, obj in Translate.unambiguous_rna_by_name.items():
->>>>>>> 1e8ec2c3
     property = "translator.name." + name
     set_prop[obj.table.nucleotide_alphabet.__class__][property] = obj
     property = "rna_translator.name." + name
     set_prop[obj.table.protein_alphabet.__class__][property] = obj
 
 
-<<<<<<< HEAD
-for id, obj in list(Translate.unambiguous_dna_by_id.items()):
-=======
 for id, obj in Translate.unambiguous_dna_by_id.items():
->>>>>>> 1e8ec2c3
     property = "translator.id.%d" % id
     set_prop[obj.table.nucleotide_alphabet.__class__][property] = obj
     set_prop[obj.table.protein_alphabet.__class__][property] = obj
@@ -95,11 +83,7 @@
         set_prop[obj.table.protein_alphabet.__class__]["translator"] = obj
 
 
-<<<<<<< HEAD
-for id, obj in list(Translate.unambiguous_rna_by_id.items()):
-=======
 for id, obj in Translate.unambiguous_rna_by_id.items():
->>>>>>> 1e8ec2c3
     property = "translator.id.%d" % id
     set_prop[obj.table.nucleotide_alphabet.__class__][property] = obj
     property = "rna_translator.id.%d" % id
@@ -109,32 +93,20 @@
         set_prop[obj.table.protein_alphabet.__class__]["rna_translator"] = obj
 
 # ambiguous translator objects
-<<<<<<< HEAD
-for name, obj in list(Translate.ambiguous_dna_by_name.items()):
-=======
 for name, obj in Translate.ambiguous_dna_by_name.items():
->>>>>>> 1e8ec2c3
     property = "translator.name." + name
     set_prop[obj.table.nucleotide_alphabet.__class__][property] = obj
     property = "ambiguous_translator.name." + name
     set_prop[obj.table.protein_alphabet.__class__][property] = obj
 
-<<<<<<< HEAD
-for name, obj in list(Translate.ambiguous_rna_by_name.items()):
-=======
 for name, obj in Translate.ambiguous_rna_by_name.items():
->>>>>>> 1e8ec2c3
     property = "translator.name." + name
     set_prop[obj.table.nucleotide_alphabet.__class__][property] = obj
     property = "ambiguous_rna_translator.name." + name
     set_prop[obj.table.protein_alphabet.__class__][property] = obj
 
 
-<<<<<<< HEAD
-for id, obj in list(Translate.ambiguous_dna_by_id.items()):
-=======
 for id, obj in Translate.ambiguous_dna_by_id.items():
->>>>>>> 1e8ec2c3
     property = "translator.id.%d" % id
     set_prop[obj.table.nucleotide_alphabet.__class__][property] = obj
     property = "ambiguous_translator.id.%d" % id
@@ -144,11 +116,7 @@
         set_prop[obj.table.protein_alphabet.__class__]["ambiguous_translator"] = obj
 
 
-<<<<<<< HEAD
-for id, obj in list(Translate.ambiguous_rna_by_id.items()):
-=======
 for id, obj in Translate.ambiguous_rna_by_id.items():
->>>>>>> 1e8ec2c3
     property = "translator.id.%d" % id
     set_prop[obj.table.nucleotide_alphabet.__class__][property] = obj
     property = "ambiguous_rna_translator.id.%d" % id
