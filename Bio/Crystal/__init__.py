# Copyright 2002 by Katharine Lindner.  All rights reserved.
# This code is part of the Biopython distribution and governed by its
# license.  Please see the LICENSE file that should have been included
# as part of this package.

"""
Module to represent the NDB Atlas structure (a minimal subset of PDB format).

Hetero, Crystal and Chain exist to represent the NDB Atlas structure.  Atlas
is a minimal subset of the PDB format.  Heteo supports a 3 alphameric code.
The NDB web interface is located at http://ndbserver.rutgers.edu/NDB/index.html
"""

import copy
from functools import reduce

class CrystalError(Exception):
    pass

def wrap_line(line):
    output = ''
    for i in range(0, len(line), 80):
        output = output + '%s\n' % line[ i: i + 80 ]
    return output

def validate_key(key):
    if type(key) != type(''):
        raise CrystalError('chain requires a string label')
    if len(key) != 1:
        raise CrystalError('chain label should contain one letter')

class Hetero:
    """
    This class exists to support the PDB hetero codes.

    Supports only the 3 alphameric code.
    The annotation is available from http://alpha2.bmc.uu.se/hicup/
    """
    def __init__(self, data):
        # Enforce string storage
        if type(data) != type(""):
            raise CrystalError('Hetero data must be an alphameric string')
        if data.isalnum() == 0:
            raise CrystalError('Hetero data must be an alphameric string')
        if len(data) > 3:
            raise CrystalError('Hetero data may contain up to 3 characters')
        if len(data) < 1:
            raise CrystalError('Hetero data must not be empty')

        self.data = data[:].lower()

    def __eq__(self, other):
        return self.data == other.data

    def __ne__(self, other):
        """Returns true iff self is not equal to other."""
        return not self.__eq__(other)

    def __repr__(self):
        return "%s" % self.data

    def __str__(self):
        return "%s" % self.data

    def __len__(self): return len(self.data)

class Chain:
    def __init__(self, residues = ''):
        self.data = []
        if type(residues) == type(''):
            residues = residues.replace('*', ' ')
            residues = residues.strip()
            elements = residues.split()
            self.data = list(list(map(Hetero, elements)))
        elif type(residues) == type([]):
            for element in residues:
                if not isinstance(element, Hetero):
                    raise CrystalError('Text must be a string')
            for residue in residues:
                self.data.append(residue)
        elif isinstance(residues, Chain):
            for residue in residues:
                self.data.append(residue)
        self.validate()

    def validate(self):
        data = self.data
        for element in data:
            self.validate_element(element)

    def validate_element(self, element):
        if not isinstance(element, Hetero):
            raise TypeError

    def __str__(self):
        output = ''
        i = 0
        for element in self.data:
            output = output + '%s ' % element
        output = output.strip()
        output = wrap_line(output)
        return output


    def __eq__(self, other):
        if len(self.data) != len(other.data):
            return 0
        ok = reduce(lambda x, y: x and y, list(list(map(lambda x, y: x == y, self.data, other.data))))
        return ok

    def __ne__(self, other):
        """Returns true iff self is not equal to other."""
        return not self.__eq__(other)

    def __len__(self): return len(self.data)
    def __getitem__(self, i): return self.data[i]

    def __setitem__(self, i, item):
        try:
            self.validate_element(item)
        except TypeError:
            item = Hetero(item.lower())
        self.data[i] = item

    def __delitem__(self, i):
        del self.data[i]

    def __getslice__(self, i, j):
        i = max(i, 0); j = max(j, 0)
        return self.__class__(self.data[i:j])

    def __setslice__(self, i, j, other):
        i = max(i, 0); j = max(j, 0)
        if isinstance(other, Chain):
            self.data[i:j] = other.data
        elif isinstance(other, type(self.data)):
            self.data[i:j] = other
        elif type(other) == type(''):
            self.data[ i:j ] = Chain(other).data
        else:
            raise TypeError

    def __delslice__(self, i, j):
        i = max(i, 0); j = max(j, 0)
        del self.data[i:j]

    def __contains__(self, item):
        try:
            self.validate_element(item)
        except TypeError:
            item = Hetero(item.lower())
        return item in self.data

    def append(self, item):
        try:
            self.validate_element(item)
        except TypeError:
            item = Hetero(item.lower())
        self.data.append(item)

    def insert(self, i, item):
        try:
            self.validate_element(item)
        except TypeError:
            item = Hetero(item.lower())
        self.data.insert(i, item)

    def remove(self, item):
        item = Hetero(item.lower())
        self.data.remove(item)

    def count(self, item):
        try:
            self.validate_element(item)
        except TypeError:
            item = Hetero(item.lower())
        return self.data.count(item)

    def index(self, item):
        try:
            self.validate_element(item)
        except TypeError:
            item = Hetero(item.lower())
        return self.data.index(item)

    def __add__(self, other):
        if isinstance(other, Chain):
            return self.__class__(self.data + other.data)
        elif type(other) == type(''):
            return self.__class__(self.data + Chain(other).data)
        else:
            raise TypeError

    def __radd__(self, other):
        if isinstance(other, Chain):
            return self.__class__(other.data + self.data)
        elif type(other) == type(''):
            return self.__class__(Chain(other).data + self.data)
        else:
            raise TypeError

    def __iadd__(self, other):
        if isinstance(other, Chain):
            self.data += other.data
        elif type(other) == type(''):
            self.data += Chain(other).data
        else:
            raise TypeError
        return self

class Crystal:
    def __init__(self, data = {}):
        # Enforcestorage
        if type(data) != type({}):
            raise CrystalError('Crystal must be a dictionary')
        self.data = data
        self.fix()

    def fix(self):
        data = self.data
<<<<<<< HEAD
        for key in list(data.keys()):
            element = data[ key ]
=======
        for key in data:
            element = data[key]
>>>>>>> 83562977
            if isinstance(element, Chain):
                pass
            elif type(element) == type(''):
                data[key] = Chain(element)
            else:
                raise TypeError

    def __repr__(self):
        output = ''
        keys = list(self.data.keys())
        keys.sort()
        for key in keys:
            output = output +  '%s : %s\n' % (key, self.data[ key ])
        return output

    def __str__(self):
        output = ''
        keys = list(self.data.keys())
        keys.sort()
        for key in keys:
            output = output +  '%s : %s\n' % (key, self.data[ key ])
        return output

    def tostring(self):
        return self.data

    def __len__(self): return len(self.data)
    def __getitem__(self, key): return self.data[key]
    def __setitem__(self, key, item):
        if isinstance(item, Chain):
            self.data[key] = item
        elif type(item) == type(''):
            self.data[ key ] = Chain(item)
        else:
            raise TypeError

    def __delitem__(self, key): del self.data[key]
    def clear(self): self.data.clear()
    def copy(self):
        return copy.copy(self)
    def keys(self): return list(self.data.keys())
    def items(self): return list(self.data.items())
    def values(self): return list(self.data.values())
    def __contains__(self, value): return value in self.data
    def has_key(self, key): return key in self.data
    def get(self, key, failobj=None):
        return self.data.get(key, failobj)
    def setdefault(self, key, failobj=None):
        if key not in self.data:
            self.data[key] = failobj
        return self.data[key]
    def popitem(self):
        return self.data.popitem()<|MERGE_RESOLUTION|>--- conflicted
+++ resolved
@@ -218,13 +218,8 @@
 
     def fix(self):
         data = self.data
-<<<<<<< HEAD
-        for key in list(data.keys()):
-            element = data[ key ]
-=======
         for key in data:
             element = data[key]
->>>>>>> 83562977
             if isinstance(element, Chain):
                 pass
             elif type(element) == type(''):
