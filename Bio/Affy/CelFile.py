# Copyright 2004 by Harry Zuzan.  All rights reserved.
# This code is part of the Biopython distribution and governed by its
# license.  Please see the LICENSE file that should have been included
# as part of this package.

"""
Classes for accessing the information in Affymetrix cel files.

Functions:
read      Read a cel file and store its contents in a Record

Classes:
Record    Contains the information from a cel file


The following classes are DEPRECATED:

class CelParser: parses cel files
class CelRecord: stores the information from a cel file

"""

import numpy

class Record:
    """
    Stores the information in a cel file
    """
    def __init__(self):
        self.intensities = None
        self.stdevs = None
        self.npix = None
        self.nrows = None
        self.ncols = None


def read(handle):
    """
    Read the information in a cel file, and store it in a Record.
    """
    # Needs error handling.
    # Needs to know the chip design.
    record = Record()
    section = ""
    for line in handle:
        if not line.strip():
            continue
        if line[:8]=="[HEADER]":
            section = "HEADER"
        elif line[:11]=="[INTENSITY]":
            section = "INTENSITY"
            record.intensities  = numpy.zeros((record.nrows, record.ncols))
            record.stdevs = numpy.zeros((record.nrows, record.ncols))
            record.npix = numpy.zeros((record.nrows, record.ncols), int)
        elif line[0]=="[":
            section = ""
        elif section=="HEADER":
            keyword, value = line.split("=", 1)
            if keyword=="Cols":
                record.ncols = int(value)
            elif keyword=="Rows":
                record.nrows = int(value)
        elif section=="INTENSITY":
            if "=" in line:
                continue
            words = line.split()
            y, x = list(map(int, words[:2]))
            record.intensities[x,y]  = float(words[2])
            record.stdevs[x,y] = float(words[3])
            record.npix[x,y]  = int(words[4])
    return record


<<<<<<< HEAD
# Everything below is considered obsolete
=======
# Everything below is considered deprecated
>>>>>>> a29151f2

from Bio.ParserSupport import AbstractConsumer
from numpy import *

class CelScanner:
    """Scanner for Affymetrix CEL files (DEPRECATED)

    Methods:
    feed     Feed data into the scanner.

    The scanner generates (and calls the consumer) the following
    types of events:

    Rows - the number of rows on the microarray
    Cols - the number of columns on the microarray
    StartIntensity - generated when the section [INTENSITY] is found
    ReadIntensity - one line in the section [INTENSITY]

    This class is DEPRECATED; please use the read() function in this module.
    """
    def __init__(self):
        import warnings
<<<<<<< HEAD
        warnings.warn("Bio.Affy.CelFile.CelScanner is deprecated; please use the read() function in this module instead",
                      DeprecatingWarning)
=======
        import Bio
        warnings.warn("Bio.Affy.CelFile.CelScanner is deprecated; please use the read() function in this module instead",
                      Bio.BiopythonDeprecationWarning)

>>>>>>> a29151f2
    def feed(self, handle, consumer):
        """scanner.feed(handle, consumer)

        Feed in a handle to a Cel file for scanning.  handle is a file-like
        object that contains the Cel file.  consumer is a Consumer
        object that will receive events as the report is scanned.
        """
        section = ""
        for line in handle:
            if line.strip()=="": continue
            if line[0]=="[":
                section = ""
                if line[:8]=="[HEADER]":
                    section = "HEADER"
                elif line[:11]=="[INTENSITY]":
                    section = "INTENSITY"
                    consumer.StartIntensity()
                continue
            if section=="HEADER":
                keyword, value = line.split("=", 1)
                if keyword=="Cols": consumer.Cols(value)
                if keyword=="Rows": consumer.Rows(value)
                continue
            elif section=="INTENSITY":
                if "=" in line: continue
                consumer.ReadIntensity(line)


class CelConsumer(AbstractConsumer):
    """Consumer for Affymetrix CEL files (DEPRECATED)

    This class is DEPRECATED; please use the read() function in this module.
    """

    def __init__(self):
        import warnings
<<<<<<< HEAD
        warnings.warn("Bio.Affy.CelFile.CelConsumer is deprecated; please use the read() function in this module instead",
                      DeprecationWarning)
=======
        import Bio
        warnings.warn("Bio.Affy.CelFile.CelConsumer is deprecated; please use the read() function in this module instead",
                      Bio.BiopythonDeprecationWarning)
>>>>>>> a29151f2

        self._mean  = None
        self._stdev = None
        self._npix  = None

    def Cols(self, value):
        self._cols = int(value)

    def Rows(self, value):
        self._rows = int(value)

    def StartIntensity(self):
        self._mean  = zeros((self._rows, self._cols))
        self._stdev = zeros((self._rows, self._cols))
        self._npix  = zeros((self._rows, self._cols), int)

    def ReadIntensity(self, line):
        y, x, mean, stdev, npix = list(map(float, line.split()))
        x = int(x)
        y = int(y)
        self._mean[x,y]  = mean
        self._stdev[x,y] = stdev
        self._npix[x,y]  = int(npix)

class CelRecord:
    """
    Stores the information in a cel file (DEPRECATED).

    Needs error handling.
    Needs to know the chip design.

    This class is DEPRECATED; please use the Record class instead.
    """


    def __init__(self, data_dict):
        """
        Pass the data attributes as a dictionary.
        """
        import warnings
<<<<<<< HEAD
        warnings.warn("Bio.Affy.CelFile.CelRecord is deprecated; please use the read() function in this module instead",
                      DeprecationWarning)
=======
        import Bio
        warnings.warn("Bio.Affy.CelFile.CelRecord is deprecated; please use the read() function in this module instead",
                      Bio.BiopythonDeprecationWarning)
>>>>>>> a29151f2

        from copy import deepcopy as dcopy

        self._intensities = dcopy(data_dict['intensities'])
        self._stdevs      = dcopy(data_dict['stdevs'])
        self._npix        = dcopy(data_dict['npix'])

        self._nrows, self._ncols = self._intensities.shape


    def intensities(self):
        """
        Return a two dimensional array of probe cell intensities.
        Dimension 1 -> rows
        Dimension 2 -> columns
        """
        return self._intensities


    def stdevs(self):
        """
        Return a two dimensional array of probe cell standard deviations.
        Dimension 1 -> rows
        Dimension 2 -> columns
        """
        return self._stdevs


    def npix(self):
        """
        Return a two dimensional array of the number of pixels in a probe cell.
        Dimension 1 -> rows
        Dimension 2 -> columns
        """
        return self._npix


    def nrows(self):
        """
        The number of rows of probe cells in an array.
        """
        return self._nrows

    def ncols(self):
        """
        The number of columns of probe cells in an array.
        """
        return self._ncols

    def size(self):
        """
        The size of the probe cell array as a tuple (nrows,ncols).
        """
        return self._nrows, self._ncols



class CelParser:
    """
    Takes a handle to an Affymetrix cel file, parses the file and
    returns an instance of a CelRecord

    This class needs error handling.

    This class is DEPRECATED; please use the read() function in this module
    instead.
    """

    def __init__(self, handle=None):
        """
        Usually load the class with the cel file (not file name) as
        an argument.
        """
        import warnings
<<<<<<< HEAD
        warnings.warn("Bio.Affy.CelFile.CelParser is deprecated; please use the read() function in this module instead",
                      DeprecatingWarning)
=======
        import Bio
        warnings.warn("Bio.Affy.CelFile.CelParser is deprecated; please use the read() function in this module instead",
                      Bio.BiopythonDeprecationWarning)
>>>>>>> a29151f2
        
        self._intensities = None
        self._stdevs      = None
        self._npix        = None

        if handle is not None: self.parse(handle)


    def parse(self, handle):
        """
        Takes a handle to a cel file, parses it
        and stores it in the three arrays.

        There is more information in the cel file that could be retrieved
        and stored in CelRecord.  The chip type should be a priority.
        """

        # (self._intensities, self._stdevs, self._npix) = _cel.parse(data)
        scanner = CelScanner()
        consumer = CelConsumer()
        scanner.feed(handle, consumer)
        self._intensities = consumer._mean
        self._stdevs = consumer._stdev
        self._npix = consumer._npix
        self._nrows = self._intensities.shape[0]
        self._ncols = self._intensities.shape[1]


    def __call__(self):
        """
        Returns the parsed data as a CelRecord.
        """

        record_dict = {}
        record_dict['intensities'] = self._intensities
        record_dict['stdevs'] = self._stdevs
        record_dict['npix'] = self._npix

        return CelRecord(record_dict)
<|MERGE_RESOLUTION|>--- conflicted
+++ resolved
@@ -71,11 +71,7 @@
     return record
 
 
-<<<<<<< HEAD
-# Everything below is considered obsolete
-=======
 # Everything below is considered deprecated
->>>>>>> a29151f2
 
 from Bio.ParserSupport import AbstractConsumer
 from numpy import *
@@ -98,15 +94,10 @@
     """
     def __init__(self):
         import warnings
-<<<<<<< HEAD
+        import Bio
         warnings.warn("Bio.Affy.CelFile.CelScanner is deprecated; please use the read() function in this module instead",
-                      DeprecatingWarning)
-=======
-        import Bio
-        warnings.warn("Bio.Affy.CelFile.CelScanner is deprecated; please use the read() function in this module instead",
-                      Bio.BiopythonDeprecationWarning)
-
->>>>>>> a29151f2
+                      Bio.BiopythonDeprecationWarning)
+
     def feed(self, handle, consumer):
         """scanner.feed(handle, consumer)
 
@@ -143,14 +134,9 @@
 
     def __init__(self):
         import warnings
-<<<<<<< HEAD
+        import Bio
         warnings.warn("Bio.Affy.CelFile.CelConsumer is deprecated; please use the read() function in this module instead",
-                      DeprecationWarning)
-=======
-        import Bio
-        warnings.warn("Bio.Affy.CelFile.CelConsumer is deprecated; please use the read() function in this module instead",
-                      Bio.BiopythonDeprecationWarning)
->>>>>>> a29151f2
+                      Bio.BiopythonDeprecationWarning)
 
         self._mean  = None
         self._stdev = None
@@ -191,14 +177,9 @@
         Pass the data attributes as a dictionary.
         """
         import warnings
-<<<<<<< HEAD
+        import Bio
         warnings.warn("Bio.Affy.CelFile.CelRecord is deprecated; please use the read() function in this module instead",
-                      DeprecationWarning)
-=======
-        import Bio
-        warnings.warn("Bio.Affy.CelFile.CelRecord is deprecated; please use the read() function in this module instead",
-                      Bio.BiopythonDeprecationWarning)
->>>>>>> a29151f2
+                      Bio.BiopythonDeprecationWarning)
 
         from copy import deepcopy as dcopy
 
@@ -273,14 +254,9 @@
         an argument.
         """
         import warnings
-<<<<<<< HEAD
+        import Bio
         warnings.warn("Bio.Affy.CelFile.CelParser is deprecated; please use the read() function in this module instead",
-                      DeprecatingWarning)
-=======
-        import Bio
-        warnings.warn("Bio.Affy.CelFile.CelParser is deprecated; please use the read() function in this module instead",
-                      Bio.BiopythonDeprecationWarning)
->>>>>>> a29151f2
+                      Bio.BiopythonDeprecationWarning)
         
         self._intensities = None
         self._stdevs      = None
