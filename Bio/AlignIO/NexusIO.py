# Copyright 2008-2010 by Peter Cock.  All rights reserved.
#
# This code is part of the Biopython distribution and governed by its
# license.  Please see the LICENSE file that should have been included
# as part of this package.
"""
Bio.AlignIO support for the "nexus" file format.

You are expected to use this module via the Bio.AlignIO functions (or the
Bio.SeqIO functions if you want to work directly with the gapped sequences).

See also the Bio.Nexus module (which this code calls internally),
as this offers more than just accessing the alignment or its
sequences as SeqRecord objects.
"""

from Bio.Seq import Seq
from Bio.SeqRecord import SeqRecord  
from Bio.Nexus import Nexus
from Bio.Align import MultipleSeqAlignment
<<<<<<< HEAD
from Bio.SeqRecord import SeqRecord
=======
>>>>>>> 1bb6505c
from .Interfaces import AlignmentWriter
from Bio import Alphabet

#You can get a couple of example files here:
#http://www.molecularevolution.org/resources/fileformats/
    
#This is a generator function!
def NexusIterator(handle, seq_count=None):
    """Returns SeqRecord objects from a Nexus file.

    Thus uses the Bio.Nexus module to do the hard work.

    You are expected to call this function via Bio.SeqIO or Bio.AlignIO
    (and not use it directly).

    NOTE - We only expect ONE alignment matrix per Nexus file,
    meaning this iterator will only yield one MultipleSeqAlignment.
    """
    n = Nexus.Nexus(handle)
    if not n.matrix:
        #No alignment found
        raise StopIteration

    #Bio.Nexus deals with duplicated names by adding a '.copy' suffix.
    #The original names and the modified names are kept in these two lists:
    assert len(n.unaltered_taxlabels) == len(n.taxlabels)
    
    if seq_count and seq_count != len(n.unaltered_taxlabels):
        raise ValueError("Found %i sequences, but seq_count=%i" \
               % (len(n.unaltered_taxlabels), seq_count))

    #ToDo - Can we extract any annotation too?
    records = (SeqRecord(n.matrix[new_name], id=new_name, \
                         name=old_name, description="") \
               for old_name, new_name \
               in zip (n.unaltered_taxlabels, n.taxlabels))
    #All done
    yield MultipleSeqAlignment(records, n.alphabet)

class NexusWriter(AlignmentWriter):
    """Nexus alignment writer.

    Note that Nexus files are only expected to hold ONE alignment
    matrix.

    You are expected to call this class via the Bio.AlignIO.write() or
    Bio.SeqIO.write() functions.
    """
    def write_file(self, alignments):
        """Use this to write an entire file containing the given alignments.

        alignments - A list or iterator returning MultipleSeqAlignment objects.
                     This should hold ONE and only one alignment.
        """
        align_iter = iter(alignments) #Could have been a list
        try:
            first_alignment = next(align_iter)
        except StopIteration:
            first_alignment = None
        if first_alignment is None:
            #Nothing to write!
            return 0
        
        #Check there is only one alignment...
        try:
            second_alignment = next(align_iter)
        except StopIteration:
            second_alignment = None
        if second_alignment is not None:
            raise ValueError("We can only write one Alignment to a Nexus file.")

        #Good.  Actually write the single alignment,
        self.write_alignment(first_alignment)
        return 1 #we only support writing one alignment!

    def write_alignment(self, alignment):
        #Creates an empty Nexus object, adds the sequences,
        #and then gets Nexus to prepare the output.
        if len(alignment) == 0:
            raise ValueError("Must have at least one sequence")
        if alignment.get_alignment_length() == 0:
            raise ValueError("Non-empty sequences are required")
        minimal_record = "#NEXUS\nbegin data; dimensions ntax=0 nchar=0; " \
                         + "format datatype=%s; end;"  \
                         % self._classify_alphabet_for_nexus(alignment._alphabet)
        n = Nexus.Nexus(minimal_record)
        n.alphabet = alignment._alphabet
        for record in alignment:
            n.add_sequence(record.id, record.seq.tostring())
        n.write_nexus_data(self.handle)
    
    def _classify_alphabet_for_nexus(self, alphabet):
        """Returns 'protein', 'dna', 'rna' based on the alphabet (PRIVATE).

        Raises an exception if this is not possible."""
        #Get the base alphabet (underneath any Gapped or StopCodon encoding)
        a = Alphabet._get_base_alphabet(alphabet)

        if not isinstance(a, Alphabet.Alphabet):
            raise TypeError("Invalid alphabet")
        elif isinstance(a, Alphabet.ProteinAlphabet):
            return "protein"
        elif isinstance(a, Alphabet.DNAAlphabet):
            return "dna"
        elif isinstance(a, Alphabet.RNAAlphabet):
            return "rna"
        else:
            #Must be something like NucleotideAlphabet or
            #just the generic Alphabet (default for fasta files)
            raise ValueError("Need a DNA, RNA or Protein alphabet")

if __name__ == "__main__":
    from io import StringIO
    print("Quick self test")
    print()
    print("Repeated names without a TAXA block")
    handle = StringIO("""#NEXUS
    [TITLE: NoName]

    begin data;
    dimensions ntax=4 nchar=50;
    format interleave datatype=protein   gap=- symbols="FSTNKEYVQMCLAWPHDRIG";

    matrix
    CYS1_DICDI          -----MKVIL LFVLAVFTVF VSS------- --------RG IPPEEQ---- 
    ALEU_HORVU          MAHARVLLLA LAVLATAAVA VASSSSFADS NPIRPVTDRA ASTLESAVLG 
    CATH_HUMAN          ------MWAT LPLLCAGAWL LGV------- -PVCGAAELS VNSLEK----
    CYS1_DICDI          -----MKVIL LFVLAVFTVF VSS------- --------RG IPPEEQ---X
    ;
    end; 
    """)
    for a in NexusIterator(handle):
        print(a)
        for r in a:
            print(repr(r.seq), r.name, r.id)
    print("Done")

    print()
    print("Repeated names with a TAXA block")
    handle = StringIO("""#NEXUS
    [TITLE: NoName]

    begin taxa
    CYS1_DICDI
    ALEU_HORVU
    CATH_HUMAN
    CYS1_DICDI;
    end;

    begin data;
    dimensions ntax=4 nchar=50;
    format interleave datatype=protein   gap=- symbols="FSTNKEYVQMCLAWPHDRIG";

    matrix
    CYS1_DICDI          -----MKVIL LFVLAVFTVF VSS------- --------RG IPPEEQ---- 
    ALEU_HORVU          MAHARVLLLA LAVLATAAVA VASSSSFADS NPIRPVTDRA ASTLESAVLG 
    CATH_HUMAN          ------MWAT LPLLCAGAWL LGV------- -PVCGAAELS VNSLEK----
    CYS1_DICDI          -----MKVIL LFVLAVFTVF VSS------- --------RG IPPEEQ---X
    ;
    end; 
    """)
    for a in NexusIterator(handle):
        print(a)
        for r in a:
            print(repr(r.seq), r.name, r.id)
    print("Done")
    print()
    print("Reading an empty file")
    assert 0 == len(list(NexusIterator(StringIO())))
    print("Done")
    print()
    print("Writing...")
    
    handle = StringIO()
    NexusWriter(handle).write_file([a])
    handle.seek(0)
    print(handle.read())

    handle = StringIO()
    try:
        NexusWriter(handle).write_file([a,a])
        assert False, "Should have rejected more than one alignment!"
    except ValueError:
        pass<|MERGE_RESOLUTION|>--- conflicted
+++ resolved
@@ -18,10 +18,6 @@
 from Bio.SeqRecord import SeqRecord  
 from Bio.Nexus import Nexus
 from Bio.Align import MultipleSeqAlignment
-<<<<<<< HEAD
-from Bio.SeqRecord import SeqRecord
-=======
->>>>>>> 1bb6505c
 from .Interfaces import AlignmentWriter
 from Bio import Alphabet
 
