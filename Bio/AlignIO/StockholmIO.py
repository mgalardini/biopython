# Copyright 2006-2010 by Peter Cock.  All rights reserved.
# This code is part of the Biopython distribution and governed by its
# license.  Please see the LICENSE file that should have been included
# as part of this package.
"""
Bio.AlignIO support for the "stockholm" format (used in the PFAM database).

You are expected to use this module via the Bio.AlignIO functions (or the
Bio.SeqIO functions if you want to work directly with the gapped sequences).

For example, consider a Stockholm alignment file containing the following::

    # STOCKHOLM 1.0
    #=GC SS_cons       .................<<<<<<<<...<<<<<<<........>>>>>>>..
    AP001509.1         UUAAUCGAGCUCAACACUCUUCGUAUAUCCUC-UCAAUAUGG-GAUGAGGGU
    #=GR AP001509.1 SS -----------------<<<<<<<<---..<<-<<-------->>->>..--
    AE007476.1         AAAAUUGAAUAUCGUUUUACUUGUUUAU-GUCGUGAAU-UGG-CACGA-CGU
    #=GR AE007476.1 SS -----------------<<<<<<<<-----<<.<<-------->>.>>----

    #=GC SS_cons       ......<<<<<<<.......>>>>>>>..>>>>>>>>...............
    AP001509.1         CUCUAC-AGGUA-CCGUAAA-UACCUAGCUACGAAAAGAAUGCAGUUAAUGU
    #=GR AP001509.1 SS -------<<<<<--------->>>>>--->>>>>>>>---------------
    AE007476.1         UUCUACAAGGUG-CCGG-AA-CACCUAACAAUAAGUAAGUCAGCAGUGAGAU
    #=GR AE007476.1 SS ------.<<<<<--------->>>>>.-->>>>>>>>---------------
    //

This is a single multiple sequence alignment, so you would probably load this
using the Bio.AlignIO.read() function:

    >>> from Bio import AlignIO
<<<<<<< HEAD
    >>> handle = open("Stockholm/simple.sth", "rU")
    >>> align = AlignIO.read(handle, "stockholm")
    >>> handle.close()
=======
    >>> align = AlignIO.read("Stockholm/simple.sth", "stockholm")
>>>>>>> d7ddb068
    >>> print(align)
    SingleLetterAlphabet() alignment with 2 rows and 104 columns
    UUAAUCGAGCUCAACACUCUUCGUAUAUCCUC-UCAAUAUGG-G...UGU AP001509.1
    AAAAUUGAAUAUCGUUUUACUUGUUUAU-GUCGUGAAU-UGG-C...GAU AE007476.1
    >>> for record in align:
    ...     print(record.id, len(record))
    AP001509.1 104
    AE007476.1 104

This example file is clearly using RNA, so you might want the alignment object
(and the SeqRecord objects it holds) to reflect this, rather than simple using
the default single letter alphabet as shown above.  You can do this with an
optional argument to the Bio.AlignIO.read() function:

    >>> from Bio import AlignIO
    >>> from Bio.Alphabet import generic_rna
<<<<<<< HEAD
    >>> handle = open("Stockholm/simple.sth", "rU")
    >>> align = AlignIO.read(handle, "stockholm", alphabet=generic_rna)
    >>> handle.close()
=======
    >>> align = AlignIO.read("Stockholm/simple.sth", "stockholm",
    ...                      alphabet=generic_rna)
>>>>>>> d7ddb068
    >>> print(align)
    RNAAlphabet() alignment with 2 rows and 104 columns
    UUAAUCGAGCUCAACACUCUUCGUAUAUCCUC-UCAAUAUGG-G...UGU AP001509.1
    AAAAUUGAAUAUCGUUUUACUUGUUUAU-GUCGUGAAU-UGG-C...GAU AE007476.1

In addition to the sequences themselves, this example alignment also includes
some GR lines for the secondary structure of the sequences.  These are
strings, with one character for each letter in the associated sequence:

    >>> for record in align:
    ...     print(record.id)
    ...     print(record.seq)
    ...     print(record.letter_annotations['secondary_structure'])
    AP001509.1
    UUAAUCGAGCUCAACACUCUUCGUAUAUCCUC-UCAAUAUGG-GAUGAGGGUCUCUAC-AGGUA-CCGUAAA-UACCUAGCUACGAAAAGAAUGCAGUUAAUGU
    -----------------<<<<<<<<---..<<-<<-------->>->>..---------<<<<<--------->>>>>--->>>>>>>>---------------
    AE007476.1
    AAAAUUGAAUAUCGUUUUACUUGUUUAU-GUCGUGAAU-UGG-CACGA-CGUUUCUACAAGGUG-CCGG-AA-CACCUAACAAUAAGUAAGUCAGCAGUGAGAU
    -----------------<<<<<<<<-----<<.<<-------->>.>>----------.<<<<<--------->>>>>.-->>>>>>>>---------------

Any general annotation for each row is recorded in the SeqRecord's annotations
dictionary.  You can output this alignment in many different file formats
using Bio.AlignIO.write(), or the MultipleSeqAlignment object's format method:

    >>> print(align.format("fasta"))
    >AP001509.1
    UUAAUCGAGCUCAACACUCUUCGUAUAUCCUC-UCAAUAUGG-GAUGAGGGUCUCUAC-A
    GGUA-CCGUAAA-UACCUAGCUACGAAAAGAAUGCAGUUAAUGU
    >AE007476.1
    AAAAUUGAAUAUCGUUUUACUUGUUUAU-GUCGUGAAU-UGG-CACGA-CGUUUCUACAA
    GGUG-CCGG-AA-CACCUAACAAUAAGUAAGUCAGCAGUGAGAU
    <BLANKLINE>

Most output formats won't be able to hold the annotation possible in a
Stockholm file:

    >>> print(align.format("stockholm"))
    # STOCKHOLM 1.0
    #=GF SQ 2
    AP001509.1 UUAAUCGAGCUCAACACUCUUCGUAUAUCCUC-UCAAUAUGG-GAUGAGGGUCUCUAC-AGGUA-CCGUAAA-UACCUAGCUACGAAAAGAAUGCAGUUAAUGU
    #=GS AP001509.1 AC AP001509.1
    #=GS AP001509.1 DE AP001509.1
    #=GR AP001509.1 SS -----------------<<<<<<<<---..<<-<<-------->>->>..---------<<<<<--------->>>>>--->>>>>>>>---------------
    AE007476.1 AAAAUUGAAUAUCGUUUUACUUGUUUAU-GUCGUGAAU-UGG-CACGA-CGUUUCUACAAGGUG-CCGG-AA-CACCUAACAAUAAGUAAGUCAGCAGUGAGAU
    #=GS AE007476.1 AC AE007476.1
    #=GS AE007476.1 DE AE007476.1
    #=GR AE007476.1 SS -----------------<<<<<<<<-----<<.<<-------->>.>>----------.<<<<<--------->>>>>.-->>>>>>>>---------------
    //
    <BLANKLINE>

Note that when writing Stockholm files, AlignIO does not break long sequences
up and interleave them (as in the input file shown above).  The standard
allows this simpler layout, and it is more likely to be understood by other
tools. 

Finally, as an aside, it can sometimes be useful to use Bio.SeqIO.parse() to
iterate over the alignment rows as SeqRecord objects - rather than working
with Alignnment objects. Again, if you want to you can specify this is RNA:

    >>> from Bio import SeqIO
    >>> from Bio.Alphabet import generic_rna
<<<<<<< HEAD
    >>> handle = open("Stockholm/simple.sth", "rU")
    >>> for record in SeqIO.parse(handle, "stockholm", alphabet=generic_rna):
=======
    >>> for record in SeqIO.parse("Stockholm/simple.sth", "stockholm",
    ...                           alphabet=generic_rna):
>>>>>>> d7ddb068
    ...     print(record.id)
    ...     print(record.seq)
    ...     print(record.letter_annotations['secondary_structure'])
    AP001509.1
    UUAAUCGAGCUCAACACUCUUCGUAUAUCCUC-UCAAUAUGG-GAUGAGGGUCUCUAC-AGGUA-CCGUAAA-UACCUAGCUACGAAAAGAAUGCAGUUAAUGU
    -----------------<<<<<<<<---..<<-<<-------->>->>..---------<<<<<--------->>>>>--->>>>>>>>---------------
    AE007476.1
    AAAAUUGAAUAUCGUUUUACUUGUUUAU-GUCGUGAAU-UGG-CACGA-CGUUUCUACAAGGUG-CCGG-AA-CACCUAACAAUAAGUAAGUCAGCAGUGAGAU
    -----------------<<<<<<<<-----<<.<<-------->>.>>----------.<<<<<--------->>>>>.-->>>>>>>>---------------

Remember that if you slice a SeqRecord, the per-letter-annotions like the
secondary structure string here, are also sliced:

    >>> sub_record = record[10:20]
    >>> print(sub_record.seq)
    AUCGUUUUAC
    >>> print(sub_record.letter_annotations['secondary_structure'])
    -------<<<
"""
__docformat__ = "epytext en" #not just plaintext
from Bio.Seq import Seq
from Bio.SeqRecord import SeqRecord
from Bio.Align import MultipleSeqAlignment
from .Interfaces import AlignmentIterator, SequentialAlignmentWriter

class StockholmWriter(SequentialAlignmentWriter):
    """Stockholm/PFAM alignment writer."""

    #These dictionaries should be kept in sync with those
    #defined in the StockholmIterator class.
    pfam_gr_mapping = {"secondary_structure" : "SS",
                       "surface_accessibility" : "SA",
                       "transmembrane" : "TM",
                       "posterior_probability" : "PP",
                       "ligand_binding" : "LI",
                       "active_site" : "AS",
                       "intron" : "IN"}
    #Following dictionary deliberately does not cover AC, DE or DR
    pfam_gs_mapping = {"organism" : "OS",
                       "organism_classification" : "OC",
                       "look" : "LO"}

    def write_alignment(self, alignment):
        """Use this to write (another) single alignment to an open file.
        
        Note that sequences and their annotation are recorded
        together (rather than having a block of annotation followed
        by a block of aligned sequences).
        """
        count = len(alignment)
        
        self._length_of_sequences = alignment.get_alignment_length()
        self._ids_written = []
        
        #NOTE - For now, the alignment object does not hold any per column
        #or per alignment annotation - only per sequence.
        
        if count == 0:
            raise ValueError("Must have at least one sequence")
        if self._length_of_sequences == 0:
            raise ValueError("Non-empty sequences are required")

        self.handle.write("# STOCKHOLM 1.0\n")
        self.handle.write("#=GF SQ %i\n" % count)
        for record in alignment:
            self._write_record(record)
        self.handle.write("//\n")

    def _write_record(self, record):
        """Write a single SeqRecord to the file"""
        if self._length_of_sequences != len(record.seq):
            raise ValueError("Sequences must all be the same length")

        #For the case for stockholm to stockholm, try and use record.name
        seq_name = record.id
        if record.name is not None:
            if "accession" in record.annotations:
                if record.id == record.annotations["accession"]:
                    seq_name = record.name

        #In the Stockholm file format, spaces are not allowed in the id
        seq_name = seq_name.replace(" ","_")

        if "start" in record.annotations \
        and  "end" in record.annotations:
            suffix = "/%s-%s" % (str(record.annotations["start"]),
                                 str(record.annotations["end"]))
            if seq_name[-len(suffix):] != suffix:
                seq_name = "%s/%s-%s" % (seq_name,
                                        str(record.annotations["start"]),
                                        str(record.annotations["end"]))

        if seq_name in self._ids_written:
            raise ValueError("Duplicate record identifier: %s" % seq_name)
        self._ids_written.append(seq_name)
        self.handle.write("%s %s\n" % (seq_name, record.seq.tostring()))

        #The recommended placement for GS lines (per sequence annotation)
        #is above the alignment (as a header block) or just below the
        #corresponding sequence.
        #
        #The recommended placement for GR lines (per sequence per column
        #annotation such as secondary structure) is just below the
        #corresponding sequence.
        #
        #We put both just below the corresponding sequence as this allows
        #us to write the file using a single pass through the records.

        #AC = Accession
        if "accession" in record.annotations:
            self.handle.write("#=GS %s AC %s\n" \
                % (seq_name, self.clean(record.annotations["accession"])))
        elif record.id:
            self.handle.write("#=GS %s AC %s\n" \
                % (seq_name, self.clean(record.id)))
        
        #DE = description
        if record.description:
            self.handle.write("#=GS %s DE %s\n" \
                % (seq_name, self.clean(record.description)))

        #DE = database links
        for xref in record.dbxrefs:
            self.handle.write("#=GS %s DR %s\n" \
                % (seq_name, self.clean(xref)))

        #GS = other per sequence annotation
        for key, value in record.annotations.items():
            if key in self.pfam_gs_mapping:
                data = self.clean(str(value))
                if data:
                    self.handle.write("#=GS %s %s %s\n" \
                                      % (seq_name,
                                         self.clean(self.pfam_gs_mapping[key]),
                                         data))
            else:
                #It doesn't follow the PFAM standards, but should we record
                #this data anyway?
                pass

        #GR = per row per column sequence annotation
        for key, value in record.letter_annotations.items():
            if key in self.pfam_gr_mapping and len(str(value))==len(record.seq):
                data = self.clean(str(value))
                if data:
                    self.handle.write("#=GR %s %s %s\n" \
                                      % (seq_name,
                                         self.clean(self.pfam_gr_mapping[key]),
                                         data))
            else:
                #It doesn't follow the PFAM standards, but should we record
                #this data anyway?
                pass
        
class StockholmIterator(AlignmentIterator):
    """Loads a Stockholm file from PFAM into MultipleSeqAlignment objects.

    The file may contain multiple concatenated alignments, which are loaded
    and returned incrementally.

    This parser will detect if the Stockholm file follows the PFAM
    conventions for sequence specific meta-data (lines starting #=GS
    and #=GR) and populates the SeqRecord fields accordingly.
    
    Any annotation which does not follow the PFAM conventions is currently
    ignored.

    If an accession is provided for an entry in the meta data, IT WILL NOT
    be used as the record.id (it will be recorded in the record's
    annotations).  This is because some files have (sub) sequences from
    different parts of the same accession (differentiated by different
    start-end positions).

    Wrap-around alignments are not supported - each sequences must be on
    a single line.  However, interlaced sequences should work.

    For more information on the file format, please see:
    http://www.bioperl.org/wiki/Stockholm_multiple_alignment_format
    http://www.cgb.ki.se/cgb/groups/sonnhammer/Stockholm.html

    For consistency with BioPerl and EMBOSS we call this the "stockholm"
    format.
    """

    #These dictionaries should be kept in sync with those
    #defined in the PfamStockholmWriter class.
    pfam_gr_mapping = {"SS" : "secondary_structure",
                       "SA" : "surface_accessibility",
                       "TM" : "transmembrane",
                       "PP" : "posterior_probability",
                       "LI" : "ligand_binding",
                       "AS" : "active_site",
                       "IN" : "intron"}
    #Following dictionary deliberately does not cover AC, DE or DR
    pfam_gs_mapping = {"OS" : "organism",
                       "OC" : "organism_classification",
                       "LO" : "look"}

    def __next__(self):
        try:
            line = self._header
            del self._header
        except AttributeError:
            line = self.handle.readline()
        if not line:
            #Empty file - just give up.
            raise StopIteration
        if not line.strip() == '# STOCKHOLM 1.0':
            raise ValueError("Did not find STOCKHOLM header")
            #import sys
            #print >> sys.stderr, 'Warning file does not start with STOCKHOLM 1.0'

        # Note: If this file follows the PFAM conventions, there should be
        # a line containing the number of sequences, e.g. "#=GF SQ 67"
        # We do not check for this - perhaps we should, and verify that
        # if present it agrees with our parsing.

        seqs = {}
        ids = []
        gs = {}
        gr = {}
        gf = {}
        passed_end_alignment = False
        while 1:
            line = self.handle.readline()
            if not line: break #end of file
            line = line.strip() #remove trailing \n
            if line == '# STOCKHOLM 1.0':
                self._header = line
                break
            elif line == "//":
                #The "//" line indicates the end of the alignment.
                #There may still be more meta-data
                passed_end_alignment = True
            elif line == "":
                #blank line, ignore
                pass
            elif line[0] != "#":
                #Sequence
                #Format: "<seqname> <sequence>"
                assert not passed_end_alignment
                parts = [x.strip() for x in line.split(" ",1)]
                if len(parts) != 2:
                    #This might be someone attempting to store a zero length sequence?
                    raise ValueError("Could not split line into identifier " \
                                      + "and sequence:\n" + line)
                id, seq = parts
                if id not in ids:
                    ids.append(id)
                seqs.setdefault(id, '')
                seqs[id] += seq.replace(".","-")
            elif len(line) >= 5:
                #Comment line or meta-data
                if line[:5] == "#=GF ":
                    #Generic per-File annotation, free text
                    #Format: #=GF <feature> <free text>
                    feature, text = line[5:].strip().split(None,1)
                    #Each feature key could be used more than once,
                    #so store the entries as a list of strings.
                    if feature not in gf:
                        gf[feature] = [text]
                    else:
                        gf[feature].append(text)
                elif line[:5] == '#=GC ':
                    #Generic per-Column annotation, exactly 1 char per column
                    #Format: "#=GC <feature> <exactly 1 char per column>"
                    pass
                elif line[:5] == '#=GS ':
                    #Generic per-Sequence annotation, free text
                    #Format: "#=GS <seqname> <feature> <free text>"
                    id, feature, text = line[5:].strip().split(None,2)
                    #if id not in ids:
                    #    ids.append(id)
                    if id not in gs:
                        gs[id] = {}
                    if feature not in gs[id]:
                        gs[id][feature] = [text]
                    else:
                        gs[id][feature].append(text)
                elif line[:5] == "#=GR ":
                    #Generic per-Sequence AND per-Column markup
                    #Format: "#=GR <seqname> <feature> <exactly 1 char per column>"
                    id, feature, text = line[5:].strip().split(None,2)
                    #if id not in ids:
                    #    ids.append(id)
                    if id not in gr:
                        gr[id] = {}
                    if feature not in gr[id]:
                        gr[id][feature] = ""
                    gr[id][feature] += text.strip() # append to any previous entry
                    #TODO - Should we check the length matches the alignment length?
                    #       For iterlaced sequences the GR data can be split over
                    #       multiple lines
            #Next line...            


        assert len(seqs) <= len(ids)
        #assert len(gs)   <= len(ids)
        #assert len(gr)   <= len(ids)

        self.ids = ids
        self.sequences = seqs
        self.seq_annotation = gs
        self.seq_col_annotation = gr

        if ids and seqs:

            if self.records_per_alignment is not None \
            and self.records_per_alignment != len(ids):
                raise ValueError("Found %i records in this alignment, told to expect %i" \
                                 % (len(ids), self.records_per_alignment))

            alignment_length = len(list(seqs.values())[0])
            records = [] #Alignment obj will put them all in a list anyway
            for id in ids:
                seq = seqs[id]
                if alignment_length != len(seq):
                    raise ValueError("Sequences have different lengths, or repeated identifier")
                name, start, end = self._identifier_split(id)
                record = SeqRecord(Seq(seq, self.alphabet),
                                   id = id, name = name, description = id,
                                   annotations = {"accession":name})
                #Accession will be overridden by _populate_meta_data if an explicit
                #accession is provided:
                record.annotations["accession"]=name

                if start is not None:
                    record.annotations["start"] = start
                if end is not None:
                    record.annotations["end"] = end

                self._populate_meta_data(id, record)
                records.append(record)
            alignment = MultipleSeqAlignment(records, self.alphabet)

            #TODO - Introduce an annotated alignment class?
            #For now, store the annotation a new private property:
            alignment._annotations = gr

            return alignment
        else:
            raise StopIteration


    def _identifier_split(self, identifier):
        """Returns (name,start,end) string tuple from an identier."""
        if identifier.find("/")!=-1:
            name, start_end = identifier.rsplit("/",1)
            if start_end.count("-")==1:
                start, end = list(map(int, start_end.split("-")))
<<<<<<< HEAD
                name = identifier.split("/",1)[0]
=======
>>>>>>> d7ddb068
                return (name, start, end)
        return (identifier, None, None)
    
    def _get_meta_data(self, identifier, meta_dict):
        """Takes an itentifier and returns dict of all meta-data matching it.

        For example, given "Q9PN73_CAMJE/149-220" will return all matches to
        this or "Q9PN73_CAMJE" which the identifier without its /start-end
        suffix.

        In the example below, the suffix is required to match the AC, but must
        be removed to match the OS and OC meta-data::

            # STOCKHOLM 1.0
            #=GS Q9PN73_CAMJE/149-220  AC Q9PN73
            ...
            Q9PN73_CAMJE/149-220               NKA...
            ...
            #=GS Q9PN73_CAMJE OS Campylobacter jejuni
            #=GS Q9PN73_CAMJE OC Bacteria 

        This function will return an empty dictionary if no data is found."""
        name, start, end = self._identifier_split(identifier)
        if name==identifier:
            identifier_keys = [identifier]
        else:
            identifier_keys = [identifier, name]
        answer = {}
        for identifier_key in identifier_keys:
            try:
                for feature_key in meta_dict[identifier_key]:
                    answer[feature_key] = meta_dict[identifier_key][feature_key]
            except KeyError:
                pass
        return answer

    def _populate_meta_data(self, identifier, record):
        """Adds meta-date to a SecRecord's annotations dictionary.

        This function applies the PFAM conventions."""

        seq_data = self._get_meta_data(identifier, self.seq_annotation)
        for feature in seq_data:
            #Note this dictionary contains lists!
            if feature=="AC" : #ACcession number
                assert len(seq_data[feature])==1
                record.annotations["accession"]=seq_data[feature][0]
            elif feature=="DE" : #DEscription
                record.description = "\n".join(seq_data[feature])
            elif feature=="DR" : #Database Reference
                #Should we try and parse the strings?
                record.dbxrefs = seq_data[feature]
            elif feature in self.pfam_gs_mapping:
                record.annotations[self.pfam_gs_mapping[feature]] = ", ".join(seq_data[feature])
            else:
                #Ignore it?
                record.annotations["GS:" + feature] = ", ".join(seq_data[feature])

        #Now record the per-letter-annotations
        seq_col_data = self._get_meta_data(identifier, self.seq_col_annotation)
        for feature in seq_col_data:
            #Note this dictionary contains strings!
            if feature in self.pfam_gr_mapping:
                record.letter_annotations[self.pfam_gr_mapping[feature]] = seq_col_data[feature]
            else:
                #Ignore it?
                record.letter_annotations["GR:" + feature] = seq_col_data[feature]
    
def _test():
    """Run the Bio.SeqIO module's doctests.

    This will try and locate the unit tests directory, and run the doctests
    from there in order that the relative paths used in the examples work.
    """
    import doctest
    import os
    if os.path.isdir(os.path.join("..","..","Tests")):
        print("Runing doctests...")
        cur_dir = os.path.abspath(os.curdir)
        os.chdir(os.path.join("..","..","Tests"))
        assert os.path.isfile("Stockholm/simple.sth")
        doctest.testmod()
        os.chdir(cur_dir)
        del cur_dir
        print("Done")
        
if __name__ == "__main__":
    _test()
<|MERGE_RESOLUTION|>--- conflicted
+++ resolved
@@ -28,13 +28,7 @@
 using the Bio.AlignIO.read() function:
 
     >>> from Bio import AlignIO
-<<<<<<< HEAD
-    >>> handle = open("Stockholm/simple.sth", "rU")
-    >>> align = AlignIO.read(handle, "stockholm")
-    >>> handle.close()
-=======
     >>> align = AlignIO.read("Stockholm/simple.sth", "stockholm")
->>>>>>> d7ddb068
     >>> print(align)
     SingleLetterAlphabet() alignment with 2 rows and 104 columns
     UUAAUCGAGCUCAACACUCUUCGUAUAUCCUC-UCAAUAUGG-G...UGU AP001509.1
@@ -51,14 +45,8 @@
 
     >>> from Bio import AlignIO
     >>> from Bio.Alphabet import generic_rna
-<<<<<<< HEAD
-    >>> handle = open("Stockholm/simple.sth", "rU")
-    >>> align = AlignIO.read(handle, "stockholm", alphabet=generic_rna)
-    >>> handle.close()
-=======
     >>> align = AlignIO.read("Stockholm/simple.sth", "stockholm",
     ...                      alphabet=generic_rna)
->>>>>>> d7ddb068
     >>> print(align)
     RNAAlphabet() alignment with 2 rows and 104 columns
     UUAAUCGAGCUCAACACUCUUCGUAUAUCCUC-UCAAUAUGG-G...UGU AP001509.1
@@ -120,13 +108,8 @@
 
     >>> from Bio import SeqIO
     >>> from Bio.Alphabet import generic_rna
-<<<<<<< HEAD
-    >>> handle = open("Stockholm/simple.sth", "rU")
-    >>> for record in SeqIO.parse(handle, "stockholm", alphabet=generic_rna):
-=======
     >>> for record in SeqIO.parse("Stockholm/simple.sth", "stockholm",
     ...                           alphabet=generic_rna):
->>>>>>> d7ddb068
     ...     print(record.id)
     ...     print(record.seq)
     ...     print(record.letter_annotations['secondary_structure'])
@@ -477,10 +460,6 @@
             name, start_end = identifier.rsplit("/",1)
             if start_end.count("-")==1:
                 start, end = list(map(int, start_end.split("-")))
-<<<<<<< HEAD
-                name = identifier.split("/",1)[0]
-=======
->>>>>>> d7ddb068
                 return (name, start, end)
         return (identifier, None, None)
     
