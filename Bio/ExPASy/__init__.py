# Copyright 2000 by Jeffrey Chang.  All rights reserved.
# This code is part of the Biopython distribution and governed by its
# license.  Please see the LICENSE file that should have been included
# as part of this package.

"""
This module provides code to access resources at ExPASy over the WWW.
http://www.expasy.ch/


Functions:
get_prodoc_entry  Interface to the get-prodoc-entry CGI script.
get_prosite_entry Interface to the get-prosite-entry CGI script.
get_prosite_raw   Interface to the get-prosite-raw CGI script.
get_sprot_raw     Interface to the get-sprot-raw CGI script.
sprot_search_ful  Interface to the sprot-search-ful CGI script.
sprot_search_de   Interface to the sprot-search-de CGI script.
"""

import urllib.request, urllib.parse, urllib.error


def get_prodoc_entry(id, cgi='http://www.expasy.ch/cgi-bin/get-prodoc-entry'):
    """get_prodoc_entry(id,
    cgi='http://www.expasy.ch/cgi-bin/get-prodoc-entry') -> handle

    Get a handle to a PRODOC entry at ExPASy in HTML format. 

    For a non-existing key XXX, ExPASy returns an HTML-formatted page
    containing this line:
    'There is no PROSITE documentation entry XXX. Please try again.'
    """
    # Open a handle to ExPASy.
    handle = urllib.request.urlopen("%s?%s" % (cgi, id))
    return handle

def get_prosite_entry(id,
                      cgi='http://www.expasy.ch/cgi-bin/get-prosite-entry'):
    """get_prosite_entry(id,
    cgi='http://www.expasy.ch/cgi-bin/get-prosite-entry') -> handle

    Get a handle to a PROSITE entry at ExPASy in HTML format.

    For a non-existing key XXX, ExPASy returns an HTML-formatted page
    containing this line:
    'There is currently no PROSITE entry for XXX. Please try again.'
    """
    handle = urllib.request.urlopen("%s?%s" % (cgi, id))
    return handle

def get_prosite_raw(id, cgi='http://www.expasy.ch/cgi-bin/get-prosite-raw.pl'):
    """get_prosite_raw(id,
                       cgi='http://www.expasy.ch/cgi-bin/get-prosite-raw.pl')
    -> handle

    Get a handle to a raw PROSITE or PRODOC entry at ExPASy.

    For a non-existing key, ExPASy returns nothing.
    """
    handle = urllib.request.urlopen("%s?%s" % (cgi, id))
    return handle

def get_sprot_raw(id):
    """Get a handle to a raw SwissProt entry at ExPASy.

    For an ID of XXX, fetches http://www.uniprot.org/uniprot/XXX.txt
    (as per the http://www.expasy.ch/expasy_urls.html documentation).
    """
<<<<<<< HEAD
    if cgi :
        import warnings
        import Bio
        warnings.warn("The cgi argument in get_sprot_raw is not "
                      "supported anymore", Bio.BiopythonDeprecationWarning)
=======
>>>>>>> d7ddb068
    return urllib.request.urlopen("http://www.uniprot.org/uniprot/%s.txt" % id)

def sprot_search_ful(text, make_wild=None, swissprot=1, trembl=None,
                     cgi='http://www.expasy.ch/cgi-bin/sprot-search-ful'):
    """sprot_search_ful(text, make_wild=None, swissprot=1, trembl=None,
    cgi='http://www.expasy.ch/cgi-bin/sprot-search-ful') -> handle

    Search SwissProt by full text.

    """
    variables = {'SEARCH' : text}
    if make_wild:
        variables['makeWild'] = 'on'
    if swissprot:
        variables['S'] = 'on'
    if trembl:
        variables['T'] = 'on'
    options = urllib.parse.urlencode(variables)
    fullcgi = "%s?%s" % (cgi, options)
    handle = urllib.request.urlopen(fullcgi)
    return handle

def sprot_search_de(text, swissprot=1, trembl=None,
                    cgi='http://www.expasy.ch/cgi-bin/sprot-search-de'):
    """sprot_search_de(text, swissprot=1, trembl=None,
    cgi='http://www.expasy.ch/cgi-bin/sprot-search-de') -> handle

    Search SwissProt by name, description, gene name, species, or
    organelle.

    """
    variables = {'SEARCH' : text}
    if swissprot:
        variables['S'] = 'on'
    if trembl:
        variables['T'] = 'on'
    options = urllib.parse.urlencode(variables)
    fullcgi = "%s?%s" % (cgi, options)
    handle = urllib.request.urlopen(fullcgi)
    return handle<|MERGE_RESOLUTION|>--- conflicted
+++ resolved
@@ -66,14 +66,6 @@
     For an ID of XXX, fetches http://www.uniprot.org/uniprot/XXX.txt
     (as per the http://www.expasy.ch/expasy_urls.html documentation).
     """
-<<<<<<< HEAD
-    if cgi :
-        import warnings
-        import Bio
-        warnings.warn("The cgi argument in get_sprot_raw is not "
-                      "supported anymore", Bio.BiopythonDeprecationWarning)
-=======
->>>>>>> d7ddb068
     return urllib.request.urlopen("http://www.uniprot.org/uniprot/%s.txt" % id)
 
 def sprot_search_ful(text, make_wild=None, swissprot=1, trembl=None,
