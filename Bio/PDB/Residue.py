# Copyright (C) 2002, Thomas Hamelryck (thamelry@binf.ku.dk)
# This code is part of the Biopython distribution and governed by its
# license.  Please see the LICENSE file that should have been included
# as part of this package.  

# My Stuff
<<<<<<< HEAD
from .PDBExceptions import PDBConstructionException
from .Entity import Entity, DisorderedEntityWrapper
=======
from Bio.PDB.PDBExceptions import PDBConstructionException
from Bio.PDB.Entity import Entity, DisorderedEntityWrapper
>>>>>>> 81aa1469


"""Residue class, used by Structure objects."""


_atom_name_dict={}
_atom_name_dict["N"]=1
_atom_name_dict["CA"]=2
_atom_name_dict["C"]=3
_atom_name_dict["O"]=4


class Residue(Entity):
    """
    Represents a residue. A Residue object stores atoms.
    """
    def __init__(self, id, resname, segid):
        self.level="R"
        self.disordered=0
        self.resname=resname
        self.segid=segid
        Entity.__init__(self, id)

    # Special methods

    def __repr__(self):
        resname=self.get_resname()
        hetflag, resseq, icode=self.get_id()
        full_id=(resname, hetflag, resseq, icode)
        return "<Residue %s het=%s resseq=%s icode=%s>" % full_id

    # Private methods

    def _sort(self, a1, a2):
        """Sort the Atom objects.

        Atoms are sorted alphabetically according to their name, 
        but N, CA, C, O always come first.

        Arguments:
        o a1, a2 - Atom objects
        """
        name1=a1.get_name()
        name2=a2.get_name()
        if name1==name2:
            return(cmp(a1.get_altloc(), a2.get_altloc()))
        if name1 in _atom_name_dict:
            index1=_atom_name_dict[name1]
        else:
            index1=None
        if name2 in _atom_name_dict:
            index2=_atom_name_dict[name2]
        else:
            index2=None
        if index1 and index2:
            return cmp(index1, index2)
        if index1:
            return -1
        if index2:
            return 1
        return cmp(name1, name2)

    # Public methods

    def add(self, atom):
        """Add an Atom object.

        Checks for adding duplicate atoms, and raises a
        PDBConstructionException if so.
        """
        atom_id=atom.get_id()
        if self.has_id(atom_id):
            raise PDBConstructionException( \
                "Atom %s defined twice in residue %s" % (atom_id, self))
        Entity.add(self, atom)

    def sort(self):
        self.child_list.sort(self._sort)

    def flag_disordered(self):
        "Set the disordered flag."
        self.disordered=1

    def is_disordered(self):
        "Return 1 if the residue contains disordered atoms."
        return self.disordered

    def get_resname(self):
        return self.resname

    def get_unpacked_list(self):
        """
        Returns the list of all atoms, unpack DisorderedAtoms."
        """
        atom_list=self.get_list()
        undisordered_atom_list=[]
        for atom in atom_list:
            if atom.is_disordered():
                undisordered_atom_list=(undisordered_atom_list+ atom.disordered_get_list())
            else:
                undisordered_atom_list.append(atom)
        return undisordered_atom_list       

    def get_segid(self):
        return self.segid


class DisorderedResidue(DisorderedEntityWrapper):
    """
    DisorderedResidue is a wrapper around two or more Residue objects. It is
    used to represent point mutations (e.g. there is a Ser 60 and a Cys 60 residue,
    each with 50 % occupancy).
    """
    def __init__(self, id):
        DisorderedEntityWrapper.__init__(self, id)

    def __repr__(self):
        resname=self.get_resname()
        hetflag, resseq, icode=self.get_id()
        full_id=(resname, hetflag, resseq, icode)
        return "<DisorderedResidue %s het=%s resseq=%i icode=%s>" % full_id

    def add(self, atom):
        residue=self.disordered_get()
        if not atom.is_disordered()==2:
            # Atoms in disordered residues should have non-blank
            # altlocs, and are thus represented by DisorderedAtom objects.
            resname=residue.get_resname()
            het, resseq, icode=residue.get_id() 
            # add atom anyway, if PDBParser ignores exception the atom will be part of the residue
            residue.add(atom)
            raise PDBConstructionException( \
                "Blank altlocs in duplicate residue %s (%s, %i, %s)" \
                % (resname, het, resseq, icode) )
        residue.add(atom)

    def sort(self):
        "Sort the atoms in the child Residue objects."
        for residue in self.disordered_get_list():
            residue.sort() 

    def disordered_add(self, residue):
        """Add a residue object and use its resname as key.

        Arguments:
        o residue - Residue object
        """
        resname=residue.get_resname()
        # add chain parent to residue
        chain=self.get_parent()
        residue.set_parent(chain)
        assert(not self.disordered_has_id(resname))
        self[resname]=residue
        self.disordered_select(resname)
<|MERGE_RESOLUTION|>--- conflicted
+++ resolved
@@ -4,13 +4,8 @@
 # as part of this package.  
 
 # My Stuff
-<<<<<<< HEAD
-from .PDBExceptions import PDBConstructionException
-from .Entity import Entity, DisorderedEntityWrapper
-=======
 from Bio.PDB.PDBExceptions import PDBConstructionException
 from Bio.PDB.Entity import Entity, DisorderedEntityWrapper
->>>>>>> 81aa1469
 
 
 """Residue class, used by Structure objects."""
