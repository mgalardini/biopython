# Copyright (C) 2002, Thomas Hamelryck (thamelry@binf.ku.dk)
# This code is part of the Biopython distribution and governed by its
# license.  Please see the LICENSE file that should have been included
# as part of this package.

"""Use the DSSP program to calculate secondary structure and accessibility.

You need to have a working version of DSSP (and a license, free for academic
use) in order to use this. For DSSP, see U{http://www.cmbi.kun.nl/gv/dssp/}.

The DSSP codes for secondary structure used here are:

    - H        Alpha helix (4-12)
    - B        Isolated beta-bridge residue
    - E        Strand
    - G        3-10 helix
    - I        pi helix
    - T        Turn
    - S        Bend
    - -        None
"""

import os
import re
import tempfile

from Bio.SCOP.Raf import to_one_letter_code

<<<<<<< HEAD
from .AbstractPropertyMap import AbstractResiduePropertyMap
from .PDBExceptions import PDBException
from .PDBParser import PDBParser
=======
from Bio.PDB.AbstractPropertyMap import AbstractResiduePropertyMap
from Bio.PDB.PDBExceptions import PDBException
from Bio.PDB.PDBParser import PDBParser
>>>>>>> 81aa1469


# Match C in DSSP
_dssp_cys=re.compile('[a-z]')

# Maximal ASA of amino acids
# Values from Sander & Rost, (1994), Proteins, 20:216-226
# Used for relative accessibility
MAX_ACC={}
MAX_ACC["ALA"]=106.0
MAX_ACC["CYS"]=135.0
MAX_ACC["ASP"]=163.0
MAX_ACC["GLU"]=194.0
MAX_ACC["PHE"]=197.0
MAX_ACC["GLY"]=84.0
MAX_ACC["HIS"]=184.0
MAX_ACC["ILE"]=169.0
MAX_ACC["LYS"]=205.0
MAX_ACC["LEU"]=164.0
MAX_ACC["MET"]=188.0
MAX_ACC["ASN"]=157.0
MAX_ACC["PRO"]=136.0
MAX_ACC["GLN"]=198.0
MAX_ACC["ARG"]=248.0
MAX_ACC["SER"]=130.0
MAX_ACC["THR"]=142.0
MAX_ACC["VAL"]=142.0
MAX_ACC["TRP"]=227.0
MAX_ACC["TYR"]=222.0


def ss_to_index(ss):
    """
    Secondary structure symbol to index.
    H=0
    E=1
    C=2
    """
    if ss=='H':
        return 0
    if ss=='E':
        return 1
    if ss=='C':
        return 2
    assert(0)

def dssp_dict_from_pdb_file(in_file, DSSP="dssp"):
    """
    Create a DSSP dictionary from a PDB file.

    Example:
        >>> dssp_dict=dssp_dict_from_pdb_file("1fat.pdb")
        >>> aa, ss, acc=dssp_dict[('A', 1)]

    @param in_file: pdb file
    @type in_file: string

    @param DSSP: DSSP executable (argument to os.system)
    @type DSSP: string

    @return: a dictionary that maps (chainid, resid) to 
        amino acid type, secondary structure code and 
        accessibility.
    @rtype: {}
    """
    out_file=tempfile.mktemp()
    os.system(DSSP+" %s > %s" % (in_file, out_file))
    dict, keys=make_dssp_dict(out_file)
    # This can be dangerous...
    #os.system("rm "+out_file)
    return dict, keys

def make_dssp_dict(filename):
    """
    Return a DSSP dictionary that maps (chainid, resid) to
    aa, ss and accessibility, from a DSSP file.

    @param filename: the DSSP output file
    @type filename: string
    """
    dssp={}
    fp=open(filename, "r")
    start=0
    keys=[]
    for l in fp.readlines():
        sl=l.split()
        if sl[1]=="RESIDUE":
            # start
            start=1
            continue
        if not start:
            continue
        if l[9]==" ":
            # skip -- missing residue
            continue
        resseq=int(l[5:10])
        icode=l[10]
        chainid=l[11]
        aa=l[13]
        ss=l[16]
        if ss==" ":
            ss="-"
        acc=int(l[34:38])
        res_id=(" ", resseq, icode)
        dssp[(chainid, res_id)]=(aa, ss, acc)
        keys.append((chainid, res_id))
    fp.close()
    return dssp, keys


class DSSP(AbstractResiduePropertyMap):
    """
    Run DSSP on a pdb file, and provide a handle to the 
    DSSP secondary structure and accessibility.

    Note that DSSP can only handle one model.

    Example:
        >>> p=PDBParser()
        >>> structure=parser.get_structure("1fat.pdb")
        >>> model=structure[0]
        >>> dssp=DSSP(model, "1fat.pdb")
        >>> # print dssp data for a residue
        >>> secondary_structure, accessibility=dssp[(chain_id, res_id)]
    """
    def __init__(self, model, pdb_file, dssp="dssp"):
        """
        @param model: the first model of the structure
        @type model: L{Model}

        @param pdb_file: a PDB file
        @type pdb_file: string

        @param dssp: the dssp executable (ie. the argument to os.system)
        @type dssp: string
        """
        # create DSSP dictionary
        dssp_dict, dssp_keys=dssp_dict_from_pdb_file(pdb_file, dssp)
        dssp_map={}
        dssp_list=[]
        # Now create a dictionary that maps Residue objects to 
        # secondary structure and accessibility, and a list of 
        # (residue, (secondary structure, accessibility)) tuples
        for key in dssp_keys:
            chain_id, res_id=key
            chain=model[chain_id]
            res=chain[res_id]
            aa, ss, acc=dssp_dict[key]
            res.xtra["SS_DSSP"]=ss
            res.xtra["EXP_DSSP_ASA"]=acc
            # relative accessibility
            resname=res.get_resname()
            rel_acc=acc/MAX_ACC[resname]
            if rel_acc>1.0:
                rel_acc=1.0
            res.xtra["EXP_DSSP_RASA"]=rel_acc
            # Verify if AA in DSSP == AA in Structure
            # Something went wrong if this is not true!
            resname=to_one_letter_code[resname]
            if resname=="C":
                # DSSP renames C in C-bridges to a,b,c,d,...
                # - we rename it back to 'C'
                if _dssp_cys.match(aa):
                    aa='C'
            if not (resname==aa):
                raise PDBException("Structure/DSSP mismatch at "+str(res))
            dssp_map[key]=((res, ss, acc, rel_acc))
            dssp_list.append((res, ss, acc, rel_acc))
        AbstractResiduePropertyMap.__init__(self, dssp_map, dssp_keys, dssp_list)


if __name__=="__main__":

    import sys

    p=PDBParser()
    s=p.get_structure('X', sys.argv[1])

    model=s[0]

    d=DSSP(model, sys.argv[1])

    for r in d:
        print(r)

    print(list(d.keys()))

    print(len(d))

    print(('A', 1) in d)

    print(d[('A', 1)])

    print(s[0]['A'][1].xtra)


<|MERGE_RESOLUTION|>--- conflicted
+++ resolved
@@ -26,15 +26,9 @@
 
 from Bio.SCOP.Raf import to_one_letter_code
 
-<<<<<<< HEAD
-from .AbstractPropertyMap import AbstractResiduePropertyMap
-from .PDBExceptions import PDBException
-from .PDBParser import PDBParser
-=======
 from Bio.PDB.AbstractPropertyMap import AbstractResiduePropertyMap
 from Bio.PDB.PDBExceptions import PDBException
 from Bio.PDB.PDBParser import PDBParser
->>>>>>> 81aa1469
 
 
 # Match C in DSSP
