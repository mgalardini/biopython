--- conflicted
+++ resolved
@@ -376,8 +376,4 @@
 
         print(angle-cangle)
         print(axis-caxis)
-<<<<<<< HEAD
         print()
-=======
-        print()
->>>>>>> 1466a371
