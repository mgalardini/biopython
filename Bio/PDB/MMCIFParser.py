# Copyright (C) 2002, Thomas Hamelryck (thamelry@binf.ku.dk)
# This code is part of the Biopython distribution and governed by its
# license.  Please see the LICENSE file that should have been included
# as part of this package.

"""mmCIF parser (partly implemented in C)."""

from string import letters

import numpy

<<<<<<< HEAD
from .MMCIF2Dict import MMCIF2Dict
from .StructureBuilder import StructureBuilder
=======
from Bio.PDB.MMCIF2Dict import MMCIF2Dict
from Bio.PDB.StructureBuilder import StructureBuilder
>>>>>>> 81aa1469


class MMCIFParser:
    def get_structure(self, structure_id, filename):
        self._mmcif_dict=MMCIF2Dict(filename)
        self._structure_builder=StructureBuilder()
        self._build_structure(structure_id)
        return self._structure_builder.get_structure()

    def _build_structure(self, structure_id):
        mmcif_dict=self._mmcif_dict
        atom_id_list=mmcif_dict["_atom_site.label_atom_id"]
        residue_id_list=mmcif_dict["_atom_site.label_comp_id"]
        seq_id_list=mmcif_dict["_atom_site.label_seq_id"]
        chain_id_list=mmcif_dict["_atom_site.label_asym_id"]
        x_list=list(map(float, mmcif_dict["_atom_site.Cartn_x"]))
        y_list=list(map(float, mmcif_dict["_atom_site.Cartn_y"]))
        z_list=list(map(float, mmcif_dict["_atom_site.Cartn_z"]))
        alt_list=mmcif_dict["_atom_site.label_alt_id"]
        b_factor_list=mmcif_dict["_atom_site.B_iso_or_equiv"]
        occupancy_list=mmcif_dict["_atom_site.occupancy"]
        fieldname_list=mmcif_dict["_atom_site.group_PDB"]
        try:
            aniso_u11=mmcif_dict["_atom_site.aniso_U[1][1]"]
            aniso_u12=mmcif_dict["_atom_site.aniso_U[1][2]"]
            aniso_u13=mmcif_dict["_atom_site.aniso_U[1][3]"]
            aniso_u22=mmcif_dict["_atom_site.aniso_U[2][2]"]
            aniso_u23=mmcif_dict["_atom_site.aniso_U[2][3]"]
            aniso_u33=mmcif_dict["_atom_site.aniso_U[3][3]"]
            aniso_flag=1
        except KeyError:
            # no anisotropic B factors
            aniso_flag=0
        # if auth_seq_id is present, we use this.
        # Otherwise label_seq_id is used.
        if "_atom_site.auth_seq_id" in mmcif_dict:
            seq_id_list=mmcif_dict["_atom_site.auth_seq_id"]
        else:
            seq_id_list=mmcif_dict["_atom_site.label_seq_id"]
        # Now loop over atoms and build the structure
        current_chain_id=None
        current_residue_id=None
        current_model_id=0
        structure_builder=self._structure_builder
        structure_builder.init_structure(structure_id)
        structure_builder.init_model(current_model_id)
        structure_builder.init_seg(" ")
        for i in range(0, len(atom_id_list)):
            x=x_list[i]
            y=y_list[i]
            z=z_list[i]
            resname=residue_id_list[i]
            chainid=chain_id_list[i]
            altloc=alt_list[i]
            if altloc==".":
                altloc=" "
            resseq=seq_id_list[i]
            name=atom_id_list[i]
            tempfactor=b_factor_list[i]
            occupancy=occupancy_list[i]
            fieldname=fieldname_list[i]
            if fieldname=="HETATM":
                hetatm_flag="H"
            else:
                hetatm_flag=" "
            if current_chain_id!=chainid:
                current_chain_id=chainid
                structure_builder.init_chain(current_chain_id)
                current_residue_id=resseq
                icode, int_resseq=self._get_icode(resseq)
                structure_builder.init_residue(resname, hetatm_flag, int_resseq, 
                    icode)
            elif current_residue_id!=resseq:
                current_residue_id=resseq
                icode, int_resseq=self._get_icode(resseq)
                structure_builder.init_residue(resname, hetatm_flag, int_resseq, 
                    icode)
            coord=numpy.array((x, y, z), 'f')  
            structure_builder.init_atom(name, coord, tempfactor, occupancy, altloc,
                name)   
            if aniso_flag==1:
                u=(aniso_u11[i], aniso_u12[i], aniso_u13[i],
                    aniso_u22[i], aniso_u23[i], aniso_u33[i])
                mapped_anisou=list(map(float, u))
                anisou_array=numpy.array(mapped_anisou, 'f')
                structure_builder.set_anisou(anisou_array)
        # Now try to set the cell
        try:
            a=float(mmcif_dict["_cell.length_a"])
            b=float(mmcif_dict["_cell.length_b"])
            c=float(mmcif_dict["_cell.length_c"])
            alpha=float(mmcif_dict["_cell.angle_alpha"])
            beta=float(mmcif_dict["_cell.angle_beta"])
            gamma=float(mmcif_dict["_cell.angle_gamma"])
            cell=numpy.array((a, b, c, alpha, beta, gamma), 'f')
            spacegroup=mmcif_dict["_symmetry.space_group_name_H-M"]
            spacegroup=spacegroup[1:-1] # get rid of quotes!!
            if spacegroup==None:
                raise Exception
            structure_builder.set_symmetry(spacegroup, cell)
        except:
            pass    # no cell found, so just ignore

    def _get_icode(self, resseq):           
        """Tries to return the icode. In MMCIF files this is just part of
        resseq! In PDB files, it's a separate field."""
        last_resseq_char=resseq[-1]
        if last_resseq_char in letters:
            icode=last_resseq_char
            int_resseq=int(resseq[0:-1])
        else:
            icode=" "
            int_resseq=int(resseq)
        return icode, int_resseq    


if __name__=="__main__":
    import sys

    filename=sys.argv[1]

    p=MMCIFParser()

    structure=p.get_structure("test", filename)

    for model in structure.get_list():
        print(model)
        for chain in model.get_list():
            print(chain)
            print("Found %d residues." % len(chain.get_list()))
<|MERGE_RESOLUTION|>--- conflicted
+++ resolved
@@ -9,13 +9,8 @@
 
 import numpy
 
-<<<<<<< HEAD
-from .MMCIF2Dict import MMCIF2Dict
-from .StructureBuilder import StructureBuilder
-=======
 from Bio.PDB.MMCIF2Dict import MMCIF2Dict
 from Bio.PDB.StructureBuilder import StructureBuilder
->>>>>>> 81aa1469
 
 
 class MMCIFParser:
