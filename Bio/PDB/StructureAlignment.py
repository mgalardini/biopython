--- conflicted
+++ resolved
@@ -9,13 +9,8 @@
 
 from Bio.SCOP.Raf import to_one_letter_code
 
-<<<<<<< HEAD
-from . import Selection
-from .Polypeptide import is_aa
-=======
 from Bio.PDB import Selection
 from Bio.PDB.Polypeptide import is_aa
->>>>>>> 81aa1469
 
 
 class StructureAlignment:
