--- conflicted
+++ resolved
@@ -65,16 +65,6 @@
         self.serial_number=serial_number
         # Dictionary that keeps addictional properties
         self.xtra={}
-<<<<<<< HEAD
-        if not element:
-            warnings.warn("Atom object (name=%s) without element" % name,
-                          PDBConstructionWarning)
-            element = "?"
-            print(name, "--> ?")
-        elif len(element)>2 or element != element.upper() or element != element.strip():
-            raise ValueError(element)
-        self.element=element
-=======
         assert not element or element == element.upper(), element
         self.element = self._assign_element(element)
         self.mass = self._assign_atom_mass()
@@ -105,7 +95,6 @@
             warnings.warn(msg, PDBConstructionWarning)
                 
         return element
->>>>>>> d7ddb068
         
     def _assign_atom_mass(self):
         # Needed for Bio/Struct/Geometry.py C.O.M. function
