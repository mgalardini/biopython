# Copyright (C) 2002, Thomas Hamelryck (thamelry@binf.ku.dk)
# This code is part of the Biopython distribution and governed by its
# license.  Please see the LICENSE file that should have been included
# as part of this package.

"""Calculation of residue depth (using Michel Sanner's MSMS program for the
surface calculation).

Residue depth is the average distance of the atoms of a residue from 
the solvent accessible surface.

Residue Depth:

    >>> rd = ResidueDepth(model, pdb_file)
    >>> print(rd[(chain_id, res_id)])

Direct MSMS interface:

    Typical use:

        >>> surface = get_surface("1FAT.pdb")

    Surface is a Numeric array with all the surface 
    vertices.  

    Distance to surface:

        >>> dist = min_dist(coord, surface)

    where coord is the coord of an atom within the volume
    bound by the surface (ie. atom depth).

    To calculate the residue depth (average atom depth
    of the atoms in a residue):

        >>> rd = residue_depth(residue, surface)
"""

import os
import tempfile

import numpy

<<<<<<< HEAD
from . import Selection
from .AbstractPropertyMap import AbstractPropertyMap
from .Polypeptide import is_aa
=======
from Bio.PDB import Selection
from Bio.PDB.AbstractPropertyMap import AbstractPropertyMap
from Bio.PDB.Polypeptide import is_aa
>>>>>>> 81aa1469


def _read_vertex_array(filename):
    """
    Read the vertex list into a Numeric array.
    """
    fp=open(filename, "r")
    vertex_list=[]
    for l in fp.readlines():
        sl=l.split()
        if not len(sl)==9:
            # skip header
            continue
        vl=list(map(float, sl[0:3]))
        vertex_list.append(vl)
    fp.close()
    return numpy.array(vertex_list)

def get_surface(pdb_file, PDB_TO_XYZR="pdb_to_xyzr", MSMS="msms"):
    """
    Return a Numeric array that represents 
    the vertex list of the molecular surface.

    PDB_TO_XYZR --- pdb_to_xyzr executable (arg. to os.system)
    MSMS --- msms executable (arg. to os.system)
    """
    # extract xyz and set radii
    xyz_tmp=tempfile.mktemp()
    PDB_TO_XYZR=PDB_TO_XYZR+" %s > %s"
    make_xyz=PDB_TO_XYZR % (pdb_file, xyz_tmp) 
    os.system(make_xyz)
    # make surface
    surface_tmp=tempfile.mktemp()
    MSMS=MSMS+" -probe_radius 1.5 -if %s -of %s > "+tempfile.mktemp()
    make_surface=MSMS % (xyz_tmp, surface_tmp)
    os.system(make_surface)
    surface_file=surface_tmp+".vert"
    # read surface vertices from vertex file
    surface=_read_vertex_array(surface_file)
    # clean up tmp files
    # ...this is dangerous
    #os.system("rm "+xyz_tmp)
    #os.system("rm "+surface_tmp+".vert")
    #os.system("rm "+surface_tmp+".face")
    return surface


def min_dist(coord, surface):
    """
    Return minimum distance between coord
    and surface.
    """
    d=surface-coord
    d2=sum(d*d, 1)
    return numpy.sqrt(min(d2))

def residue_depth(residue, surface):
    """
    Return average distance to surface for all
    atoms in a residue, ie. the residue depth.
    """
    atom_list=residue.get_unpacked_list()
    length=len(atom_list)
    d=0
    for atom in atom_list:
        coord=atom.get_coord()
        d=d+min_dist(coord, surface)
    return d/length

def ca_depth(residue, surface):
    if not residue.has_id("CA"):
        return None
    ca=residue["CA"]
    coord=ca.get_coord()
    return min_dist(coord, surface)

class ResidueDepth(AbstractPropertyMap):
    """
    Calculate residue and CA depth for all residues.
    """
    def __init__(self, model, pdb_file):
        depth_dict={}
        depth_list=[]
        depth_keys=[]
        # get_residue
        residue_list=Selection.unfold_entities(model, 'R')
        # make surface from PDB file
        surface=get_surface(pdb_file)
        # calculate rdepth for each residue
        for residue in residue_list:
            if not is_aa(residue):
                continue
            rd=residue_depth(residue, surface)
            ca_rd=ca_depth(residue, surface)
            # Get the key
            res_id=residue.get_id()
            chain_id=residue.get_parent().get_id()
            depth_dict[(chain_id, res_id)]=(rd, ca_rd)
            depth_list.append((residue, (rd, ca_rd)))
            depth_keys.append((chain_id, res_id))
            # Update xtra information
            residue.xtra['EXP_RD']=rd
            residue.xtra['EXP_RD_CA']=ca_rd
        AbstractPropertyMap.__init__(self, depth_dict, depth_keys, depth_list)


if __name__=="__main__":

    import sys
    from Bio.PDB import PDBParser

    p=PDBParser()
    s=p.get_structure("X", sys.argv[1])
    model=s[0]

    rd=ResidueDepth(model, sys.argv[1])


    for item in rd:
        print(item)

<|MERGE_RESOLUTION|>--- conflicted
+++ resolved
@@ -41,15 +41,9 @@
 
 import numpy
 
-<<<<<<< HEAD
-from . import Selection
-from .AbstractPropertyMap import AbstractPropertyMap
-from .Polypeptide import is_aa
-=======
 from Bio.PDB import Selection
 from Bio.PDB.AbstractPropertyMap import AbstractPropertyMap
 from Bio.PDB.Polypeptide import is_aa
->>>>>>> 81aa1469
 
 
 def _read_vertex_array(filename):
