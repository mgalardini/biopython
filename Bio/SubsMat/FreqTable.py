--- conflicted
+++ resolved
@@ -49,20 +49,6 @@
 class FreqTable(dict):
     
     def _freq_from_count(self):
-<<<<<<< HEAD
-        sum = 0.
-        for i in list(self.count.values()):
-            sum = sum + i
-        for i in list(self.count.keys()):
-            self[i] = self.count[i] / sum
-
-    def _alphabet_from_input(self):
-        s = ''
-        letters_list = list(self.keys())
-        letters_list.sort()
-        for i in letters_list:
-            s = s + i
-=======
         total = float(sum(self.count.values()))
         for i, v in self.count.items():
             self[i] = v / total
@@ -71,7 +57,6 @@
         s = ''
         for i in sorted(self):
             s += i
->>>>>>> 83562977
         return s
 
     def __init__(self,in_dict,dict_type,alphabet=None):
