--- conflicted
+++ resolved
@@ -851,16 +851,9 @@
         cur.execute("DROP TABLE IF EXISTS astral")
         cur.execute("CREATE TABLE astral (sid CHAR(8), seq TEXT, PRIMARY KEY (sid))")
 
-<<<<<<< HEAD
-        for dom in list(self.fasta_dict.keys()):
-            cur.execute( "INSERT INTO astral (sid,seq) values (%s,%s)",
-                         (dom, self.fasta_dict[dom].seq.data))
-        
-=======
         for dom in self.fasta_dict:
             cur.execute("INSERT INTO astral (sid,seq) values (%s,%s)",
                         (dom, self.fasta_dict[dom].seq.data))
->>>>>>> 83562977
         
         for i in astralBibIds:
             cur.execute("ALTER TABLE astral ADD (id"+str(i)+" TINYINT)")
@@ -892,15 +885,9 @@
     params = {'pdb' : pdb, 'key' : key, 'sid' : sid, 'disp' : disp,
               'dir' : dir, 'loc' : loc}
     variables = {}
-<<<<<<< HEAD
-    for k in list(params.keys()):
-        if params[k] is not None:
-            variables[k] = params[k]
-=======
     for k, v in params.iteritmes():
         if v is not None:
             variables[k] = v
->>>>>>> 83562977
     variables.update(keywds)
     return _open(cgi, variables)
 
