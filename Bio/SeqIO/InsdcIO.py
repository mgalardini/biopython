# Copyright 2007-2010 by Peter Cock.  All rights reserved.
#
# This code is part of the Biopython distribution and governed by its
# license.  Please see the LICENSE file that should have been included
# as part of this package..

"""Bio.SeqIO support for the "genbank" and "embl" file formats.

You are expected to use this module via the Bio.SeqIO functions.
Note that internally this module calls Bio.GenBank to do the actual
parsing of both GenBank and EMBL files.

See also:

International Nucleotide Sequence Database Collaboration
http://www.insdc.org/
 
GenBank
http://www.ncbi.nlm.nih.gov/Genbank/

EMBL Nucleotide Sequence Database
http://www.ebi.ac.uk/embl/

DDBJ (DNA Data Bank of Japan)
http://www.ddbj.nig.ac.jp/
"""

from Bio.Seq import UnknownSeq
from Bio.GenBank.Scanner import GenBankScanner, EmblScanner
from Bio import Alphabet
from .Interfaces import SequentialSequenceWriter
from Bio import SeqFeature

# NOTE
# ====
# The "brains" for parsing GenBank and EMBL files (and any
# other flat file variants from the INSDC in future) is in
# Bio.GenBank.Scanner (plus the _FeatureConsumer in Bio.GenBank)
# However, all the writing code is in this file.


def GenBankIterator(handle):
    """Breaks up a Genbank file into SeqRecord objects.

    Every section from the LOCUS line to the terminating // becomes
    a single SeqRecord with associated annotation and features.
    
    Note that for genomes or chromosomes, there is typically only
    one record."""
    #This calls a generator function:
    return GenBankScanner(debug=0).parse_records(handle)

def EmblIterator(handle):
    """Breaks up an EMBL file into SeqRecord objects.

    Every section from the LOCUS line to the terminating // becomes
    a single SeqRecord with associated annotation and features.
    
    Note that for genomes or chromosomes, there is typically only
    one record."""
    #This calls a generator function:
    return EmblScanner(debug=0).parse_records(handle)

def GenBankCdsFeatureIterator(handle, alphabet=Alphabet.generic_protein):
    """Breaks up a Genbank file into SeqRecord objects for each CDS feature.

    Every section from the LOCUS line to the terminating // can contain
    many CDS features.  These are returned as with the stated amino acid
    translation sequence (if given).
    """
    #This calls a generator function:
    return GenBankScanner(debug=0).parse_cds_features(handle, alphabet)
    
def EmblCdsFeatureIterator(handle, alphabet=Alphabet.generic_protein):
    """Breaks up a EMBL file into SeqRecord objects for each CDS feature.

    Every section from the LOCUS line to the terminating // can contain
    many CDS features.  These are returned as with the stated amino acid
    translation sequence (if given).
    """
    #This calls a generator function:
    return EmblScanner(debug=0).parse_cds_features(handle, alphabet)

def _insdc_feature_position_string(pos, offset=0):
    """Build a GenBank/EMBL position string (PRIVATE).

    Use offset=1 to add one to convert a start position from python counting.
    """
    if isinstance(pos, SeqFeature.ExactPosition):
        return "%i" % (pos.position+offset)
    elif isinstance(pos, SeqFeature.WithinPosition):
        return "(%i.%i)" % (pos.position + offset,
                            pos.position + pos.extension + offset)
    elif isinstance(pos, SeqFeature.BetweenPosition):
        return "(%i^%i)" % (pos.position + offset,
                            pos.position + pos.extension + offset)
    elif isinstance(pos, SeqFeature.BeforePosition):
        return "<%i" % (pos.position + offset)
    elif isinstance(pos, SeqFeature.AfterPosition):
        return ">%i" % (pos.position + offset)
    elif isinstance(pos, SeqFeature.OneOfPosition):
        return "one-of(%s)" \
               % ",".join([_insdc_feature_position_string(p,offset) \
                           for p in pos.position_choices])
    elif isinstance(pos, SeqFeature.AbstractPosition):
        raise NotImplementedError("Please report this as a bug in Biopython.")
    else:
        raise ValueError("Expected a SeqFeature position object.")


def _insdc_location_string_ignoring_strand_and_subfeatures(feature, rec_length):
    if feature.ref:
        ref = "%s:" % feature.ref
    else:
        ref = ""
    assert not feature.ref_db
    if isinstance(feature.location.start, SeqFeature.ExactPosition) \
    and isinstance(feature.location.end, SeqFeature.ExactPosition) \
    and feature.location.start.position == feature.location.end.position:
        #Special case, for 12:12 return 12^13
        #(a zero length slice, meaning the point between two letters)
        if feature.location.end.position == rec_length:
            #Very special case, for a between position at the end of a
            #sequence (used on some circular genomes, Bug 3098) we have
            #N:N so return N^1
            return "%s%i^1" % (ref, rec_length)
        else:
            return "%s%i^%i" % (ref, feature.location.end.position,
                                feature.location.end.position+1)
    if isinstance(feature.location.start, SeqFeature.ExactPosition) \
    and isinstance(feature.location.end, SeqFeature.ExactPosition) \
    and feature.location.start.position+1 == feature.location.end.position:
        #Special case, for 11:12 return 12 rather than 12..12
        #(a length one slice, meaning a single letter)
        return "%s%i" % (ref, feature.location.end.position)
    else:
        #Typical case, e.g. 12..15 gets mapped to 11:15
        return ref \
               + _insdc_feature_position_string(feature.location.start, +1) \
               + ".." + \
               _insdc_feature_position_string(feature.location.end)

def _insdc_feature_location_string(feature, rec_length):
    """Build a GenBank/EMBL location string from a SeqFeature (PRIVATE).

    There is a choice of how to show joins on the reverse complement strand,
    GenBank used "complement(join(1,10),(20,100))" while EMBL used to use
    "join(complement(20,100),complement(1,10))" instead (but appears to have
    now adopted the GenBank convention). Notice that the order of the entries
    is reversed! This function therefore uses the first form. In this situation
    we expect the parent feature and the two children to all be marked as
    strand == -1, and in the order 0:10 then 19:100.

    Also need to consider dual-strand examples like these from the Arabidopsis
    thaliana chloroplast NC_000932: join(complement(69611..69724),139856..140650)
    gene ArthCp047, GeneID:844801 or its CDS (protein NP_051038.1 GI:7525057)
    which is further complicated by a splice:
    join(complement(69611..69724),139856..140087,140625..140650)

    For mixed this mixed strand feature, the parent SeqFeature should have
    no strand (either 0 or None) while the child features should have either
    strand +1 or -1 as appropriate, and be listed in the order given here.
    """

    if not feature.sub_features:
        #Non-recursive.
        #assert feature.location_operator == "", \
        #       "%s has no subfeatures but location_operator %s" \
        #       % (repr(feature), feature.location_operator)
        location = _insdc_location_string_ignoring_strand_and_subfeatures(feature, rec_length)
        if feature.strand == -1:
            location = "complement(%s)" % location
        return location
    # As noted above, treat reverse complement strand features carefully:
    if feature.strand == -1:
        for f in feature.sub_features:
            assert f.strand == -1
        return "complement(%s(%s))" \
               % (feature.location_operator,
                  ",".join(_insdc_location_string_ignoring_strand_and_subfeatures(f, rec_length) \
                           for f in feature.sub_features))
    #if feature.strand == +1:
    #    for f in feature.sub_features:
    #        assert f.strand == +1
    #This covers typical forward strand features, and also an evil mixed strand:
    assert feature.location_operator != ""
    return  "%s(%s)" % (feature.location_operator,
                        ",".join([_insdc_feature_location_string(f, rec_length) \
                                  for f in feature.sub_features]))


class _InsdcWriter(SequentialSequenceWriter):
    """Base class for GenBank and EMBL writers (PRIVATE)."""
    MAX_WIDTH = 80
    QUALIFIER_INDENT = 21
    QUALIFIER_INDENT_STR = " "*QUALIFIER_INDENT
    QUALIFIER_INDENT_TMP = "     %s                " # 21 if %s is empty

    def _write_feature_qualifier(self, key, value=None, quote=None):
        if not value:
            self.handle.write("%s/%s\n" % (self.QUALIFIER_INDENT_STR, key))
            return
        #Quick hack with no line wrapping, may be useful for testing:
        #self.handle.write('%s/%s="%s"\n' % (self.QUALIFIER_INDENT_STR, key, value))
        if quote is None:
            #Try to mimic unwritten rules about when quotes can be left out:
            if isinstance(value, int) or isinstance(value, int):
                quote = False
            else:
                quote = True
        if quote:
            line = '%s/%s="%s"' % (self.QUALIFIER_INDENT_STR, key, value)
        else:
            line = '%s/%s=%s' % (self.QUALIFIER_INDENT_STR, key, value)
        if len(line) <= self.MAX_WIDTH:
            self.handle.write(line+"\n")
            return
        while line.lstrip():
            if len(line) <= self.MAX_WIDTH:
                self.handle.write(line+"\n")
                return
            #Insert line break...
            for index in range(min(len(line)-1, self.MAX_WIDTH),
                               self.QUALIFIER_INDENT+1,-1):
                if line[index] == " " : break
            if line[index] != " ":
                #No nice place to break...
                index = self.MAX_WIDTH
            assert index <= self.MAX_WIDTH
            self.handle.write(line[:index] + "\n")
            line = self.QUALIFIER_INDENT_STR + line[index:].lstrip()

    def _wrap_location(self, location):
        """Split a feature location into lines (break at commas)."""
        #TODO - Rewrite this not to recurse!
        length = self.MAX_WIDTH - self.QUALIFIER_INDENT
        if len(location) <= length:
            return location
        index = location[:length].rfind(",")
        if index == -1:
            #No good place to split (!)
            import warnings
            warnings.warn("Couldn't split location:\n%s" % location)
            return location
        return location[:index+1] + "\n" + \
               self.QUALIFIER_INDENT_STR + self._wrap_location(location[index+1:])

    def _write_feature(self, feature, record_length):
        """Write a single SeqFeature object to features table."""
        assert feature.type, feature
        location = _insdc_feature_location_string(feature, record_length)
        line = (self.QUALIFIER_INDENT_TMP  % feature.type)[:self.QUALIFIER_INDENT] \
               + self._wrap_location(location) + "\n"
        self.handle.write(line)
        #Now the qualifiers...
        for key, values in feature.qualifiers.items():
            if isinstance(values, list) or isinstance(values, tuple):
                for value in values:
                    self._write_feature_qualifier(key, value)
            elif values:
                #String, int, etc
                self._write_feature_qualifier(key, values)
            else:
                #e.g. a /psuedo entry
                self._write_feature_qualifier(key)

    def _get_annotation_str(self, record, key, default=".", just_first=False):
        """Get an annotation dictionary entry (as a string).

        Some entries are lists, in which case if just_first=True the first entry
        is returned.  If just_first=False (default) this verifies there is only
        one entry before returning it."""
        try:
            answer = record.annotations[key]
        except KeyError:
            return default
        if isinstance(answer, list):
            if not just_first : assert len(answer) == 1
            return str(answer[0])
        else:
            return str(answer)

    def _split_multi_line(self, text, max_len):
        "Returns a list of strings."""
        #TODO - Do the line spliting while preserving white space?
        text = text.strip()
        if len(text) < max_len:
            return [text]

        words = text.split()
        assert max([len(w) for w in words]) < max_len, \
               "Your description cannot be broken into nice lines!:\n%s" \
               % repr(text)
        text = ""
        while words and len(text) + 1 + len(words[0]) < max_len:
            text += " " + words.pop(0)
            text = text.strip()
        assert len(text) < max_len
        answer = [text]
        while words:
            text = ""
            while words and len(text) + 1 + len(words[0]) < max_len:
                text += " " + words.pop(0)
                text = text.strip()
            assert len(text) < max_len
            answer.append(text)
        assert not words
        return answer

    def _split_contig(self, record, max_len):
        "Returns a list of strings, splits on commas."""
        #TODO - Merge this with _write_multi_line method?
        #It would need the addition of the comma splitting logic...
        #are there any other cases where that would be sensible?
        contig = record.annotations.get("contig", "")
        if isinstance(contig, list) or isinstance(contig, tuple):
            contig = "".join(contig)
        contig = self.clean(contig)
        i = 0
        answer = []
        while contig:
            if len(contig) > max_len:
                #Split lines at the commas
                pos = contig[:max_len-1].rfind(",")
                if pos == -1:
                    raise ValueError("Could not break up CONTIG")
                text, contig = contig[:pos+1], contig[pos+1:]
            else:
                text, contig = contig, ""
            answer.append(text)
        return answer

class GenBankWriter(_InsdcWriter):
    HEADER_WIDTH = 12
    QUALIFIER_INDENT = 21
    
    def _write_single_line(self, tag, text):
        "Used in the the 'header' of each GenBank record."""
        assert len(tag) < self.HEADER_WIDTH
        assert len(text) < self.MAX_WIDTH - self.HEADER_WIDTH, \
               "Annotation %s too long for %s line" % (repr(text), tag)
        self.handle.write("%s%s\n" % (tag.ljust(self.HEADER_WIDTH),
                                      text.replace("\n", " ")))

    def _write_multi_line(self, tag, text):
        "Used in the the 'header' of each GenBank record."""
        #TODO - Do the line spliting while preserving white space?
        max_len = self.MAX_WIDTH - self.HEADER_WIDTH
        lines = self._split_multi_line(text, max_len)
        assert len(tag) < self.HEADER_WIDTH
        self._write_single_line(tag, lines[0])
        for line in lines[1:] :
            self._write_single_line("", line)

    def _write_multi_entries(self, tag, text_list):
        #used for DBLINK and any similar later line types.
        #If the list of strings is empty, nothing is written.
        for i, text in enumerate(text_list):
            if i == 0:
                self._write_single_line(tag, text)
            else:
                self._write_single_line("", text)

    def _get_date(self, record) :
        default = "01-JAN-1980"
        try :
            date = record.annotations["date"]
        except KeyError :
            return default
        #Cope with a list of one string:
        if isinstance(date, list) and len(date)==1 :
            date = date[0]
        #TODO - allow a Python date object
        if not isinstance(date, str) or len(date) != 11 \
        or date[2] != "-" or date[6] != "-" \
        or not date[:2].isdigit() or not date[7:].isdigit() \
        or int(date[:2]) > 31 \
        or date[3:6] not in ["JAN", "FEB", "MAR", "APR", "MAY", "JUN",
                             "JUL", "AUG", "SEP", "OCT", "NOV", "DEC"] :
            #TODO - Check is a valid date (e.g. not 31 Feb)
            return default
        return date

    def _get_data_division(self, record):
        try:
            division = record.annotations["data_file_division"]
        except KeyError:
            division = "UNK"
        if division in ["PRI", "ROD", "MAM", "VRT", "INV", "PLN", "BCT",
                        "VRL", "PHG", "SYN", "UNA", "EST", "PAT", "STS",
                        "GSS", "HTG", "HTC", "ENV", "CON"]:
            #Good, already GenBank style
            #    PRI - primate sequences
            #    ROD - rodent sequences
            #    MAM - other mammalian sequences
            #    VRT - other vertebrate sequences
            #    INV - invertebrate sequences
            #    PLN - plant, fungal, and algal sequences
            #    BCT - bacterial sequences [plus archea]
            #    VRL - viral sequences
            #    PHG - bacteriophage sequences
            #    SYN - synthetic sequences
            #    UNA - unannotated sequences
            #    EST - EST sequences (expressed sequence tags) 
            #    PAT - patent sequences
            #    STS - STS sequences (sequence tagged sites) 
            #    GSS - GSS sequences (genome survey sequences) 
            #    HTG - HTGS sequences (high throughput genomic sequences) 
            #    HTC - HTC sequences (high throughput cDNA sequences) 
            #    ENV - Environmental sampling sequences
            #    CON - Constructed sequences
            #
            #(plus UNK for unknown)
            pass
        else:
            #See if this is in EMBL style:
            #    Division                 Code
            #    -----------------        ----
            #    Bacteriophage            PHG - common
            #    Environmental Sample     ENV - common
            #    Fungal                   FUN - map to PLN (plants + fungal)
            #    Human                    HUM - map to PRI (primates)
            #    Invertebrate             INV - common
            #    Other Mammal             MAM - common
            #    Other Vertebrate         VRT - common
            #    Mus musculus             MUS - map to ROD (rodent)
            #    Plant                    PLN - common
            #    Prokaryote               PRO - map to BCT (poor name)
            #    Other Rodent             ROD - common
            #    Synthetic                SYN - common
            #    Transgenic               TGN - ??? map to SYN ???
            #    Unclassified             UNC - map to UNK
            #    Viral                    VRL - common
            #
            #(plus XXX for submiting which we can map to UNK)
            embl_to_gbk = {"FUN":"PLN",
                           "HUM":"PRI",
                           "MUS":"ROD",
                           "PRO":"BCT",
                           "UNC":"UNK",
                           "XXX":"UNK",
                           }
            try:
                division = embl_to_gbk[division]
            except KeyError:
                division = "UNK"
        assert len(division)==3
        return division

    def _write_the_first_line(self, record):
        """Write the LOCUS line."""
        
        locus = record.name
        if not locus or locus == "<unknown name>":
            locus = record.id
        if not locus or locus == "<unknown id>":
            locus = self._get_annotation_str(record, "accession", just_first=True)
        if len(locus) > 16:
            raise ValueError("Locus identifier %s is too long" % repr(locus))

        if len(record) > 99999999999:
            #Currently GenBank only officially support up to 350000, but
            #the length field can take eleven digits
            raise ValueError("Sequence too long!")

        #Get the base alphabet (underneath any Gapped or StopCodon encoding)
        a = Alphabet._get_base_alphabet(record.seq.alphabet)
        if not isinstance(a, Alphabet.Alphabet):
            raise TypeError("Invalid alphabet")
        elif isinstance(a, Alphabet.ProteinAlphabet):
            units = "aa"
        elif isinstance(a, Alphabet.NucleotideAlphabet):
            units = "bp"
        else:
            #Must be something like NucleotideAlphabet or
            #just the generic Alphabet (default for fasta files)
            raise ValueError("Need a Nucleotide or Protein alphabet")

        #Get the molecule type
        #TODO - record this explicitly in the parser?
        if isinstance(a, Alphabet.ProteinAlphabet):
            mol_type = ""
        elif isinstance(a, Alphabet.DNAAlphabet):
            mol_type = "DNA"
        elif isinstance(a, Alphabet.RNAAlphabet):
            mol_type = "RNA"
        else:
            #Must be something like NucleotideAlphabet or
            #just the generic Alphabet (default for fasta files)
            raise ValueError("Need a DNA, RNA or Protein alphabet")
        
        division = self._get_data_division(record)
        
        assert len(units) == 2
        assert len(division) == 3
        #TODO - date
        #TODO - mol_type
        line = "LOCUS       %s %s %s    %s           %s %s\n" \
                     % (locus.ljust(16),
                        str(len(record)).rjust(11),
                        units,
                        mol_type.ljust(6),
                        division,
                        self._get_date(record))
        assert len(line) == 79+1, repr(line) #plus one for new line

        assert line[12:28].rstrip() == locus, \
               'LOCUS line does not contain the locus at the expected position:\n' + line
        assert line[28:29] == " "
        assert line[29:40].lstrip() == str(len(record)), \
               'LOCUS line does not contain the length at the expected position:\n' + line

        #Tests copied from Bio.GenBank.Scanner
        assert line[40:44] in [' bp ', ' aa '] , \
               'LOCUS line does not contain size units at expected position:\n' + line
        assert line[44:47] in ['   ', 'ss-', 'ds-', 'ms-'], \
               'LOCUS line does not have valid strand type (Single stranded, ...):\n' + line
        assert line[47:54].strip() == "" \
        or line[47:54].strip().find('DNA') != -1 \
        or line[47:54].strip().find('RNA') != -1, \
               'LOCUS line does not contain valid sequence type (DNA, RNA, ...):\n' + line
        assert line[54:55] == ' ', \
               'LOCUS line does not contain space at position 55:\n' + line
        assert line[55:63].strip() in ['', 'linear', 'circular'], \
               'LOCUS line does not contain valid entry (linear, circular, ...):\n' + line
        assert line[63:64] == ' ', \
               'LOCUS line does not contain space at position 64:\n' + line
        assert line[67:68] == ' ', \
               'LOCUS line does not contain space at position 68:\n' + line
        assert line[70:71] == '-', \
               'LOCUS line does not contain - at position 71 in date:\n' + line
        assert line[74:75] == '-', \
               'LOCUS line does not contain - at position 75 in date:\n' + line

        self.handle.write(line)

    def _write_references(self, record):
        number = 0
        for ref in record.annotations["references"]:
            if not isinstance(ref, SeqFeature.Reference):
                continue
            number += 1
            data = str(number)
            #TODO - support more complex record reference locations?
            if ref.location and len(ref.location)==1:
                a = Alphabet._get_base_alphabet(record.seq.alphabet)
                if isinstance(a, Alphabet.ProteinAlphabet):
                    units = "residues"
                else:
                    units = "bases"
                data += "  (%s %i to %i)" % (units,
                                             ref.location[0].nofuzzy_start+1,
                                             ref.location[0].nofuzzy_end)
            self._write_single_line("REFERENCE", data)
            if ref.authors:
                #We store the AUTHORS data as a single string
                self._write_multi_line("  AUTHORS", ref.authors)
            if ref.consrtm:
                #We store the consortium as a single string
                self._write_multi_line("  CONSRTM", ref.consrtm)
            if ref.title:
                #We store the title as a single string
                self._write_multi_line("  TITLE", ref.title)
            if ref.journal:
                #We store this as a single string - holds the journal name,
                #volume, year, and page numbers of the citation
                self._write_multi_line("  JOURNAL", ref.journal)
            if ref.medline_id:
                #This line type is obsolete and was removed from the GenBank
                #flatfile format in April 2005. Should we write it?
                #Note this has a two space indent:
                self._write_multi_line("  MEDLINE", ref.medline_id)
            if ref.pubmed_id:
                #Note this has a THREE space indent:
                self._write_multi_line("   PUBMED", ref.pubmed_id)
            if ref.comment:
                self._write_multi_line("  REMARK", ref.comment)
            

    def _write_comment(self, record):
        #This is a bit complicated due to the range of possible
        #ways people might have done their annotation...
        #Currently the parser uses a single string with newlines.
        #A list of lines is also reasonable.
        #A single (long) string is perhaps the most natural of all.
        #This means we may need to deal with line wrapping.
        comment = record.annotations["comment"]
        if isinstance(comment, str):
            lines = comment.split("\n")
        elif isinstance(comment, list) or isinstance(comment, tuple):
            lines = comment
        else:
            raise ValueError("Could not understand comment annotation")
        self._write_multi_line("COMMENT", lines[0])
        for line in lines[1:]:
            self._write_multi_line("", line)

    def _write_contig(self, record):
        max_len = self.MAX_WIDTH - self.HEADER_WIDTH
        lines = self._split_contig(record, max_len)
        self._write_single_line("CONTIG", lines[0])
        for text in lines[1:] :
            self._write_single_line("", text)

    def _write_sequence(self, record):
        #Loosely based on code from Howard Salis
        #TODO - Force lower case?
        LETTERS_PER_LINE = 60
        SEQUENCE_INDENT = 9

        if isinstance(record.seq, UnknownSeq):
            #We have already recorded the length, and there is no need
            #to record a long sequence of NNNNNNN...NNN or whatever.
            if "contig" in record.annotations:
                self._write_contig(record)
            else:
                self.handle.write("ORIGIN\n")
            return

        data = self._get_seq_string(record) #Catches sequence being None
        seq_len = len(data)
        #TODO - Should we change the case?
        self.handle.write("ORIGIN\n")
        for line_number in range(0, seq_len, LETTERS_PER_LINE):
            self.handle.write(str(line_number+1).rjust(SEQUENCE_INDENT))
            for words in range(line_number,
                               min(line_number+LETTERS_PER_LINE, seq_len), 10):
                self.handle.write(" %s" % data[words:words+10])
            self.handle.write("\n")
        
    def write_record(self, record):
        """Write a single record to the output file."""
        handle = self.handle
        self._write_the_first_line(record)

        accession = self._get_annotation_str(record, "accession",
                                             record.id.split(".", 1)[0],
                                             just_first=True)
        acc_with_version = accession
        if record.id.startswith(accession+"."):
            try:
                acc_with_version = "%s.%i" \
                                   % (accession,
                                      int(record.id.split(".", 1)[1]))
            except ValueError:
                pass
        gi = self._get_annotation_str(record, "gi", just_first=True)

        descr = record.description
        if descr == "<unknown description>" : descr = "."
        self._write_multi_line("DEFINITION", descr)
        
        self._write_single_line("ACCESSION", accession)
        if gi != ".":
            self._write_single_line("VERSION", "%s  GI:%s" \
                                    % (acc_with_version, gi))
        else:
            self._write_single_line("VERSION", "%s" % (acc_with_version))

        #The NCBI only expect two types of link so far,
        #e.g. "Project:28471" and "Trace Assembly Archive:123456"
        #TODO - Filter the dbxrefs list to just these?
        self._write_multi_entries("DBLINK", record.dbxrefs)

        try:
            #List of strings
            #Keywords should be given separated with semi colons,
            keywords = "; ".join(record.annotations["keywords"])
            #with a trailing period:
            if not keywords.endswith(".") :
                keywords += "."
        except KeyError:
            #If no keywords, there should be just a period:
            keywords = "."
        self._write_multi_line("KEYWORDS", keywords)

        if "segment" in record.annotations:
            #Deal with SEGMENT line found only in segmented records,
            #e.g. AH000819
            segment = record.annotations["segment"]
            if isinstance(segment, list):
                assert len(segment)==1, segment
                segment = segment[0]
            self._write_single_line("SEGMENT", segment)

        self._write_multi_line("SOURCE", \
                                self._get_annotation_str(record, "source"))
        #The ORGANISM line MUST be a single line, as any continuation is the taxonomy
        org = self._get_annotation_str(record, "organism")
        if len(org) > self.MAX_WIDTH - self.HEADER_WIDTH:
            org = org[:self.MAX_WIDTH - self.HEADER_WIDTH-4]+"..."
        self._write_single_line("  ORGANISM", org)
        try:
            #List of strings
            #Taxonomy should be given separated with semi colons,
            taxonomy = "; ".join(record.annotations["taxonomy"])
            #with a trailing period:
            if not taxonomy.endswith(".") :
                taxonomy += "."
        except KeyError:
            taxonomy = "."
        self._write_multi_line("", taxonomy)

        if "references" in record.annotations:
            self._write_references(record)

        if "comment" in record.annotations:
            self._write_comment(record)

        handle.write("FEATURES             Location/Qualifiers\n")
        rec_length = len(record)
        for feature in record.features:
            self._write_feature(feature, rec_length) 
        self._write_sequence(record)
        handle.write("//\n")

class EmblWriter(_InsdcWriter):
    HEADER_WIDTH = 5
    QUALIFIER_INDENT = 21
    QUALIFIER_INDENT_STR = "FT" + " "*(QUALIFIER_INDENT-2)
    QUALIFIER_INDENT_TMP = "FT   %s                " # 21 if %s is empty
    
    def _write_contig(self, record):
        max_len = self.MAX_WIDTH - self.HEADER_WIDTH
        lines = self._split_contig(record, max_len)
        for text in lines:
            self._write_single_line("CO", text)

    def _write_sequence(self, record):
        LETTERS_PER_BLOCK = 10
        BLOCKS_PER_LINE = 6
        LETTERS_PER_LINE = LETTERS_PER_BLOCK * BLOCKS_PER_LINE
        POSITION_PADDING = 10
        handle = self.handle #save looking up this multiple times
        
        if isinstance(record.seq, UnknownSeq):
            #We have already recorded the length, and there is no need
            #to record a long sequence of NNNNNNN...NNN or whatever.
            if "contig" in record.annotations:
                self._write_contig(record)
            else:
                #TODO - Can the sequence just be left out as in GenBank files?
                handle.write("SQ   \n")
            return

        data = self._get_seq_string(record) #Catches sequence being None
        seq_len = len(data)
        #TODO - Should we change the case?
        #TODO - What if we have RNA?
        a_count = data.count('A') + data.count('a')
        c_count = data.count('C') + data.count('c')
        g_count = data.count('G') + data.count('g')
        t_count = data.count('T') + data.count('t')
        other = seq_len - (a_count + c_count + g_count + t_count)
        handle.write("SQ   Sequence %i BP; %i A; %i C; %i G; %i T; %i other;\n" \
                     % (seq_len, a_count, c_count, g_count, t_count, other))
        
        for line_number in range(0, seq_len // LETTERS_PER_LINE):
            handle.write("    ") #Just four, not five
            for block in range(BLOCKS_PER_LINE) :
                index = LETTERS_PER_LINE*line_number + LETTERS_PER_BLOCK*block
                handle.write((" %s" % data[index:index+LETTERS_PER_BLOCK]))
            handle.write(str((line_number+1)
                             *LETTERS_PER_LINE).rjust(POSITION_PADDING))
            handle.write("\n")
        if seq_len % LETTERS_PER_LINE:
            #Final (partial) line
            line_number = (seq_len // LETTERS_PER_LINE)
            handle.write("    ") #Just four, not five
            for block in range(BLOCKS_PER_LINE) :
                index = LETTERS_PER_LINE*line_number + LETTERS_PER_BLOCK*block
                handle.write((" %s" % data[index:index+LETTERS_PER_BLOCK]).ljust(11))
            handle.write(str(seq_len).rjust(POSITION_PADDING))
            handle.write("\n")

    def _write_single_line(self, tag, text):
        assert len(tag)==2
        line = tag+"   "+text
        assert len(line) <= self.MAX_WIDTH, line
        self.handle.write(line+"\n")

    def _write_multi_line(self, tag, text):
        max_len = self.MAX_WIDTH - self.HEADER_WIDTH
        lines = self._split_multi_line(text, max_len)
        for line in lines :
            self._write_single_line(tag, line)
        
    def _write_the_first_lines(self, record):
        """Write the ID and AC lines."""
        if "." in record.id and record.id.rsplit(".", 1)[1].isdigit():
            version = "SV " + record.id.rsplit(".", 1)[1]
            accession = self._get_annotation_str(record, "accession",
                                                 record.id.rsplit(".", 1)[0],
                                                 just_first=True)
        else :
            version = ""
            accession = self._get_annotation_str(record, "accession",
                                                 record.id,
                                                 just_first=True)
        
        if ";" in accession :
            raise ValueError("Cannot have semi-colon in EMBL accession, %s" \
                             % repr(accession))
        if " " in accession :
            #This is out of practicallity... might it be allowed?
            raise ValueError("Cannot have spaces in EMBL accession, %s" \
                             % repr(accession))

        #Get the molecule type
        #TODO - record this explicitly in the parser?
        #Get the base alphabet (underneath any Gapped or StopCodon encoding)
        a = Alphabet._get_base_alphabet(record.seq.alphabet)
        if not isinstance(a, Alphabet.Alphabet):
            raise TypeError("Invalid alphabet")
        elif not isinstance(a, Alphabet.NucleotideAlphabet):
            raise ValueError("Need a Nucleotide alphabet")
        elif isinstance(a, Alphabet.DNAAlphabet):
            mol_type = "DNA"
        elif isinstance(a, Alphabet.RNAAlphabet):
            mol_type = "RNA"
        else:
            #Must be something like NucleotideAlphabet
            raise ValueError("Need a DNA or RNA alphabet")

        #Get the taxonomy division
        division = self._get_data_division(record)

        #TODO - Full ID line
        handle = self.handle
        #ID   <1>; SV <2>; <3>; <4>; <5>; <6>; <7> BP.
        #1. Primary accession number
        #2. Sequence version number
        #3. Topology: 'circular' or 'linear'
        #4. Molecule type
        #5. Data class
        #6. Taxonomic division
        #7. Sequence length
        self._write_single_line("ID", "%s; %s; ; %s; ; %s; %i BP." \
                                % (accession, version, mol_type,
                                   division, len(record)))
        handle.write("XX\n")
        self._write_single_line("AC", accession+";")
        handle.write("XX\n")

    def _get_data_division(self, record):
        try:
            division = record.annotations["data_file_division"]
        except KeyError:
            division = "UNC"
        if division in ["PHG", "ENV", "FUN", "HUM", "INV", "MAM", "VRT",
                        "MUS", "PLN", "PRO", "ROD", "SYN", "TGN", "UNC",
                        "VRL", "XXX"]:
            #Good, already EMBL style
            #    Division                 Code
            #    -----------------        ----
            #    Bacteriophage            PHG
            #    Environmental Sample     ENV
            #    Fungal                   FUN
            #    Human                    HUM
            #    Invertebrate             INV
            #    Other Mammal             MAM
            #    Other Vertebrate         VRT
            #    Mus musculus             MUS
            #    Plant                    PLN
            #    Prokaryote               PRO
            #    Other Rodent             ROD
            #    Synthetic                SYN
            #    Transgenic               TGN
            #    Unclassified             UNC (i.e. unknown)
            #    Viral                    VRL
            #
            #(plus XXX used for submiting data to EMBL)
            pass
        else:
            #See if this is in GenBank style & can be converted.
            #Generally a problem as the GenBank groups are wider
            #than those of EMBL. Note that GenBank use "BCT" for
            #both bacteria and acherea thus this maps to EMBL's
            #"PRO" nicely.
            gbk_to_embl = {"BCT":"PRO",
                           "UNK":"UNC",
                           }
            try:
                division = gbk_to_embl[division]
            except KeyError:
                division = "UNC"
        assert len(division)==3
        return division

    def _write_references(self, record):
        #The order should be RN, RC, RP, RX, RG, RA, RT, RL
        number = 0
        for ref in record.annotations["references"]:
            if not isinstance(ref, SeqFeature.Reference):
                continue
            number += 1
            self._write_single_line("RN", "[%i]" % number)
            #TODO - support for RC line (needed in parser too)
            #TODO - support more complex record reference locations?
            if ref.location and len(ref.location)==1:
                self._write_single_line("RP", "%i-%i" % (ref.location[0].nofuzzy_start+1,
                                                         ref.location[0].nofuzzy_end))
            #TODO - record any DOI or AGRICOLA identifier in the reference object?
            if ref.pubmed_id:
                self._write_single_line("RX", "PUBMED; %s." % ref.pubmed_id)
            if ref.consrtm:
                self._write_single_line("RG", "%s" % ref.consrtm)
            if ref.authors:
                #We store the AUTHORS data as a single string
                self._write_multi_line("RA", ref.authors+";")
            if ref.title:
                #We store the title as a single string
                self._write_multi_line("RT", '"%s";' % ref.title)
            if ref.journal:
                #We store this as a single string - holds the journal name,
                #volume, year, and page numbers of the citation
                self._write_multi_line("RL", ref.journal)
            self.handle.write("XX\n")

    def _write_comment(self, record):
        #This is a bit complicated due to the range of possible
        #ways people might have done their annotation...
        #Currently the parser uses a single string with newlines.
        #A list of lines is also reasonable.
        #A single (long) string is perhaps the most natural of all.
        #This means we may need to deal with line wrapping.
        comment = record.annotations["comment"]
        if isinstance(comment, str):
            lines = comment.split("\n")
        elif isinstance(comment, list) or isinstance(comment, tuple):
            lines = comment
        else:
            raise ValueError("Could not understand comment annotation")
        #TODO - Merge this with the GenBank comment code?
        if not lines : return
        for line in lines:
            self._write_multi_line("CC", line)
        self.handle.write("XX\n")

    def write_record(self, record):
        """Write a single record to the output file."""

        handle = self.handle
        self._write_the_first_lines(record)

        #PR line (0 or 1 lines only), project identifier
        for xref in record.dbxrefs:
            if xref.startswith("Project:"):
                self._write_single_line("PR", xref+";")
                handle.write("XX\n")
                break

        #TODO - DT lines (date)

        descr = record.description
        if descr == "<unknown description>" : descr = "."
        self._write_multi_line("DE", descr)
        handle.write("XX\n")

        #Should this be "source" or "organism"?
        self._write_multi_line("OS", self._get_annotation_str(record, "organism"))
        try:
            #List of strings
            taxonomy = "; ".join(record.annotations["taxonomy"]) + "."
        except KeyError:
            taxonomy = "."
        self._write_multi_line("OC", taxonomy)
        handle.write("XX\n")

        if "references" in record.annotations:
            self._write_references(record)

        if "comment" in record.annotations:
            self._write_comment(record)

        handle.write("FH   Key             Location/Qualifiers\n")
        rec_length = len(record)
        for feature in record.features:
            self._write_feature(feature, rec_length)

        self._write_sequence(record)
        handle.write("//\n")


if __name__ == "__main__":
    print("Quick self test")
    import os
    from io import StringIO

    def compare_record(old, new):
        if old.id != new.id and old.name != new.name:
            raise ValueError("'%s' or '%s' vs '%s' or '%s' records" \
                             % (old.id, old.name, new.id, new.name))
        if len(old.seq) != len(new.seq):
            raise ValueError("%i vs %i" % (len(old.seq), len(new.seq)))
        if str(old.seq).upper() != str(new.seq).upper():
            if len(old.seq) < 200:
                raise ValueError("'%s' vs '%s'" % (old.seq, new.seq))
            else:
                raise ValueError("'%s...' vs '%s...'" % (old.seq[:100], new.seq[:100]))
        if old.features and new.features:
            return compare_features(old.features, new.features)
        #Just insist on at least one word in common:
        if (old.description or new.description) \
        and not set(old.description.split()).intersection(new.description.split()):
            raise ValueError("%s versus %s" \
                             % (repr(old.description), repr(new.description)))
        #TODO - check annotation
        if "contig" in old.annotations:
            assert old.annotations["contig"] == \
                   new.annotations["contig"]
        return True

    def compare_records(old_list, new_list):
        """Check two lists of SeqRecords agree, raises a ValueError if mismatch."""
        if len(old_list) != len(new_list):
            raise ValueError("%i vs %i records" % (len(old_list), len(new_list)))
        for old, new in zip(old_list, new_list):
            if not compare_record(old, new):
                return False
        return True

    def compare_feature(old, new, ignore_sub_features=False):
        """Check two SeqFeatures agree."""
        if old.type != new.type:
            raise ValueError("Type %s versus %s" % (old.type, new.type))
        if old.location.nofuzzy_start != new.location.nofuzzy_start \
        or old.location.nofuzzy_end != new.location.nofuzzy_end:
            raise ValueError("%s versus %s:\n%s\nvs:\n%s" \
                             % (old.location, new.location, str(old), str(new)))
        if old.strand != new.strand:
            raise ValueError("Different strand:\n%s\nvs:\n%s" % (str(old), str(new)))
        if old.location.start != new.location.start:
            raise ValueError("Start %s versus %s:\n%s\nvs:\n%s" \
                             % (old.location.start, new.location.start, str(old), str(new)))
        if old.location.end != new.location.end:
            raise ValueError("End %s versus %s:\n%s\nvs:\n%s" \
                             % (old.location.end, new.location.end, str(old), str(new)))
        if not ignore_sub_features:
            if len(old.sub_features) != len(new.sub_features):
                raise ValueError("Different sub features")
            for a, b in zip(old.sub_features, new.sub_features):
                if not compare_feature(a, b):
                    return False
        #This only checks key shared qualifiers
        #Would a white list be easier?
        #for key in ["name", "gene", "translation", "codon_table", "codon_start", "locus_tag"]:
<<<<<<< HEAD
        for key in set(old.qualifiers.keys()).intersection(list(new.qualifiers.keys())):
=======
        for key in set(old.qualifiers).intersection(new.qualifiers):
>>>>>>> 83562977
            if key in ["db_xref", "protein_id", "product", "note"]:
                #EMBL and GenBank files are use different references/notes/etc
                continue
            if old.qualifiers[key] != new.qualifiers[key]:
                raise ValueError("Qualifier mis-match for %s:\n%s\n%s" \
                                 % (key, old.qualifiers[key], new.qualifiers[key]))
        return True

    def compare_features(old_list, new_list, ignore_sub_features=False):
        """Check two lists of SeqFeatures agree, raises a ValueError if mismatch."""
        if len(old_list) != len(new_list):
            raise ValueError("%i vs %i features" % (len(old_list), len(new_list)))
        for old, new in zip(old_list, new_list):
            #This assumes they are in the same order
            if not compare_feature(old, new, ignore_sub_features):
                return False
        return True

    def check_genbank_writer(records):
        handle = StringIO()
        GenBankWriter(handle).write_file(records)
        handle.seek(0)

        records2 = list(GenBankIterator(handle))
        assert compare_records(records, records2)

    def check_embl_writer(records):
        handle = StringIO()
        try:
            EmblWriter(handle).write_file(records)
        except ValueError as err:
            print(err)
            return
        handle.seek(0)

        records2 = list(EmblIterator(handle))
        assert compare_records(records, records2)

    for filename in os.listdir("../../Tests/GenBank"):
        if not filename.endswith(".gbk") and not filename.endswith(".gb"):
            continue
        print(filename)
        
        handle = open("../../Tests/GenBank/%s" % filename)
        records = list(GenBankIterator(handle))
        handle.close()

        check_genbank_writer(records)
        check_embl_writer(records)

    for filename in os.listdir("../../Tests/EMBL"):
        if not filename.endswith(".embl"):
            continue
        print(filename)
        
        handle = open("../../Tests/EMBL/%s" % filename)
        records = list(EmblIterator(handle))
        handle.close()

        check_genbank_writer(records)
        check_embl_writer(records)

    from Bio import SeqIO
    for filename in os.listdir("../../Tests/SwissProt"):
        if not filename.startswith("sp"):
            continue
        print(filename)
        
        handle = open("../../Tests/SwissProt/%s" % filename)
        records = list(SeqIO.parse(handle, "swiss"))
        handle.close()

        check_genbank_writer(records)
<|MERGE_RESOLUTION|>--- conflicted
+++ resolved
@@ -1045,11 +1045,7 @@
         #This only checks key shared qualifiers
         #Would a white list be easier?
         #for key in ["name", "gene", "translation", "codon_table", "codon_start", "locus_tag"]:
-<<<<<<< HEAD
-        for key in set(old.qualifiers.keys()).intersection(list(new.qualifiers.keys())):
-=======
         for key in set(old.qualifiers).intersection(new.qualifiers):
->>>>>>> 83562977
             if key in ["db_xref", "protein_id", "product", "note"]:
                 #EMBL and GenBank files are use different references/notes/etc
                 continue
