--- conflicted
+++ resolved
@@ -527,16 +527,10 @@
                + self._wrap_location(location) + "\n"
         self.handle.write(line)
         #Now the qualifiers...
-<<<<<<< HEAD
-        for key in sorted(feature.qualifiers) :
+        for key in sorted(feature.qualifiers):
             values = feature.qualifiers[key]
-            if isinstance(values, list) or isinstance(values, tuple) :
-                for value in values :
-=======
-        for key, values in feature.qualifiers.iteritems():
             if isinstance(values, list) or isinstance(values, tuple):
                 for value in values:
->>>>>>> f3a6b26c
                     self._write_feature_qualifier(key, value)
             elif values:
                 #String, int, etc
