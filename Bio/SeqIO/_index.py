--- conflicted
+++ resolved
@@ -63,22 +63,18 @@
         self._alphabet = alphabet
         self._format = format
         self._key_function = key_function
-<<<<<<< HEAD
         self._index_filename = index_filename
         self._setup()
-=======
->>>>>>> 15d55e3b
         if key_function:
             offset_iter = ((key_function(k),o) for (k,o) in self._build())
         else:
             offset_iter = self._build()
-<<<<<<< HEAD
         if not index_filename:
             #Hold the offsets in memory as a Python dict
             offsets = {}
             for key, offset in offset_iter:
                 if key in offsets:
-                    raise KeyError("Duplicate key %s" % repr(key))
+                    raise ValueError("Duplicate key %s" % repr(key))
                 else:
                     offsets[key] = offset
             self._offsets = offsets
@@ -112,13 +108,6 @@
     def _setup(self):
         """Parse the header etc if required (PRIVATE)."""
         pass
-=======
-        for key, offset in offset_iter:
-            if key in self:
-                raise ValueError("Duplicate key '%s'" % key)
-            else:
-                dict.__setitem__(self, key, offset)
->>>>>>> 15d55e3b
     
     def _build(self):
         """Actually scan the file identifying records and offsets (PRIVATE).
@@ -126,11 +115,7 @@
         Returns an iterator giving tuples of record names and their offsets.
         """
         pass
-<<<<<<< HEAD
-    
-=======
-
->>>>>>> 15d55e3b
+
     def __repr__(self):
         return "SeqIO.index('%s', '%s', alphabet=%s, key_function=%s, mode=%s, index_filename=%s)" \
                % (self._handle.name, self._format,
@@ -144,7 +129,6 @@
         else:
             return "{}"
 
-<<<<<<< HEAD
     def __contains__(self, key) :
         return key in self._offsets
         
@@ -161,8 +145,6 @@
         #TODO - Stick a warning in here for large lists? Or just refuse?
         return self._offsets.keys()
 
-=======
->>>>>>> 15d55e3b
     def values(self):
         """Would be a list of the SeqRecord objects, but not implemented.
 
@@ -284,7 +266,7 @@
                 con.execute("CREATE UNIQUE INDEX IF NOT EXISTS "
                             "key_index ON data(key);")
             except _IntegrityError, err:
-                raise KeyError("Duplicate key? %s" % err)
+                raise ValueError("Duplicate key? %s" % err)
             con.execute("PRAGMA locking_mode=NORMAL")
             self._con = con
     
@@ -368,7 +350,6 @@
 
 class SffDict(_IndexedSeqFileDict) :
     """Indexed dictionary like access to a Standard Flowgram Format (SFF) file."""
-<<<<<<< HEAD
     def _setup(self):
         """Load the header information."""
         if self._alphabet is None:
@@ -382,14 +363,6 @@
         """Load any index block in the file, or build it the slow way (PRIVATE)."""
         handle = self._handle
         handle.seek(0)
-=======
-    def _build(self):
-        """Load any index block in the file, or build it the slow way (PRIVATE)."""
-        if self._alphabet is None:
-            self._alphabet = Alphabet.generic_dna
-        handle = self._handle
-        #Record the what we'll need for parsing a record given its offset
->>>>>>> 15d55e3b
         header_length, index_offset, index_length, number_of_reads, \
         self._flows_per_read, self._flow_chars, self._key_sequence \
             = SeqIO.SffIO._sff_file_header(handle)
@@ -398,20 +371,10 @@
             try :
                 for name, offset in SeqIO.SffIO._sff_read_roche_index(handle) :
                     yield name, offset
-<<<<<<< HEAD
-=======
-                assert len(self) == number_of_reads, \
-                       "Indexed %i records, expected %i" \
-                       % (len(self), number_of_reads)
->>>>>>> 15d55e3b
                 return
             except ValueError, err :
                 import warnings
                 warnings.warn("Could not parse the SFF index: %s" % err)
-<<<<<<< HEAD
-=======
-                assert len(self)==0, "Partially populated index"
->>>>>>> 15d55e3b
                 handle.seek(0)
         else :
             #TODO - Remove this debug warning?
@@ -420,13 +383,7 @@
         #Fall back on the slow way!
         for name, offset in SeqIO.SffIO._sff_do_slow_index(handle) :
             yield name, offset
-<<<<<<< HEAD
-        
-=======
-        assert len(self) == number_of_reads, \
-               "Indexed %i records, expected %i" % (len(self), number_of_reads)
-
->>>>>>> 15d55e3b
+
     def __getitem__(self, key) :
         handle = self._handle
         handle.seek(self._get_offset(key))
@@ -463,19 +420,13 @@
 
 class SequentialSeqFileDict(_IndexedSeqFileDict):
     """Indexed dictionary like access to most sequential sequence files."""
-<<<<<<< HEAD
     def _setup(self):
-=======
-    def _build(self):
-        handle = self._handle
->>>>>>> 15d55e3b
         marker = {"ace" : "CO ",
                   "fasta": ">",
                   "phd" : "BEGIN_SEQUENCE",
                   "pir" : ">..;",
                   "qual": ">",
                    }[self._format]
-<<<<<<< HEAD
         self._marker = marker
         self._marker_re = re.compile("^%s" % marker)
 
@@ -483,11 +434,6 @@
         handle = self._handle
         marker_re = self._marker_re
         marker_offset = len(self._marker)
-=======
-        marker_re = re.compile("^%s" % marker)
-        marker_offset = len(marker)
-        self._marker_re = marker_re #saved for the get_raw method
->>>>>>> 15d55e3b
         while True:
             offset = handle.tell()
             line = handle.readline()
@@ -519,14 +465,11 @@
 
 class GenBankDict(SequentialSeqFileDict):
     """Indexed dictionary like access to a GenBank file."""
-<<<<<<< HEAD
     def _setup(self):
         marker = "LOCUS "
         self._marker = marker
         self._marker_re = re.compile("^%s" % marker)
     
-=======
->>>>>>> 15d55e3b
     def _build(self):
         handle = self._handle
         marker_re = self._marker_re
@@ -563,14 +506,11 @@
 
 class EmblDict(SequentialSeqFileDict):
     """Indexed dictionary like access to an EMBL file."""
-<<<<<<< HEAD
     def _setup(self):
         marker = "ID "
         self._marker = marker
         self._marker_re = re.compile("^%s" % marker)
     
-=======
->>>>>>> 15d55e3b
     def _build(self):
         handle = self._handle
         marker_re = self._marker_re
@@ -611,14 +551,11 @@
 
 class SwissDict(SequentialSeqFileDict):
     """Indexed dictionary like access to a SwissProt file."""
-<<<<<<< HEAD
     def _setup(self):
         marker = "ID "
         self._marker = marker
         self._marker_re = re.compile("^%s" % marker)
     
-=======
->>>>>>> 15d55e3b
     def _build(self):
         handle = self._handle
         marker_re = self._marker_re
@@ -636,14 +573,11 @@
 
 class IntelliGeneticsDict(SequentialSeqFileDict):
     """Indexed dictionary like access to a IntelliGenetics file."""
-<<<<<<< HEAD
     def _setup(self):
         marker = ";"
         self._marker = marker
         self._marker_re = re.compile("^%s" % marker)
     
-=======
->>>>>>> 15d55e3b
     def _build(self):
         handle = self._handle
         marker_re = self._marker_re
