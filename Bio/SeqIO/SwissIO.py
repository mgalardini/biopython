# Copyright 2006-2010 by Peter Cock and Michiel de Hoon.
# All rights reserved.
#
# This code is part of the Biopython distribution and governed by its
# license.  Please see the LICENSE file that should have been included
# as part of this package.

"""Bio.SeqIO support for the "swiss" (aka SwissProt/UniProt) file format.

You are expected to use this module via the Bio.SeqIO functions.
See also the Bio.SwissProt module which offers more than just accessing
the sequences as SeqRecord objects.

See also Bio.SeqIO.UniprotIO.py which supports the "uniprot-xml" format.
"""

from Bio import Seq
from Bio import SeqRecord
from Bio import Alphabet
from Bio import SeqFeature
from Bio import SwissProt

def _make_position(location_string, offset=0):
    """Turn a Swiss location position into a SeqFeature position object (PRIVATE).

    An offset of -1 is used with a start location to make it pythonic.
    """
    if location_string=="?":
	return SeqFeature.UnknownPosition()
    #Hack so that feature from 0 to 0 becomes 0 to 0, not -1 to 0.
    try:
        return SeqFeature.ExactPosition(max(0, offset+int(location_string)))
    except ValueError:
        pass
    if location_string.startswith("<"):
        try:
            return SeqFeature.BeforePosition(max(0,offset+int(location_string[1:])))
        except ValueError:
            pass
    elif location_string.startswith(">"): # e.g. ">13"
        try:
            return SeqFeature.AfterPosition(max(0,offset+int(location_string[1:])))
        except ValueError :
            pass
    elif location_string.startswith("?"): # e.g. "?22"
        try:
            return SeqFeature.UncertainPosition(max(0,offset+int(location_string[1:])))
        except ValueError:
            pass
    raise NotImplementedError("Cannot parse location '%s'" % location_string)

def _make_seqfeature(name, from_res, to_res, description, ft_id):
    """Construct SeqFeature from feature data from parser (PRIVATE)."""
    loc = SeqFeature.FeatureLocation(_make_position(from_res,-1),
	                             _make_position(to_res, 0))
    if not ft_id:
	ft_id = "<unknown id>" #The default in SeqFeature object
    return SeqFeature.SeqFeature(loc, type=name, id=ft_id,
                                 qualifiers={"description":description})

#This is a generator function!
def SwissIterator(handle):
    """Breaks up a Swiss-Prot/UniProt file into SeqRecord objects.

    Every section from the ID line to the terminating // becomes
    a single SeqRecord with associated annotation and features.

    This parser is for the flat file "swiss" format as used by:
     * Swiss-Prot aka SwissProt
     * TrEMBL
     * UniProtKB aka UniProt Knowledgebase

    For consistency with BioPerl and EMBOSS we call this the "swiss"
    format. See also the SeqIO support for "uniprot-xml" format.
    """
    swiss_records = SwissProt.parse(handle)
    for swiss_record in swiss_records:
        # Convert the SwissProt record to a SeqRecord
        seq = Seq.Seq(swiss_record.sequence, Alphabet.generic_protein)
        record = SeqRecord.SeqRecord(seq,
                                     id=swiss_record.accessions[0],
                                     name=swiss_record.entry_name,
                                     description=swiss_record.description,
                                     features=[_make_seqfeature(*f) for f \
                                               in swiss_record.features],
                                    )
        record.description = swiss_record.description
        for cross_reference in swiss_record.cross_references:
            if len(cross_reference) < 2:
                continue
            database, accession = cross_reference[:2]
            dbxref = "%s:%s" % (database, accession)
            if not dbxref in record.dbxrefs:
                record.dbxrefs.append(dbxref)
        annotations = record.annotations
        annotations['accessions'] = swiss_record.accessions
        annotations['date'] = swiss_record.created[0]
        annotations['date_last_sequence_update'] = swiss_record.sequence_update[0]
        if swiss_record.annotation_update:
            annotations['date_last_annotation_update'] = swiss_record.annotation_update[0]
        if swiss_record.gene_name:
            annotations['gene_name'] = swiss_record.gene_name
        annotations['organism'] = swiss_record.organism.rstrip(".")
        annotations['taxonomy'] = swiss_record.organism_classification
        annotations['ncbi_taxid'] = swiss_record.taxonomy_id
        if swiss_record.host_organism:
            annotations['organism_host'] = [word.rstrip(".") \
                                            for word \
                                            in swiss_record.host_organism]
        if swiss_record.comments:
            annotations['comment'] = "\n".join(swiss_record.comments)
        if swiss_record.references:
            annotations['references'] = []
            for reference in swiss_record.references:
                feature = SeqFeature.Reference()
                feature.comment = " ".join(["%s=%s;" % (key, value) \
                                            for key, value \
                                            in reference.comments])
                for key, value in reference.references:
                    if key == 'PubMed':
                        feature.pubmed_id = value
                    elif key == 'MEDLINE':
                        feature.medline_id = value
                    elif key == 'DOI':
                        pass
                    elif key == 'AGRICOLA':
                        pass
                    else:
                        raise ValueError(\
                            "Unknown key %s found in references" % key)
                feature.authors = reference.authors
                feature.title = reference.title
                feature.journal = reference.location
                annotations['references'].append(feature)
        if swiss_record.keywords:
            record.annotations['keywords'] = swiss_record.keywords
        yield record

if __name__ == "__main__":
    print("Quick self test...")

    example_filename = "../../Tests/SwissProt/sp008"

    import os
    if not os.path.isfile(example_filename):
        print("Missing test file %s" % example_filename)
    else:
        #Try parsing it!
        handle = open(example_filename)
        records = SwissIterator(handle)
        for record in records:
            print(record.name)
            print(record.id)
            print(record.annotations['keywords'])
            print(repr(record.annotations['organism']))
            print(record.seq.tostring()[:20] + "...")
<<<<<<< HEAD
        handle.close()
=======
            for f in record.features: print(f)
        handle.close()
>>>>>>> cc0fdf42
<|MERGE_RESOLUTION|>--- conflicted
+++ resolved
@@ -154,9 +154,5 @@
             print(record.annotations['keywords'])
             print(repr(record.annotations['organism']))
             print(record.seq.tostring()[:20] + "...")
-<<<<<<< HEAD
-        handle.close()
-=======
             for f in record.features: print(f)
         handle.close()
->>>>>>> cc0fdf42
