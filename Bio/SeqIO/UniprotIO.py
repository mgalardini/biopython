--- conflicted
+++ resolved
@@ -364,29 +364,10 @@
                         pub_type+=' to the '+ref_element.attrib['db']
                     if 'name' in ref_element.attrib:
                         journal_name=ref_element.attrib['name']
-<<<<<<< HEAD
-                    if 'date' in ref_element.attrib:
-                        pub_date=ref_element.attrib['date']
-                    else:
-                        pub_date=''
-                    if 'volume' in ref_element.attrib:
-                        j_volume=ref_element.attrib['volume']
-                    else:
-                        j_volume=''
-                    if 'first' in ref_element.attrib:
-                        j_first=ref_element.attrib['first']
-                    else:
-                        j_first=''
-                    if 'last' in ref_element.attrib:
-                        j_last=ref_element.attrib['last']
-                    else:
-                        j_last=''
-=======
                     pub_date=ref_element.attrib.get('date','')
                     j_volume=ref_element.attrib.get('volume','')
                     j_first=ref_element.attrib.get('first','')
                     j_last=ref_element.attrib.get('last','')
->>>>>>> d7ddb068
                     for cit_element in ref_element.getchildren():
                         if cit_element.tag==NS + 'title':
                             reference.title=cit_element.text
@@ -449,16 +430,7 @@
             feature=SeqFeature.SeqFeature()
             for k,v in list(element.attrib.items()):
                 feature.qualifiers[k]=v
-<<<<<<< HEAD
-            if 'type' in element.attrib:
-                feature.type=element.attrib['type']
-            else:
-                feature.type=''
-            if 'type' in element.attrib:
-                feature.type=element.attrib['type']
-=======
             feature.type=element.attrib.get('type','')
->>>>>>> d7ddb068
             if 'id' in element.attrib:
                 feature.id=element.attrib['id']
             for feature_element in element.getchildren():
@@ -502,19 +474,10 @@
         #Initialize SeqRecord
         self.ParsedSeqRecord=SeqRecord('', id='') 
         
-<<<<<<< HEAD
-        '''Entry attribs parsing '''
-        if 'dataset' in self.entry.attrib:
-            self.dbname=self.entry.attrib['dataset']
-        else:
-            self.dbname='UnknownDataset'#this should not happen!
-        '''add attribs to annotations '''
-=======
         #Entry attribs parsing
         #Unknown dataset should not happen!
         self.dbname=self.entry.attrib.get('dataset', 'UnknownDataset')
         #add attribs to annotations
->>>>>>> d7ddb068
         for k, v in list(self.entry.attrib.items()):
             if k in ("version"):
                 #original
