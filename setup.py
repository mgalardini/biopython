"""Distutils based setup script for Biopython.

This uses Distutils (http://python.org/sigs/distutils-sig/) the standard
python mechanism for installing packages. For the easiest installation
just type the command:

python setup.py install

For more in-depth instructions, see the installation section of the
Biopython manual, linked to from:

http://biopython.org/wiki/Documentation

Or for more details about the options available from distutils, look at
the 'Installing Python Modules' distutils documentation, available from:

http://python.org/sigs/distutils-sig/doc/

Or, if all else fails, feel free to write to the sign up to the Biopython
mailing list and ask for help.  See:

http://biopython.org/wiki/Mailing_lists
"""
import sys
import os

<<<<<<< HEAD
# Make sure I have the right Python version.
if sys.version_info[:2] < (2, 4):
    print("Biopython requires Python 2.4 or better (but not Python 3 " \
          + "yet).  Python %d.%d detected" % sys.version_info[:2])
    sys.exit(-1)
elif sys.version_info[:2] == (2,4):
    print("Warning - we are phasing out support for Python 2.4")
elif sys.version_info[0] == 3:
    print("Biopython does not yet officially support Python 3, but you")
    print("can try it by first using the 2to3 script on our source code.")
    
from distutils.core import setup
from distutils.core import Command
from distutils.command.install import install
from distutils.command.build_py import build_py
from distutils.command.build_ext import build_ext
from distutils.extension import Extension

=======
>>>>>>> 4f63b156
def get_yes_or_no(question, default):
    if default:
        option_str = "(Y/n)"
        default_str = 'y'
    else:
        option_str = "(y/N)"
        default_str = 'n'

    while True:
<<<<<<< HEAD
        print("%s %s " % (question, option_str), end=' ')
        response = input().lower()
=======
        print ("%s %s " % (question, option_str),)
        if sys.version_info[0] == 3:
            response = input().lower()
        else:
            response = raw_input().lower()
>>>>>>> 4f63b156
        if not response:
            response = default_str
        if response[0] in ['y', 'n']:
            break
<<<<<<< HEAD
        print("Please answer y or n.")
=======
        print ("Please answer y or n.")
>>>>>>> 4f63b156
    return response[0] == 'y'

# Make sure I have the right Python version.
if sys.version_info[:2] < (2, 4):
    print ("Biopython requires Python 2.4 or better (but not Python 3 " \
          + "yet).  Python %d.%d detected" % sys.version_info[:2])
    sys.exit(-1)
elif sys.version_info[:2] == (2,4):
    print ("Warning - we are phasing out support for Python 2.4")
elif sys.version_info[0] == 3:
    print("Biopython does not yet officially support Python 3, but you")
    print("can try it by first using the 2to3 script on our source code.")
    print("For details on how to use 2to3 with Biopython see README.")
    print("If you still haven't applied 2to3 to Biopython please abort now.")
    cont = get_yes_or_no("Do you want to continue this installation?", False)
    if not cont:
        sys.exit(-1)
    
from distutils.core import setup
from distutils.core import Command
from distutils.command.install import install
from distutils.command.build_py import build_py
from distutils.command.build_ext import build_ext
from distutils.extension import Extension


_CHECKED = None
def check_dependencies_once():
    # Call check_dependencies, but cache the result for subsequent
    # calls.
    global _CHECKED
    if _CHECKED is None:
        _CHECKED = check_dependencies()
    return _CHECKED

def check_dependencies():
    """Return whether the installation should continue."""
    # There should be some way for the user to tell specify not to
    # check dependencies.  For example, it probably should not if
    # the user specified "-q".  However, I'm not sure where
    # distutils stores that information.  Also, install has a
    # --force option that gets saved in self.user_options.  It
    # means overwrite previous installations.  If the user has
    # forced an installation, should we also ignore dependencies?

    # We only check for NumPy, as this is a compile time dependency
    if is_Numpy_installed() : return True

    if os.name=='java':
        return True #NumPy is not avaliable for Jython (for now)

<<<<<<< HEAD
    print("""
=======
    print ("""
>>>>>>> 4f63b156
Numerical Python (NumPy) is not installed.

This package is required for many Biopython features.  Please install
it before you install Biopython. You can install Biopython anyway, but
anything dependent on NumPy will not work. If you do this, and later
install NumPy, you should then re-install Biopython.

You can find NumPy at http://numpy.scipy.org
""")
    # exit automatically if running as part of some script
    # (e.g. PyPM, ActiveState's Python Package Manager)
    if not sys.stdout.isatty() :
        sys.exit(-1)
    # We can ask the user
    return get_yes_or_no("Do you want to continue this installation?", False)

class install_biopython(install):
    """Override the standard install to check for dependencies.

    This will just run the normal install, and then print warning messages
    if packages are missing.

    """
    def run(self):
        if check_dependencies_once():
            # Run the normal install.
            install.run(self)

class build_py_biopython(build_py):
    def run(self):
        if not check_dependencies_once():
            return
        # Add software that requires Numpy to be installed.
        if is_Numpy_installed():
            self.packages.extend(NUMPY_PACKAGES)
        build_py.run(self)


class build_ext_biopython(build_ext):
    def run(self):
        if not check_dependencies_once():
            return
        # add software that requires NumPy to install
        if is_Numpy_installed():
            import numpy
            numpy_include_dir = numpy.get_include()
            self.extensions.append(
                Extension('Bio.Cluster.cluster',
                          ['Bio/Cluster/clustermodule.c',
                           'Bio/Cluster/cluster.c'],
                          include_dirs=[numpy_include_dir],
                          ))
            self.extensions.append(
                Extension('Bio.KDTree._CKDTree',
                          ["Bio/KDTree/KDTree.c",
                           "Bio/KDTree/KDTreemodule.c"],
                          include_dirs=[numpy_include_dir],
                          ))
            self.extensions.append(
                Extension('Bio.Motif._pwm',
                          ["Bio/Motif/_pwm.c"],
                          include_dirs=[numpy_include_dir],
                          ))
        build_ext.run(self)


class test_biopython(Command):
    """Run all of the tests for the package.

    This is a automatic test run class to make distutils kind of act like
    perl. With this you can do:

    python setup.py build
    python setup.py install
    python setup.py test
    
    """
    description = "Automatically run the test suite for Biopython."
    user_options = []

    def initialize_options(self):
        pass

    def finalize_options(self):
        pass

    def run(self):
        this_dir = os.getcwd()

        # change to the test dir and run the tests
        os.chdir("Tests")
        sys.path.insert(0, '')
        import run_tests   
        run_tests.main([])

        # change back to the current directory
        os.chdir(this_dir)

def can_import(module_name):
    """can_import(module_name) -> module or None"""
    try:
        return __import__(module_name)
    except ImportError:
        return None

def is_Numpy_installed():
    return bool(can_import("numpy"))

# --- set up the packages we are going to install
# standard biopython packages
PACKAGES = [
    'Bio',
    'Bio.Align',
    'Bio.Align.Applications',
    'Bio.AlignIO',
    'Bio.AlignAce',
    'Bio.Alphabet',
    'Bio.Application',
    'Bio.Blast',
    'Bio.CAPS',
    'Bio.Compass',
    'Bio.Clustalw',
    'Bio.Crystal',
    'Bio.Data',
    'Bio.Emboss',
    'Bio.Encodings',
    'Bio.Entrez',
    'Bio.Enzyme',
    'Bio.ExPASy',
    'Bio.Fasta',
    'Bio.FSSP',
    'Bio.GA',
    'Bio.GA.Crossover',
    'Bio.GA.Mutation',
    'Bio.GA.Repair',
    'Bio.GA.Selection',
    'Bio.GenBank',
    'Bio.Geo',
    'Bio.GFF',
    'Bio.Graphics',
    'Bio.Graphics.GenomeDiagram',
    'Bio.HMM',
    'Bio.InterPro',
    'Bio.KEGG',
    'Bio.KEGG.Compound',
    'Bio.KEGG.Enzyme',
    'Bio.KEGG.Map',
    'Bio.Medline',
    'Bio.MEME',
    'Bio.Motif',
    'Bio.Motif.Parsers',
    'Bio.Motif.Applications',
    'Bio.NeuralNetwork',
    'Bio.NeuralNetwork.BackPropagation',
    'Bio.NeuralNetwork.Gene',
    'Bio.Nexus',
    'Bio.NMR',
    'Bio.Parsers',
    'Bio.Pathway',
    'Bio.Pathway.Rep',
    'Bio.PDB',
    'Bio.PDB.mmCIF',
    'Bio.PopGen',
    'Bio.PopGen.Async',
    'Bio.PopGen.FDist',
    'Bio.PopGen.GenePop',
    'Bio.PopGen.SimCoal',
    'Bio.Prosite',
    'Bio.Restriction',
    'Bio.Restriction._Update',
    'Bio.SCOP',
    'Bio.SeqIO',
    'Bio.SeqUtils',
    'Bio.Sequencing',
    'Bio.Sequencing.Applications',
    'Bio.Statistics',
    'Bio.SubsMat',
    'Bio.SVDSuperimposer',
    'Bio.SwissProt',
    'Bio.Phylo',
    'Bio.UniGene',
    'Bio.Wise',
    #Other top level packages,
    'BioSQL',
    ]

# packages that require Numeric Python
NUMPY_PACKAGES = [
    'Bio.Affy',
    'Bio.Cluster',
    'Bio.KDTree',
]

if os.name == 'java' :
    # Jython doesn't support C extensions
    EXTENSIONS = []
elif sys.version_info[0] == 3:
    # TODO - Must update our C extensions for Python 3
    EXTENSIONS = []
else :
    EXTENSIONS = [
    Extension('Bio.cpairwise2',
              ['Bio/cpairwise2module.c',
               'Bio/csupport.c'],
              include_dirs=["Bio"]
              ),
    Extension('Bio.trie',
              ['Bio/triemodule.c',
               'Bio/trie.c'],
              include_dirs=["Bio"]
              ),
    Extension('Bio.cMarkovModel',
              ['Bio/cMarkovModelmodule.c',
               'Bio/csupport.c'],
              include_dirs=["Bio"]
              ),
#Commented out due to the build dependency on flex, see Bug 2619
#   Extension('Bio.PDB.mmCIF.MMCIFlex',
#              ['Bio/PDB/mmCIF/lex.yy.c',
#               'Bio/PDB/mmCIF/MMCIFlexmodule.c'],
#              include_dirs=["Bio"],
#              libraries=["fl"]
#              ),
    Extension('Bio.Nexus.cnexus',
              ['Bio/Nexus/cnexus.c']
              ),
    ]


#We now define the Biopython version number in Bio/__init__.py
#Here we can't use "import Bio" then "Bio.__version__" as that would
#tell us the version of Biopython already installed (if any).
__version__ = "Undefined"
for line in open('Bio/__init__.py'):
    if (line.startswith('__version__')):
        exec(line.strip())

setup(
    name='biopython',
    version=__version__,
    author='The Biopython Consortium',
    author_email='biopython@biopython.org',
    url='http://www.biopython.org/',
    description='Freely available tools for computational molecular biology.',
    download_url='http://biopython.org/DIST/',
    cmdclass={
        "install" : install_biopython,
        "build_py" : build_py_biopython,
        "build_ext" : build_ext_biopython,
        "test" : test_biopython,
        },
    packages=PACKAGES,
    ext_modules=EXTENSIONS,
    package_data = {'Bio.Entrez': ['DTDs/*.dtd', 'DTDs/*.ent', 'DTDs/*.mod'],
                    'Bio.PopGen': ['SimCoal/data/*.par'],
                   },
    #install_requires = ['numpy>=1.0'],
    #extras_require = {
    #    'PDF' : ['reportlab>=2.0']
    #    }
    )<|MERGE_RESOLUTION|>--- conflicted
+++ resolved
@@ -24,27 +24,6 @@
 import sys
 import os
 
-<<<<<<< HEAD
-# Make sure I have the right Python version.
-if sys.version_info[:2] < (2, 4):
-    print("Biopython requires Python 2.4 or better (but not Python 3 " \
-          + "yet).  Python %d.%d detected" % sys.version_info[:2])
-    sys.exit(-1)
-elif sys.version_info[:2] == (2,4):
-    print("Warning - we are phasing out support for Python 2.4")
-elif sys.version_info[0] == 3:
-    print("Biopython does not yet officially support Python 3, but you")
-    print("can try it by first using the 2to3 script on our source code.")
-    
-from distutils.core import setup
-from distutils.core import Command
-from distutils.command.install import install
-from distutils.command.build_py import build_py
-from distutils.command.build_ext import build_ext
-from distutils.extension import Extension
-
-=======
->>>>>>> 4f63b156
 def get_yes_or_no(question, default):
     if default:
         option_str = "(Y/n)"
@@ -54,25 +33,16 @@
         default_str = 'n'
 
     while True:
-<<<<<<< HEAD
-        print("%s %s " % (question, option_str), end=' ')
-        response = input().lower()
-=======
         print ("%s %s " % (question, option_str),)
         if sys.version_info[0] == 3:
             response = input().lower()
         else:
             response = raw_input().lower()
->>>>>>> 4f63b156
         if not response:
             response = default_str
         if response[0] in ['y', 'n']:
             break
-<<<<<<< HEAD
-        print("Please answer y or n.")
-=======
         print ("Please answer y or n.")
->>>>>>> 4f63b156
     return response[0] == 'y'
 
 # Make sure I have the right Python version.
@@ -124,11 +94,7 @@
     if os.name=='java':
         return True #NumPy is not avaliable for Jython (for now)
 
-<<<<<<< HEAD
-    print("""
-=======
     print ("""
->>>>>>> 4f63b156
 Numerical Python (NumPy) is not installed.
 
 This package is required for many Biopython features.  Please install
