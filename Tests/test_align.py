--- conflicted
+++ resolved
@@ -68,11 +68,7 @@
     alignment = AlignIO.read(test_file, "clustal")
 
     # print the alignment back out
-<<<<<<< HEAD
-    print(alignment)
-=======
     print(alignment.format("clustal"))
->>>>>>> d7ddb068
 
 alignment = AlignIO.read(os.path.join(test_dir, test_names[0]), "clustal",
                          alphabet = Alphabet.Gapped(IUPAC.unambiguous_dna))
@@ -87,11 +83,7 @@
 print('Calculating summary information...')
 align_info = AlignInfo.SummaryInfo(alignment)
 consensus = align_info.dumb_consensus()
-<<<<<<< HEAD
-assert isinstance(consensus, Seq.Seq)
-=======
 assert isinstance(consensus, Seq)
->>>>>>> d7ddb068
 print('consensus:', repr(consensus))
 
 
@@ -109,16 +101,6 @@
 print(align_info.pos_specific_score_matrix(chars_to_ignore = ['N']))
 
 print('with a selected sequence...')
-<<<<<<< HEAD
-second_seq = alignment.get_seq_by_num(1)
-print(align_info.pos_specific_score_matrix(second_seq, ['N']))
-
-print('information content')
-print('part of alignment:', align_info.information_content(5, 50,
-                                chars_to_ignore = ['N']))
-print('entire alignment:', align_info.information_content(
-                                chars_to_ignore = ['N']))
-=======
 second_seq = alignment[1].seq
 print(align_info.pos_specific_score_matrix(second_seq, ['N']))
 
@@ -127,7 +109,6 @@
       % align_info.information_content(5, 50, chars_to_ignore = ['N']))
 print('entire alignment: %0.2f' \
       % align_info.information_content(chars_to_ignore = ['N']))
->>>>>>> d7ddb068
 
 print('relative information content')
 e_freq = {'G' : 0.25,
@@ -138,16 +119,6 @@
 e_freq_table = FreqTable.FreqTable(e_freq, FreqTable.FREQ,
                                    IUPAC.unambiguous_dna)
 
-<<<<<<< HEAD
-print('relative information:', align_info.information_content(
-                                   e_freq_table = e_freq_table,
-                                   chars_to_ignore = ['N']))
-
-print('Column 1:', align_info.get_column(1))
-print('IC for column 1:', align_info.ic_vector[1])
-print('Column 7:', align_info.get_column(7))
-print('IC for column 7:', align_info.ic_vector[7])
-=======
 print('relative information: %0.2f' \
       % align_info.information_content(e_freq_table = e_freq_table,
                                        chars_to_ignore = ['N']))
@@ -156,7 +127,6 @@
 print('IC for column 1: %0.2f' % align_info.ic_vector[1])
 print('Column 7:', align_info.get_column(7))
 print('IC for column 7: %0.2f' % align_info.ic_vector[7])
->>>>>>> d7ddb068
 print('test print_info_content')
 AlignInfo.print_info_content(align_info)
 print("testing reading and writing fasta format...")
@@ -175,11 +145,7 @@
 print('length:', alignment.get_alignment_length())
 align_info = AlignInfo.SummaryInfo(alignment)
 consensus = align_info.dumb_consensus(ambiguous="N", threshold=0.6)
-<<<<<<< HEAD
-assert isinstance(consensus, Seq.Seq)
-=======
 assert isinstance(consensus, Seq)
->>>>>>> d7ddb068
 print('consensus:', repr(consensus))
 
 print(alignment)
