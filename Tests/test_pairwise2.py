--- conflicted
+++ resolved
@@ -9,82 +9,6 @@
 from Bio import pairwise2
 
 
-<<<<<<< HEAD
-def _pretty_print_align(align1, align2, score, begin, end):
-    print(pairwise2.format_alignment(align1, align2, score, begin, end))
-
-def _pretty_print_all(aligns):
-    aligns.sort()
-    for align in aligns:
-        _pretty_print_align(*align)
-    print()
-
-def _align_and_print(fn, *args, **keywds):
-    print(fn.__name__)
-    _pretty_print_all(fn(*args, **keywds))
-
-a = pairwise2.align
-
-print("### Test the function generation code")
-fn = a.globalxx
-print(fn.__name__)     # globalxx
-print(fn.__doc__)      # globalxx(sequenceA, sequenceB) -> alignments
-print(a.localcd.__doc__)  # localxx(...match_fn, openA, ...) -> alignments
-try:
-    a.blah
-except:
-    print("correctly failed")
-    
-
-print("#### Let's start with a simple global alignment.")
-_align_and_print(a.globalxx, "GAACT", "GAT")                 # 2 aligns, 3
-
-print("#### Try a local alignment.")
-_align_and_print(a.localxs, "AxBx", "zABz", -0.1, 0)         # 2 aligns, 1.9
-
-print("#### Test match score, open penalty.")
-_align_and_print(a.globalms, "AA", "A", 2.0, -1, -0.1, 0)    # 2 aligns, 1.9
-_align_and_print(a.globalms, "GAA", "GA", 1.5, 0, -0.1, 0)   # 2 aligns, 2.9
-_align_and_print(a.globalxs, "GAACT", "GAT", -0.1, 0)        # 1 align, 2.9
-_align_and_print(a.globalms, "GCT", "GATA", 1, -2, -0.1, 0)  # 1 align, -0.1
-
-print("#### Test the extend penalty.")
-_align_and_print(a.globalxs, "GACT", "GT", -0.2, -0.5) # 1 align, 1.3
-_align_and_print(a.globalxs, "GACT", "GT", -0.2, -1.5) # 2 aligns, 0.6
-
-print("#### Test penalize_extend_when_opening")
-_align_and_print(a.globalxs, "GACT", "GT", -0.2, -1.5,
-                 penalize_extend_when_opening=1)       # 1 align, -1.2
-
-print("#### Test penalize_end_gaps")
-_align_and_print(a.globalxs, "GACT", "GT", -0.2, -0.8,
-                 penalize_end_gaps=0)                  # 3 aligns, 1
-
-print("#### Test separate gap penalties")
-_align_and_print(a.localxd, "GAT", "GTCT", -0.3, 0, -0.8, 0)  # 2 aligns, 1.7
-_align_and_print(a.localxd, "GAT", "GTCT", -0.5, 0, -0.2, 0)  # 1 aligns, 1.8
-
-print("#### Test separate gap penalties, with extension.  Test align list")
-_align_and_print(a.localxd, list("GAAT"), list("GTCCT"), -0.1, 0, -0.1, -0.1,
-                 gap_char=["-"])                              # 3 aligns, 1.9
-
-print("#### Test match dictionary")
-match_dict = {
-    ("A", "A") : 1.5,
-    ("A", "T") : 0.5,
-    ("T", "T") : 1.0
-    }
-_align_and_print(a.localds, "ATAT", "ATT", match_dict, -.5, 0) # 2 aligns, 3
-_align_and_print(a.localds, "ATAT", "ATT", match_dict, -1, 0)  # 1 align, 3
-_align_and_print(a.localds, "ATT", "ATAT", match_dict, -1, 0)  # 1 align, 3
-
-
-
-print("#### This used to cause errors, reported by Daishi")
-_align_and_print(a.localxs, "abcde", "c", -0.3, -0.1)  # 1 align, 1.0, 1 char
-_align_and_print(a.localxs, "abcce", "c", -0.3, -0.1)  # 2 aligns, 1.0, 1 char
-_align_and_print(a.globalxs, "abcde", "c", -0.3, -0.1) # 1 aligns, 0.2, 1 char
-=======
 class TestPairwiseGlobal(unittest.TestCase):
 
     def test_globalxx_simple(self):
@@ -457,5 +381,4 @@
 
 if __name__ == '__main__':
     runner = unittest.TextTestRunner(verbosity = 2)
-    unittest.main(testRunner=runner)
->>>>>>> db572aa1
+    unittest.main(testRunner=runner)