# Copyright 2009-2010 by Peter Cock.  All rights reserved.
# This code is part of the Biopython distribution and governed by its
# license.  Please see the LICENSE file that should have been included
# as part of this package.

"""Additional unit tests for Bio.SeqIO.index(...) function."""
import sys
if sys.version_info[0] >= 3:
    from Bio import MissingExternalDependencyError
    raise MissingExternalDependencyError(\
        "Skipping since currently this is very slow on Python 3.")
    
import os
import unittest
from io import StringIO
from Bio.SeqRecord import SeqRecord
from Bio import SeqIO
from Bio.SeqIO._index import _FormatToIndexedDict
from Bio.Alphabet import generic_protein, generic_nucleotide, generic_dna

from seq_tests_common import compare_record

def add_prefix(key):
    """Dummy key_function for testing index code."""
    return "id_" + key

class IndexDictTests(unittest.TestCase):
    """Cunning unit test where methods are added at run time."""
    def simple_check(self, filename, format, alphabet):
        if format in SeqIO._BinaryFormats:
            mode = "rb"
        else :
            mode = "r"
        id_list = [rec.id for rec in \
                   SeqIO.parse(open(filename, mode), format, alphabet)]
        #Without key_function
        rec_dict = SeqIO.index(filename, format, alphabet)
        self.check_dict_methods(rec_dict, id_list, id_list)
        #Check with key_function
        key_list = [add_prefix(id) for id in id_list]
        rec_dict = SeqIO.index(filename, format, alphabet, add_prefix)
        self.check_dict_methods(rec_dict, key_list, id_list)
        #Done
    
    def check_dict_methods(self, rec_dict, keys, ids):
        self.assertEqual(set(keys), set(rec_dict.keys()))
        #This is redundant, I just want to make sure len works:
        self.assertEqual(len(keys), len(rec_dict))
        #Make sure boolean evaluation works
        self.assertEqual(bool(keys), bool(rec_dict))
        for key,id in zip(keys, ids):
            self.assertTrue(key in rec_dict)
            self.assertEqual(id, rec_dict[key].id)
            self.assertEqual(id, rec_dict.get(key).id)
        #Check non-existant keys,
        assert chr(0) not in keys, "Bad example in test"
        try:
            rec = rec_dict[chr(0)]
            raise ValueError("Accessing a non-existent key should fail")
        except KeyError:
            pass
        self.assertEqual(rec_dict.get(chr(0)), None)
        self.assertEqual(rec_dict.get(chr(0), chr(1)), chr(1))
        if hasattr(dict, "iteritems"):
            #Python 2.x
            for key, rec in rec_dict.items():
<<<<<<< HEAD
                self.assertTrue(key in id_list)
=======
                self.assertTrue(key in keys)
>>>>>>> 5f995403
                self.assertTrue(isinstance(rec, SeqRecord))
                self.assertTrue(rec.id in ids)
            #Now check non-defined methods...
            self.assertRaises(NotImplementedError, rec_dict.items)
            self.assertRaises(NotImplementedError, rec_dict.values)
        else:
            #Python 3
            assert not hasattr(rec_dict, "iteritems")
            for key, rec in rec_dict.items():
                self.assertTrue(key in id_list)
                self.assertTrue(isinstance(rec, SeqRecord))
<<<<<<< HEAD
                self.assertEqual(rec.id, key)
=======
                self.assertTrue(rec.id in ids)
>>>>>>> 5f995403
            for rec in rec_dict.values():
                self.assertTrue(key in id_list)
                self.assertTrue(isinstance(rec, SeqRecord))
                self.assertTrue(rec.id in ids)
        #Check the following fail
        self.assertRaises(NotImplementedError, rec_dict.popitem)
        self.assertRaises(NotImplementedError, rec_dict.pop, chr(0))
        self.assertRaises(NotImplementedError, rec_dict.pop, chr(0), chr(1))
        self.assertRaises(NotImplementedError, rec_dict.clear)
        self.assertRaises(NotImplementedError, rec_dict.__setitem__, "X", None)
        self.assertRaises(NotImplementedError, rec_dict.copy)
        self.assertRaises(NotImplementedError, rec_dict.fromkeys, [])

    def get_raw_check(self, filename, format, alphabet):
        if format in SeqIO._BinaryFormats:
            #This means SFF at the moment, which does not get
            #implement the get_raw method
            return
        handle = open(filename, "rU")
        raw_file = handle.read()
        handle.close()
        #Also checking the key_function here
        id_list = [rec.id.lower() for rec in \
                   SeqIO.parse(filename, format, alphabet)]
        rec_dict = SeqIO.index(filename, format, alphabet,
                               key_function = lambda x : x.lower())
        self.assertEqual(set(id_list), set(rec_dict.keys()))
        self.assertEqual(len(id_list), len(rec_dict))
        for key in id_list:
            self.assertTrue(key in rec_dict)
            self.assertEqual(key, rec_dict[key].id.lower())
            self.assertEqual(key, rec_dict.get(key).id.lower())
            raw = rec_dict.get_raw(key)
            self.assertTrue(raw.strip())
            self.assertTrue(raw in raw_file)
            if format in ["ig"]:
               #These have a header structure and can't be parsed
               #individually (at least, not right now).
               continue
            rec1 = rec_dict[key]
            rec2 = SeqIO.read(StringIO(raw), format, alphabet)
            self.assertEqual(True, compare_record(rec1, rec2))

    def test_duplicates_index(self):
        """Index file with duplicate identifers with Bio.SeqIO.index()"""
        self.assertRaises(ValueError, SeqIO.index, "Fasta/dups.fasta", "fasta")

    def test_duplicates_to_dict(self):
        """Index file with duplicate identifers with Bio.SeqIO.to_dict()"""
        handle = open("Fasta/dups.fasta", "rU")
        iterator = SeqIO.parse(handle, "fasta")
        self.assertRaises(ValueError, SeqIO.to_dict, iterator)
        handle.close()

tests = [
    ("Ace/contig1.ace", "ace", generic_dna),
    ("Ace/consed_sample.ace", "ace", None),
    ("Ace/seq.cap.ace", "ace", generic_dna),
    ("Quality/wrapping_original_sanger.fastq", "fastq", None),
    ("Quality/example.fastq", "fastq", None),
    ("Quality/example.fastq", "fastq-sanger", generic_dna),
    ("Quality/tricky.fastq", "fastq", generic_nucleotide),
    ("Quality/sanger_faked.fastq", "fastq-sanger", generic_dna),
    ("Quality/solexa_faked.fastq", "fastq-solexa", generic_dna),
    ("Quality/illumina_faked.fastq", "fastq-illumina", generic_dna),
    ("EMBL/epo_prt_selection.embl", "embl", None),
    ("EMBL/U87107.embl", "embl", None),
    ("EMBL/TRBG361.embl", "embl", None),
    ("EMBL/A04195.imgt", "embl", None), #Not a proper EMBL file, an IMGT file
    ("EMBL/A04195.imgt", "imgt", None),
    ("GenBank/NC_000932.faa", "fasta", generic_protein),
    ("GenBank/NC_005816.faa", "fasta", generic_protein),
    ("GenBank/NC_005816.tsv", "tab", generic_protein),
    ("GenBank/NC_005816.ffn", "fasta", generic_dna),
    ("GenBank/NC_005816.fna", "fasta", generic_dna),
    ("GenBank/NC_005816.gb", "gb", None),
    ("GenBank/cor6_6.gb", "genbank", None),
    ("IntelliGenetics/vpu_nucaligned.txt", "ig", generic_nucleotide),
    ("IntelliGenetics/TAT_mase_nuc.txt", "ig", None),
    ("IntelliGenetics/VIF_mase-pro.txt", "ig", generic_protein),
    ("Phd/phd1", "phd", generic_dna),
    ("Phd/phd2", "phd", None),
    ("Phd/phd_solexa", "phd", generic_dna),
    ("Phd/phd_454", "phd", generic_dna),
    ("NBRF/B_nuc.pir", "pir", generic_nucleotide),
    ("NBRF/Cw_prot.pir", "pir", generic_protein),
    ("NBRF/clustalw.pir", "pir", None),
    ("SwissProt/sp001", "swiss", None),
    ("SwissProt/sp010", "swiss", None),
    ("SwissProt/sp016", "swiss", None),
    ("Roche/E3MFGYR02_random_10_reads.sff", "sff", generic_dna),
    ("Roche/E3MFGYR02_random_10_reads.sff", "sff-trim", generic_dna),
    ("Roche/E3MFGYR02_index_at_start.sff", "sff", generic_dna),
    ("Roche/E3MFGYR02_index_in_middle.sff", "sff", generic_dna),
    ("Roche/E3MFGYR02_alt_index_at_start.sff", "sff", generic_dna),
    ("Roche/E3MFGYR02_alt_index_in_middle.sff", "sff", generic_dna),
    ("Roche/E3MFGYR02_alt_index_at_end.sff", "sff", generic_dna),
    ("Roche/E3MFGYR02_no_manifest.sff", "sff", generic_dna),
    ("Roche/greek.sff", "sff", generic_nucleotide),
    ("Roche/greek.sff", "sff-trim", generic_nucleotide),
    ("Roche/paired.sff", "sff", None),
    ("Roche/paired.sff", "sff-trim", None),
    ]
for filename, format, alphabet in tests:
    assert format in _FormatToIndexedDict
    def funct(fn,fmt,alpha):
        f = lambda x : x.simple_check(fn, fmt, alpha)
        f.__doc__ = "Index %s file %s" % (fmt, fn)
        return f
    setattr(IndexDictTests, "test_%s_%s" \
            % (filename.replace("/","_").replace(".","_"), format),
            funct(filename, format, alphabet))
    del funct

    if format in SeqIO._BinaryFormats:
        continue

    def funct(fn,fmt,alpha):
        f = lambda x : x.get_raw_check(fn, fmt, alpha)
        f.__doc__ = "Index %s file %s get_raw" % (fmt, fn)
        return f
    setattr(IndexDictTests, "test_%s_%s_get_raw" \
            % (filename.replace("/","_").replace(".","_"), format),
            funct(filename, format, alphabet))
    del funct

if __name__ == "__main__":
    runner = unittest.TextTestRunner(verbosity = 2)
    unittest.main(testRunner=runner)<|MERGE_RESOLUTION|>--- conflicted
+++ resolved
@@ -64,11 +64,7 @@
         if hasattr(dict, "iteritems"):
             #Python 2.x
             for key, rec in rec_dict.items():
-<<<<<<< HEAD
-                self.assertTrue(key in id_list)
-=======
                 self.assertTrue(key in keys)
->>>>>>> 5f995403
                 self.assertTrue(isinstance(rec, SeqRecord))
                 self.assertTrue(rec.id in ids)
             #Now check non-defined methods...
@@ -80,11 +76,7 @@
             for key, rec in rec_dict.items():
                 self.assertTrue(key in id_list)
                 self.assertTrue(isinstance(rec, SeqRecord))
-<<<<<<< HEAD
-                self.assertEqual(rec.id, key)
-=======
                 self.assertTrue(rec.id in ids)
->>>>>>> 5f995403
             for rec in rec_dict.values():
                 self.assertTrue(key in id_list)
                 self.assertTrue(isinstance(rec, SeqRecord))
