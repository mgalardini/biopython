# Copyright 2009 by Peter Cock.  All rights reserved.
# This code is part of the Biopython distribution and governed by its
# license.  Please see the LICENSE file that should have been included
# as part of this package.

"""SeqFeature related tests for SeqRecord objects from Bio.SeqIO.

Initially this takes matched tests of GenBank and FASTA files from the NCBI
and confirms they are consistent using our different parsers.
"""
import os
import unittest
<<<<<<< HEAD
from Bio.Alphabet import generic_dna
from Bio.Alphabet import ProteinAlphabet, _get_base_alphabet
=======
from Bio.Alphabet import generic_dna, generic_rna, generic_protein
>>>>>>> a8895e01
from Bio import SeqIO
from Bio.Seq import Seq, UnknownSeq, MutableSeq, reverse_complement
from Bio.SeqRecord import SeqRecord
from Bio.SeqFeature import SeqFeature, FeatureLocation, ExactPosition, \
                           BeforePosition, AfterPosition, OneOfPosition, \
                           WithinPosition
from StringIO import StringIO
from Bio.SeqIO.InsdcIO import _insdc_feature_location_string

#Top level function as this makes it easier to use for debugging:
def write_read(filename, in_format="gb", out_format="gb") :
    gb_records = list(SeqIO.parse(open(filename),in_format))
    #Write it out...
    handle = StringIO()
    SeqIO.write(gb_records, handle, out_format)
    handle.seek(0)
    #Now load it back and check it agrees,
    gb_records2 = list(SeqIO.parse(handle,out_format))
    compare_records(gb_records, gb_records2)
    #Now take the RC twice, and see if it still agrees!
    def double_rc(record):
        if isinstance(_get_base_alphabet(record.seq.alphabet), ProteinAlphabet) :
            return record
        #Explicitly opt to preserve all the annotations:
        rc = record.reverse_complement(id=True, name=True, description=True,
                                       annotations=True, dbxrefs=True)
        return rc.reverse_complement(id=True, name=True, description=True,
                                     annotations=True, dbxrefs=True)
    for rec in gb_records2 : assert isinstance(rec, SeqRecord)
    gb_records3 =[double_rc(rec) for rec in gb_records2]
    for rec in gb_records3 : assert isinstance(rec, SeqRecord)
    handle = StringIO()
    SeqIO.write(gb_records2, handle, "gb")
    data2 = handle.getvalue()
    handle = StringIO()
    SeqIO.write(gb_records3, handle, "gb")
    data3 = handle.getvalue()
    if data2 != data3 :
        #handle = open("temp_old.txt", "w")
        #handle.write(data2)
        #handle.close()
        #handle = open("temp_new.txt", "w")
        #handle.write(data3)
        #handle.close()
        raise ValueError("Double RC changed %s output" % out_format)

def compare_record(old, new, ignore_name=False) :
    #Note the name matching is a bit fuzzy
    if not ignore_name \
    and old.id != new.id and old.name != new.name \
    and (old.id not in new.id) and (new.id not in old.id) \
    and (old.id.replace(" ","_") != new.id.replace(" ","_")) :
        raise ValueError("'%s' or '%s' vs '%s' or '%s' records" \
                         % (old.id, old.name, new.id, new.name))
    if len(old.seq) != len(new.seq) :
        raise ValueError("%i vs %i" % (len(old.seq), len(new.seq)))
    if str(old.seq).upper() != str(new.seq).upper() :
        if len(old.seq) < 200 :
            raise ValueError("'%s' vs '%s'" % (old.seq, new.seq))
        else :
            raise ValueError("'%s...' vs '%s...'" % (old.seq[:100], new.seq[:100]))
    if old.features and new.features :
        return compare_features(old.features, new.features)
    #Just insist on at least one word in common:
    if (old.description or new.description) \
    and not set(old.description.split()).intersection(new.description.split()):
        raise ValueError("%s versus %s" \
                         % (repr(old.description), repr(new.description)))
    #TODO - check annotation
    return True

def compare_records(old_list, new_list, ignore_name=False) :
    """Check two lists of SeqRecords agree, raises a ValueError if mismatch."""
    if len(old_list) != len(new_list) :
        raise ValueError("%i vs %i records" % (len(old_list), len(new_list)))
    for old, new in zip(old_list, new_list) :
        if not compare_record(old,new,ignore_name) :
            return False
    return True

def compare_feature(old, new, ignore_sub_features=False) :
    """Check two SeqFeatures agree."""
    if old.type != new.type :
        raise ValueError("Type %s versus %s" % (old.type, new.type))
    if old.location.nofuzzy_start != new.location.nofuzzy_start \
    or old.location.nofuzzy_end != new.location.nofuzzy_end :
        raise ValueError("%s versus %s:\n%s\nvs:\n%s" \
                         % (old.location, new.location, str(old), str(new)))
    if old.strand != new.strand :
        raise ValueError("Different strand:\n%s\nvs:\n%s" % (str(old), str(new)))
    if old.ref != new.ref :
        raise ValueError("Different ref:\n%s\nvs:\n%s" % (str(old), str(new)))
    if old.ref_db != new.ref_db :
        raise ValueError("Different ref:\n%s\nvs:\n%s" % (str(old), str(new)))
    if old.location.start != new.location.start \
    or str(old.location.start) != str(new.location.start) :
        raise ValueError("Start %s versus %s:\n%s\nvs:\n%s" \
                         % (old.location.start, new.location.start, str(old), str(new)))
    if old.location.end != new.location.end \
    or str(old.location.end) != str(new.location.end) :
        raise ValueError("End %s versus %s:\n%s\nvs:\n%s" \
                         % (old.location.end, new.location.end, str(old), str(new)))
    if not ignore_sub_features :
        if len(old.sub_features) != len(new.sub_features) :
            raise ValueError("Different sub features")
        for a,b in zip(old.sub_features, new.sub_features) :
            if not compare_feature(a,b) :
                return False
    #This only checks key shared qualifiers
    #Would a white list be easier?
    #for key in ["name","gene","translation","codon_table","codon_start","locus_tag"] :
    for key in set(old.qualifiers.keys()).intersection(new.qualifiers.keys()):
        if key in ["db_xref","protein_id","product","note"] :
            #EMBL and GenBank files are use different references/notes/etc
            continue
        if old.qualifiers[key] != new.qualifiers[key] :
            raise ValueError("Qualifier mis-match for %s:\n%s\n%s" \
                             % (key, old.qualifiers[key], new.qualifiers[key]))
    return True

def compare_features(old_list, new_list, ignore_sub_features=False) :
    """Check two lists of SeqFeatures agree, raises a ValueError if mismatch."""
    if len(old_list) != len(new_list) :
        raise ValueError("%i vs %i features" % (len(old_list), len(new_list)))
    for old, new in zip(old_list, new_list) :
        #This assumes they are in the same order
        if not compare_feature(old,new,ignore_sub_features) :
            return False
    return True

def make_join_feature(f_list, ftype="misc_feature"):
    #NOTE - Does NOT reorder the sub-features (which you may
    #want to do for reverse strand features...)
    strands = set(f.strand for f in f_list)
    if len(strands)==1 :
        strand = f_list[0].strand
    else :
        strand = None
    for f in f_list :
        f.type=ftype
    jf = SeqFeature(FeatureLocation(f_list[0].location.start,
                                    f_list[-1].location.end),
                    type=ftype, strand=strand, location_operator="join")
    jf.sub_features = f_list
    return jf

class SeqFeatureExtraction(unittest.TestCase):
    """Tests for SeqFeature sequence extract method."""

    def check(self, parent_seq, feature, answer_str) :
        new = feature.extract(parent_seq)
        self.assert_(isinstance(new, Seq))
        self.assertEqual(str(new), answer_str)

        new = feature.extract(str(parent_seq))
        self.assert_(isinstance(new, str))
        self.assertEqual(new, answer_str)

        new = feature.extract(parent_seq.tomutable())
        self.assert_(isinstance(new, Seq)) #Not MutableSeq!
        self.assertEqual(str(new), answer_str)

        new = feature.extract(UnknownSeq(len(parent_seq), parent_seq.alphabet))
        self.assert_(isinstance(new, UnknownSeq))
        self.assertEqual(len(new), len(answer_str))

    def test_simple_rna(self) :
        """Extract feature from RNA (simple, default strand)"""
        s = Seq("GAUCRYWSMKHBVDN", generic_rna)
        f = SeqFeature(FeatureLocation(5,10))
        self.assertEqual(_insdc_feature_location_string(f), "6..10")
        self.check(s, f, "YWSMK")

    def test_simple_dna(self) :
        """Extract feature from DNA (simple, default strand)"""
        s = Seq("GATCRYWSMKHBVDN", generic_dna)
        f = SeqFeature(FeatureLocation(5,10))
        self.assertEqual(_insdc_feature_location_string(f), "6..10")
        self.check(s, f, "YWSMK")

    def test_simple_dna_strand0(self) :
        """Extract feature from DNA (simple, strand 0)"""
        s = Seq("GATCRYWSMKHBVDN", generic_dna)
        f = SeqFeature(FeatureLocation(5,10), strand=0)
        self.assertEqual(_insdc_feature_location_string(f), "6..10")
        self.check(s, f, "YWSMK")

    def test_simple_dna_strand_none(self) :
        """Extract feature from DNA (simple, strand None)"""
        s = Seq("GATCRYWSMKHBVDN", generic_dna)
        f = SeqFeature(FeatureLocation(5,10), strand=None)
        self.assertEqual(_insdc_feature_location_string(f), "6..10")
        self.check(s, f, "YWSMK")

    def test_simple_dna_strand1(self) :
        """Extract feature from DNA (simple, strand +1)"""
        s = Seq("GATCRYWSMKHBVDN", generic_dna)
        f = SeqFeature(FeatureLocation(5,10), strand=1)
        self.assertEqual(_insdc_feature_location_string(f), "6..10")
        self.check(s, f, "YWSMK")
        
    def test_simple_dna_strand_minus(self) :
        """Extract feature from DNA (simple, strand -1)"""
        s = Seq("GATCRYWSMKHBVDN", generic_dna)
        f = SeqFeature(FeatureLocation(5,10), strand=-1)
        self.assertEqual(_insdc_feature_location_string(f),
                         "complement(6..10)")
        self.check(s, f, "MKSWR")

    def test_simple_dna_join(self) :
        """Extract feature from DNA (join, strand +1)"""
        s = Seq("GATCRYWSMKHBVDN", generic_dna)
        f1 = SeqFeature(FeatureLocation(5,10), strand=1)
        f2 = SeqFeature(FeatureLocation(12,15), strand=1)
        f = make_join_feature([f1,f2])
        self.assertEqual(_insdc_feature_location_string(f),
                         "join(6..10,13..15)")
        self.check(s, f, "YWSMKVDN")

    def test_simple_dna_join(self) :
        """Extract feature from DNA (join, strand -1)"""
        s = Seq("AAAAACCCCCTTTTTGGGGG", generic_dna)
        f1 = SeqFeature(FeatureLocation(5,10), strand=-1)
        f2 = SeqFeature(FeatureLocation(12,15), strand=-1)
        f = make_join_feature([f1,f2])
        self.assertEqual(_insdc_feature_location_string(f),
                         "complement(join(6..10,13..15))")
        self.check(s, f, reverse_complement("CCCCC"+"TTT"))

    def test_simple_dna_join(self) :
        """Extract feature from DNA (join, strand -1, before position)"""
        s = Seq("AAAAACCCCCTTTTTGGGGG", generic_dna)
        f1 = SeqFeature(FeatureLocation(BeforePosition(5),10), strand=-1)
        f2 = SeqFeature(FeatureLocation(12,15), strand=-1)
        f = make_join_feature([f1,f2])
        self.assertEqual(_insdc_feature_location_string(f),
                         "complement(join(<6..10,13..15))")
        self.check(s, f, reverse_complement("CCCCC"+"TTT"))

    def test_simple_dna_join_after(self) :
        """Extract feature from DNA (join, strand -1, after position)"""
        s = Seq("AAAAACCCCCTTTTTGGGGG", generic_dna)
        f1 = SeqFeature(FeatureLocation(5,10), strand=-1)
        f2 = SeqFeature(FeatureLocation(12,AfterPosition(15)), strand=-1)
        f = make_join_feature([f1,f2])
        self.assertEqual(_insdc_feature_location_string(f),
                         "complement(join(6..10,13..>15))")
        self.check(s, f, reverse_complement("CCCCC"+"TTT"))

    def test_mixed_strand_dna_join(self) :
        """Extract feature from DNA (join, mixed strand)"""
        s = Seq("AAAAACCCCCTTTTTGGGGG", generic_dna)
        f1 = SeqFeature(FeatureLocation(5,10), strand=+1)
        f2 = SeqFeature(FeatureLocation(12,15), strand=-1)
        f = make_join_feature([f1,f2])
        self.assertEqual(_insdc_feature_location_string(f),
                         "join(6..10,complement(13..15))")
        self.check(s, f, "CCCCC"+reverse_complement("TTT"))

    def test_mixed_strand_dna_multi_join(self) :
        """Extract feature from DNA (multi-join, mixed strand)"""
        s = Seq("AAAAACCCCCTTTTTGGGGG", generic_dna)
        f1 = SeqFeature(FeatureLocation(5,10), strand=+1)
        f2 = SeqFeature(FeatureLocation(12,15), strand=-1)
        f3 = SeqFeature(FeatureLocation(BeforePosition(0),5), strand=+1)
        f = make_join_feature([f1,f2,f3])
        self.assertEqual(_insdc_feature_location_string(f),
                         "join(6..10,complement(13..15),<1..5)")
        self.check(s, f, "CCCCC"+reverse_complement("TTT")+"AAAAA")

    def test_simple_protein(self) :
        """Extract feature from protein (simple)"""
        s = Seq("ABCDEFGHIJKLMNOPQRSTUVWXYZ", generic_protein)
        f = SeqFeature(FeatureLocation(5,10))
        self.assertEqual(_insdc_feature_location_string(f),"6..10")
        self.check(s, f, "FGHIJ")

    def test_simple_protein_join(self) :
        """Extract feature from protein (join)"""
        s = Seq("ABCDEFGHIJKLMNOPQRSTUVWXYZ", generic_protein)
        f1 = SeqFeature(FeatureLocation(5,10))
        f2 = SeqFeature(FeatureLocation(15,20))
        f = make_join_feature([f1,f2])
        self.assertEqual(_insdc_feature_location_string(f),
                         "join(6..10,16..20)")
        self.check(s, f, "FGHIJ"+"PQRST")

    def test_simple_protein_multi_join(self) :
        """Extract feature from protein (multi-join)"""
        s = Seq("ABCDEFGHIJKLMNOPQRSTUVWXYZ", generic_protein)
        f1 = SeqFeature(FeatureLocation(1,2))
        f2 = SeqFeature(FeatureLocation(8,9))
        f3 = SeqFeature(FeatureLocation(14,16))
        f4 = SeqFeature(FeatureLocation(24,25))
        f5 = SeqFeature(FeatureLocation(19,20))
        f6 = SeqFeature(FeatureLocation(7,8))
        f7 = SeqFeature(FeatureLocation(14,15))
        f8 = SeqFeature(FeatureLocation(13,14))
        f = make_join_feature([f1,f2,f3,f4,f5,f6,f7,f8])
        self.check(s, f, "BIOPYTHON")

class SeqRecordCreation(unittest.TestCase):
    """Test basic creation of SeqRecords.
    """
    def test_annotations(self):
        """Pass in annotations to SeqRecords.
        """
        rec = SeqRecord(Seq("ACGT", generic_dna),
                        id="Test", name="Test", description="Test")
        self.assertEqual(rec.annotations, {})
        rec = SeqRecord(Seq("ACGT", generic_dna),
                        id="Test", name="Test", description="Test",
                        annotations={"test" : ["a test"]})
        self.assertEqual(rec.annotations["test"], ["a test"])

    def test_letter_annotations(self):
        """Pass in letter annotations to SeqRecords.
        """
        rec = SeqRecord(Seq("ACGT", generic_dna),
                        id="Test", name="Test", description="Test")
        self.assertEqual(rec.annotations, {})
        rec = SeqRecord(Seq("ACGT", generic_dna),
                        id="Test", name="Test", description="Test",
                        letter_annotations={"test" : [1, 2, 3, 4]})
        self.assertEqual(rec.letter_annotations["test"], [1, 2, 3, 4])
        #Now try modifying it to a bad value...
        try :
            rec.letter_annotations["bad"] = "abc"
            self.assert_(False, "Adding a bad letter_annotation should fail!")
        except (TypeError, ValueError), e:
            pass
        #Now try setting it afterwards to a bad value...
        rec = SeqRecord(Seq("ACGT", generic_dna),
                        id="Test", name="Test", description="Test")
        try :
            rec.letter_annotations={"test" : [1, 2, 3]}
            self.assert_(False, "Changing to bad letter_annotations should fail!")
        except (TypeError, ValueError), e:
            pass
        #Now try setting it at creation time to a bad value...
        try :
            rec = SeqRecord(Seq("ACGT", generic_dna),
                            id="Test", name="Test", description="Test",
                            letter_annotations={"test" : [1, 2, 3]})
            self.assert_(False, "Wrong length letter_annotations should fail!")
        except (TypeError, ValueError), e:
            pass

    def test_qualifiers(self):
        """Pass in qualifiers to SeqFeatures.
        """
        f = SeqFeature(FeatureLocation(10,20), strand=+1, type="CDS")
        self.assertEqual(f.qualifiers, {})
        f = SeqFeature(FeatureLocation(10,20), strand=+1, type="CDS",
                qualifiers={"test": ["a test"]})
        self.assertEqual(f.qualifiers["test"], ["a test"])

class FeatureWriting(unittest.TestCase) :
    def setUp(self) :
        self.record = SeqRecord(Seq("ACGT"*100, generic_dna),
                                id="Test", name="Test", description="Test")
    def write_read_check(self) :
        handle = StringIO()
        SeqIO.write([self.record], handle, "gb")
        handle.seek(0)
        record2 = SeqIO.read(handle, "gb")
        return compare_record(self.record, record2)

    def test_exact(self) :
        """Features: write/read and flip simple exact locations."""
        #Note we don't have to explicitly give an ExactPosition object,
        #an integer will also work. First, a simple strand +1 feature:
        f = SeqFeature(FeatureLocation(10,20), strand=+1, type="CDS")
        self.assertEqual(_insdc_feature_location_string(f),
                         "11..20")
        self.assertEqual(_insdc_feature_location_string(f._flip(20)),
                         "complement(1..10)")
        self.assertEqual(_insdc_feature_location_string(f._flip(100)),
                         "complement(81..90)")
        self.assertEqual(f._flip(100).strand, -1)
        self.record.features.append(f)
        #Now, a simple strand -1 feature:
        f = SeqFeature(FeatureLocation(30,40), strand=-1, type="CDS")
        self.assertEqual(_insdc_feature_location_string(f),
                         "complement(31..40)")
        self.assertEqual(_insdc_feature_location_string(f._flip(40)),
                         "1..10")
        self.assertEqual(_insdc_feature_location_string(f._flip(100)),
                         "61..70")
        self.assertEqual(f._flip(100).strand, +1)
        self.record.features.append(f)
        #Another simple strand +1 feature, but using ExactPosition objects:
        f = SeqFeature(FeatureLocation(ExactPosition(50),ExactPosition(60)), \
                       strand=+1, type="CDS")
        self.assertEqual(_insdc_feature_location_string(f),
                         "51..60")
        self.assertEqual(_insdc_feature_location_string(f._flip(60)),
                         "complement(1..10)")
        self.assertEqual(_insdc_feature_location_string(f._flip(100)),
                         "complement(41..50)")
        self.assertEqual(f._flip(100).strand, -1)
        self.record.features.append(f)
        self.write_read_check()
        #The write/check won't work on strandless features due to the
        #limitations of the GenBank (and EMBL) feature location scheme
        for s in [0, None] :
            #Check flipping of a simple strand 0 feature:
            f = SeqFeature(FeatureLocation(0,100), strand=s, type="source")
            self.assertEqual(_insdc_feature_location_string(f),
                             "1..100")
            self.assertEqual(_insdc_feature_location_string(f._flip(100)),
                             "1..100")
            self.assertEqual(_insdc_feature_location_string(f._flip(200)),
                             "101..200")
            self.assertEqual(f._flip(100).strand, f.strand)

    def test_between(self) :
        """Features: write/read and flip simple between locations."""
        #Note we don't use the BetweenPosition any more!
        f = SeqFeature(FeatureLocation(10,10), strand=+1, type="variation")
        self.assertEqual(_insdc_feature_location_string(f),
                         "10^11")
        self.assertEqual(_insdc_feature_location_string(f._flip(20)),
                         "complement(10^11)")
        self.assertEqual(_insdc_feature_location_string(f._flip(100)),
                         "complement(90^91)")
        #TODO - Check flipped location
        self.assertEqual(f._flip(100).strand, -1)
        self.record.features.append(f)
        f = SeqFeature(FeatureLocation(20,20), strand=-1, type="variation")
        self.assertEqual(_insdc_feature_location_string(f),
                         "complement(20^21)")
        self.assertEqual(_insdc_feature_location_string(f._flip(40)),
                         "20^21")
        self.assertEqual(_insdc_feature_location_string(f._flip(100)),
                         "80^81")
        #TODO - Check flipped location
        self.assertEqual(f._flip(100).strand, +1)
        self.record.features.append(f)
        self.write_read_check()

    def test_join(self):
        """Features: write/read and flip simple join locations."""
        f1 = SeqFeature(FeatureLocation(10,20), strand=+1)
        f2 = SeqFeature(FeatureLocation(25,40), strand=+1)
<<<<<<< HEAD
        f = self.make_join_feature([f1,f2])
        self.assertEqual(f.strand, +1)
=======
        f = make_join_feature([f1,f2])
>>>>>>> a8895e01
        self.record.features.append(f)
        self.assertEqual(_insdc_feature_location_string(f),
                         "join(11..20,26..40)")
        self.assertEqual(_insdc_feature_location_string(f._flip(60)),
                         "complement(join(21..35,41..50))")
        self.assertEqual(_insdc_feature_location_string(f._flip(100)),
                         "complement(join(61..75,81..90))")
        for sub_f in f._flip(100).sub_features :
            self.assertEqual(sub_f.strand, -1)
        self.assertEqual(f._flip(100).strand, -1)
        f1 = SeqFeature(FeatureLocation(110,120), strand=+1)
        f2 = SeqFeature(FeatureLocation(125,140), strand=+1)
        f3 = SeqFeature(FeatureLocation(145,150), strand=+1)
        f = make_join_feature([f1,f2,f3], "CDS")
        self.assertEqual(_insdc_feature_location_string(f),
                         "join(111..120,126..140,146..150)")
        self.assertEqual(_insdc_feature_location_string(f._flip(150)),
                         "complement(join(1..5,11..25,31..40))")
        for sub_f in f._flip(100).sub_features :
            self.assertEqual(sub_f.strand,-1)
        self.assertEqual(f._flip(100).strand, -1)
        self.record.features.append(f)
        f1 = SeqFeature(FeatureLocation(210,220), strand=-1)
        f2 = SeqFeature(FeatureLocation(225,240), strand=-1)
        f = make_join_feature([f1,f2], ftype="gene")
        self.assertEqual(_insdc_feature_location_string(f),
                         "complement(join(211..220,226..240))")
        self.assertEqual(_insdc_feature_location_string(f._flip(300)),
                         "join(61..75,81..90)")
        for sub_f in f._flip(100).sub_features :
            self.assertEqual(sub_f.strand, +1)
        self.assertEqual(f._flip(100).strand, +1)
        self.record.features.append(f)
        f1 = SeqFeature(FeatureLocation(310,320), strand=-1)
        f2 = SeqFeature(FeatureLocation(325,340), strand=-1)
        f3 = SeqFeature(FeatureLocation(345,350), strand=-1)
        f = make_join_feature([f1,f2,f3], "CDS")
        self.assertEqual(_insdc_feature_location_string(f),
                         "complement(join(311..320,326..340,346..350))")
        self.assertEqual(_insdc_feature_location_string(f._flip(350)),
                         "join(1..5,11..25,31..40)")
        for sub_f in f._flip(100).sub_features :
            self.assertEqual(sub_f.strand, +1)
        self.assertEqual(f._flip(100).strand, +1)
        self.record.features.append(f)
        self.write_read_check()

    def test_fuzzy_join(self):
        """Features: write/read and flip fuzzy join locations."""
        f1 = SeqFeature(FeatureLocation(BeforePosition(10),20), strand=+1)
        f2 = SeqFeature(FeatureLocation(25,AfterPosition(40)), strand=+1)
<<<<<<< HEAD
        f = self.make_join_feature([f1,f2])
=======
        f = make_join_feature([f1,f2])
        self.record.features.append(f)
>>>>>>> a8895e01
        self.assertEqual(_insdc_feature_location_string(f),
                         "join(<11..20,26..>40)")
        self.assertEqual(_insdc_feature_location_string(f._flip(100)),
                         "complement(join(<61..75,81..>90))")
        self.assertEqual(f.strand, +1)
        for sub_f in f._flip(100).sub_features :
            self.assertEqual(sub_f.strand, -1)
        self.assertEqual(f._flip(100).strand, -1)
        self.record.features.append(f)

        f1 = SeqFeature(FeatureLocation(OneOfPosition([ExactPosition(107),
                                                       ExactPosition(110)]),120),
                        strand=+1)
        f2 = SeqFeature(FeatureLocation(125,140), strand=+1)
        f3 = SeqFeature(FeatureLocation(145,WithinPosition(150,10)), strand=+1)
        f = make_join_feature([f1,f2,f3], "CDS")
        self.assertEqual(_insdc_feature_location_string(f),
                         "join(one-of(108,111)..120,126..140,146..(150.160))")
        self.assertEqual(_insdc_feature_location_string(f._flip(200)),
                         "complement(join((41.51)..55,61..75,81..one-of(90,93)))")
        self.assertEqual(f.strand, +1)
        for sub_f in f._flip(100).sub_features :
            self.assertEqual(sub_f.strand,-1)
        self.assertEqual(f._flip(100).strand, -1)
        self.record.features.append(f)

        f1 = SeqFeature(FeatureLocation(BeforePosition(210),220), strand=-1)
        f2 = SeqFeature(FeatureLocation(225,WithinPosition(240,4)), strand=-1)
        f = make_join_feature([f1,f2], "gene")
        self.assertEqual(_insdc_feature_location_string(f),
                         "complement(join(<211..220,226..(240.244)))")
        self.assertEqual(_insdc_feature_location_string(f._flip(300)),
                         "join((57.61)..75,81..>90)")
        self.assertEqual(f.strand, -1)
        for sub_f in f._flip(100).sub_features :
            self.assertEqual(sub_f.strand, +1)
        self.assertEqual(f._flip(100).strand, +1)
        self.record.features.append(f)

        f1 = SeqFeature(FeatureLocation(AfterPosition(310),320), strand=-1)
        f2 = SeqFeature(FeatureLocation(325,OneOfPosition([ExactPosition(340),
                                                           ExactPosition(337)])),
                        strand=-1)
        f3 = SeqFeature(FeatureLocation(345,WithinPosition(350,5)), strand=-1)
        f = make_join_feature([f1,f2,f3], "CDS")
        self.assertEqual(_insdc_feature_location_string(f),
                         "complement(join(>311..320,326..one-of(340,337),346..(350.355)))")
        self.assertEqual(_insdc_feature_location_string(f._flip(400)),
                         "join((46.51)..55,one-of(64,61)..75,81..<90)")
        self.assertEqual(f.strand, -1)
        for sub_f in f._flip(100).sub_features :
            self.assertEqual(sub_f.strand, +1)
        self.assertEqual(f._flip(100).strand, +1)
        self.record.features.append(f)

        self.write_read_check()


    def test_before(self) :
        """Features: write/read and flip simple before locations."""
        f = SeqFeature(FeatureLocation(BeforePosition(5),10), \
                       strand=+1, type="CDS")
        self.assertEqual(_insdc_feature_location_string(f),
                         "<6..10")
        self.assertEqual(_insdc_feature_location_string(f._flip(20)),
                         "complement(11..>15)")
        self.assertEqual(f.strand, +1)
        self.assertEqual(f._flip(100).strand, -1)
        self.record.features.append(f)

        f = SeqFeature(FeatureLocation(BeforePosition(15),BeforePosition(20)), \
                       strand=+1, type="CDS")
        self.assertEqual(_insdc_feature_location_string(f),
                         "<16..<20")
        self.assertEqual(_insdc_feature_location_string(f._flip(20)),
                         "complement(>1..>5)")
        self.assertEqual(f.strand, +1)
        self.assertEqual(f._flip(100).strand, -1)
        self.record.features.append(f)

        f = SeqFeature(FeatureLocation(25,BeforePosition(30)), \
                       strand=+1, type="CDS")
        self.assertEqual(_insdc_feature_location_string(f),
                         "26..<30")
        self.assertEqual(_insdc_feature_location_string(f._flip(40)),
                         "complement(>11..15)")
        self.assertEqual(f.strand, +1)
        self.assertEqual(f._flip(100).strand, -1)
        self.record.features.append(f)

        f = SeqFeature(FeatureLocation(BeforePosition(35),40), \
                       strand=-1, type="CDS")
        self.assertEqual(_insdc_feature_location_string(f),
                         "complement(<36..40)")
        self.assertEqual(_insdc_feature_location_string(f._flip(40)),
                         "1..>5")
        self.assertEqual(f.strand, -1)
        self.assertEqual(f._flip(100).strand, +1)
        self.record.features.append(f)

        f = SeqFeature(FeatureLocation(BeforePosition(45),BeforePosition(50)), \
                       strand=-1, type="CDS")
        self.assertEqual(_insdc_feature_location_string(f),
                         "complement(<46..<50)")
        self.assertEqual(_insdc_feature_location_string(f._flip(100)),
                         ">51..>55")
        self.assertEqual(f.strand, -1)
        self.assertEqual(f._flip(100).strand, +1)
        self.record.features.append(f)

        f = SeqFeature(FeatureLocation(55,BeforePosition(60)), \
                       strand=-1, type="CDS")
        self.assertEqual(_insdc_feature_location_string(f),
                         "complement(56..<60)")
        self.assertEqual(_insdc_feature_location_string(f._flip(100)),
                         ">41..45")
        self.assertEqual(f.strand, -1)
        self.assertEqual(f._flip(100).strand, +1)
        self.record.features.append(f)

        self.write_read_check()
        
    def test_after(self) :
        """Features: write/read and flip simple after locations."""
        f = SeqFeature(FeatureLocation(AfterPosition(5),10), \
                       strand=+1, type="CDS")
        self.assertEqual(_insdc_feature_location_string(f),
                         ">6..10")
        self.assertEqual(_insdc_feature_location_string(f._flip(100)),
                         "complement(91..<95)")
        self.assertEqual(f.strand, +1)
        self.assertEqual(f._flip(100).strand, -1)
        self.record.features.append(f)

        f = SeqFeature(FeatureLocation(AfterPosition(15),AfterPosition(20)), \
                       strand=+1, type="CDS")
        self.assertEqual(_insdc_feature_location_string(f),
                         ">16..>20")
        self.assertEqual(_insdc_feature_location_string(f._flip(20)),
                         "complement(<1..<5)")
        self.assertEqual(f.strand, +1)
        self.assertEqual(f._flip(100).strand, -1)
        self.record.features.append(f)

        f = SeqFeature(FeatureLocation(25,AfterPosition(30)), \
                       strand=+1, type="CDS")
        self.assertEqual(_insdc_feature_location_string(f),
                         "26..>30")
        self.assertEqual(_insdc_feature_location_string(f._flip(30)),
                         "complement(<1..5)")
        self.assertEqual(f.strand, +1)
        self.assertEqual(f._flip(100).strand, -1)
        self.record.features.append(f)

        f = SeqFeature(FeatureLocation(AfterPosition(35),40), \
                       strand=-1, type="CDS")
        self.assertEqual(_insdc_feature_location_string(f),
                         "complement(>36..40)")
        self.assertEqual(_insdc_feature_location_string(f._flip(100)),
                         "61..<65")
        self.assertEqual(f.strand, -1)
        self.assertEqual(f._flip(100).strand, +1)
        self.record.features.append(f)

        f = SeqFeature(FeatureLocation(AfterPosition(45),AfterPosition(50)), \
                       strand=-1, type="CDS")
        self.assertEqual(_insdc_feature_location_string(f),
                         "complement(>46..>50)")
        self.assertEqual(_insdc_feature_location_string(f._flip(100)),
                         "<51..<55")
        self.assertEqual(f.strand, -1)
        self.assertEqual(f._flip(100).strand, +1)
        self.record.features.append(f)

        f = SeqFeature(FeatureLocation(55,AfterPosition(60)), \
                       strand=-1, type="CDS")
        self.assertEqual(_insdc_feature_location_string(f),
                         "complement(56..>60)")
        self.assertEqual(_insdc_feature_location_string(f._flip(100)),
                         "<41..45")
        self.assertEqual(f.strand, -1)
        self.assertEqual(f._flip(100).strand, +1)
        self.record.features.append(f)

        self.write_read_check()

    def test_oneof(self) :
        """Features: write/read and flip simple one-of locations."""
        start = OneOfPosition([ExactPosition(0),ExactPosition(3),ExactPosition(6)])
        f = SeqFeature(FeatureLocation(start,21), strand=+1, type="CDS")
        self.assertEqual(_insdc_feature_location_string(f),
                         "one-of(1,4,7)..21")
        self.assertEqual(_insdc_feature_location_string(f._flip(100)),
                         "complement(80..one-of(94,97,100))")
        self.assertEqual(f.strand, +1)
        self.assertEqual(f._flip(100).strand, -1)
        self.record.features.append(f)

        start = OneOfPosition([ExactPosition(x) for x in [10,13,16]])
        end = OneOfPosition([ExactPosition(x) for x in [41,44,50]])
        f = SeqFeature(FeatureLocation(start,end), strand=+1, type="gene")
        self.assertEqual(_insdc_feature_location_string(f),
                         "one-of(11,14,17)..one-of(41,44,50)")
        self.assertEqual(_insdc_feature_location_string(f._flip(50)),
                         "complement(one-of(1,7,10)..one-of(34,37,40))")
        self.assertEqual(f.strand, +1)
        self.assertEqual(f._flip(100).strand, -1)
        self.record.features.append(f)

        end = OneOfPosition([ExactPosition(x) for x in [30,33]])
        f = SeqFeature(FeatureLocation(27,end), strand=+1, type="gene")
        self.assertEqual(_insdc_feature_location_string(f),
                         "28..one-of(30,33)")
        self.assertEqual(_insdc_feature_location_string(f._flip(40)),
                         "complement(one-of(8,11)..13)")
        self.assertEqual(f.strand, +1)
        self.assertEqual(f._flip(100).strand, -1)
        self.record.features.append(f)

        start = OneOfPosition([ExactPosition(x) for x in [36,40]])
        f = SeqFeature(FeatureLocation(start,46), strand=-1, type="CDS")
        self.assertEqual(_insdc_feature_location_string(f),
                         "complement(one-of(37,41)..46)")
        self.assertEqual(_insdc_feature_location_string(f._flip(50)),
                         "5..one-of(10,14)")
        self.assertEqual(f.strand, -1)
        self.assertEqual(f._flip(100).strand, +1)
        self.record.features.append(f)

        start = OneOfPosition([ExactPosition(x) for x in [45,60]])
        end = OneOfPosition([ExactPosition(x) for x in [70,90]])
        f = SeqFeature(FeatureLocation(start,end), strand=-1, type="CDS")
        self.assertEqual(_insdc_feature_location_string(f),
                         "complement(one-of(46,61)..one-of(70,90))")
        self.assertEqual(_insdc_feature_location_string(f._flip(100)),
                         "one-of(11,31)..one-of(40,55)")
        self.assertEqual(f.strand, -1)
        self.assertEqual(f._flip(100).strand, +1)
        self.record.features.append(f)

        end = OneOfPosition([ExactPosition(x) for x in [60,63]])
        f = SeqFeature(FeatureLocation(55,end), strand=-1, type="tRNA")
        self.assertEqual(_insdc_feature_location_string(f),
                         "complement(56..one-of(60,63))")
        self.assertEqual(_insdc_feature_location_string(f._flip(100)),
                         "one-of(38,41)..45")
        self.assertEqual(f.strand, -1)
        self.assertEqual(f._flip(100).strand, +1)
        self.record.features.append(f)

        self.write_read_check()

    def test_within(self):
        """Features: write/read and flip simple within locations."""
        f = SeqFeature(FeatureLocation(WithinPosition(2,6),10), \
                       strand=+1, type="CDS")
        self.assertEqual(_insdc_feature_location_string(f),
                         "(3.9)..10")
        self.assertEqual(_insdc_feature_location_string(f._flip(20)),
                         "complement(11..(12.18))")
        self.assertEqual(f.strand, +1)
        self.assertEqual(f._flip(100).strand, -1)
        self.record.features.append(f)

        f = SeqFeature(FeatureLocation(WithinPosition(12,6),
                                       WithinPosition(20,8)), \
                       strand=+1, type="CDS")
        self.assertEqual(_insdc_feature_location_string(f),
                         "(13.19)..(20.28)")
        self.assertEqual(_insdc_feature_location_string(f._flip(30)),
                         "complement((3.11)..(12.18))")
        self.assertEqual(f.strand, +1)
        self.assertEqual(f._flip(100).strand, -1)
        self.record.features.append(f)

        f = SeqFeature(FeatureLocation(25,WithinPosition(30,3)), \
                       strand=+1, type="misc_feature")
        self.assertEqual(_insdc_feature_location_string(f),
                         "26..(30.33)")
        self.assertEqual(_insdc_feature_location_string(f._flip(40)),
                         "complement((8.11)..15)")
        self.assertEqual(f.strand, +1)
        self.assertEqual(f._flip(100).strand, -1)
        self.record.features.append(f)

        f = SeqFeature(FeatureLocation(WithinPosition(35,4),40), \
                       strand=-1, type="rRNA")
        self.assertEqual(_insdc_feature_location_string(f),
                         "complement((36.40)..40)")
        self.assertEqual(_insdc_feature_location_string(f._flip(40)),
                         "1..(1.5)")
        self.assertEqual(f.strand, -1)
        self.assertEqual(f._flip(100).strand, +1)
        self.record.features.append(f)

        f = SeqFeature(FeatureLocation(WithinPosition(45,2),
                                       WithinPosition(50,3)), \
                       strand=-1, type="repeat_region")
        self.assertEqual(_insdc_feature_location_string(f),
                         "complement((46.48)..(50.53))")
        self.assertEqual(_insdc_feature_location_string(f._flip(60)),
                         "(8.11)..(13.15)")
        self.assertEqual(f.strand, -1)
        self.assertEqual(f._flip(100).strand, +1)
        self.record.features.append(f)

        f = SeqFeature(FeatureLocation(55,WithinPosition(60,5)), \
                       strand=-1, type="CDS")
        self.assertEqual(_insdc_feature_location_string(f),
                         "complement(56..(60.65))")
        self.assertEqual(_insdc_feature_location_string(f._flip(100)),
                         "(36.41)..45")
        self.assertEqual(f.strand, -1)
        self.assertEqual(f._flip(100).strand, +1)
        self.record.features.append(f)

        self.write_read_check()
        
class NC_000932(unittest.TestCase):
    #This includes an evil dual strand gene
    basename = "NC_000932"
    emblname = None # "AP000423" has different annotation (e.g. more CDS)
    table = 11
    skip_trans_test = ["gi|7525080|ref|NP_051037.1|", #dual-strand
                       "gi|7525057|ref|NP_051038.1|", #dual-strand
                       "gi|90110725|ref|NP_051109.2|", #Invalid annotation? No start codon
                       ]
    __doc__ = "Tests using %s GenBank and FASTA files from the NCBI" % basename
    #TODO - neat way to change the docstrings...

    def setUp(self) :
        self.gb_filename = os.path.join("GenBank",self.basename+".gb")
        self.ffn_filename = os.path.join("GenBank",self.basename+".ffn")
        self.faa_filename = os.path.join("GenBank",self.basename+".faa")
        self.fna_filename = os.path.join("GenBank",self.basename+".fna")
        if self.emblname :
            self.embl_filename = os.path.join("EMBL",self.emblname+".embl")

    #These tests only need the GenBank file and the FAA file:
    def test_CDS(self) :
        #"""Checking GenBank CDS translations vs FASTA faa file."""
        gb_record = SeqIO.read(open(self.gb_filename),"genbank")
        gb_cds = list(SeqIO.parse(open(self.gb_filename),"genbank-cds"))
        fasta = list(SeqIO.parse(open(self.faa_filename),"fasta"))
        compare_records(gb_cds, fasta)
        cds_features = [f for f in gb_record.features if f.type=="CDS"]
        self.assertEqual(len(cds_features), len(fasta))
        for f, r in zip(cds_features, fasta) :
            if r.id in self.skip_trans_test :
                continue
            #Get the nucleotides and translate them
            nuc = f.extract(gb_record.seq)
            pro = nuc.translate(table=self.table, cds=True)
            #print r.id, nuc, pro, r.seq
            #print f
            if pro[-1] == "*" :
                self.assertEqual(str(pro)[:-1], str(r.seq))
            else :
                self.assertEqual(str(pro), str(r.seq))

class NC_005816(NC_000932):
    basename = "NC_005816"
    emblname = "AE017046"
    table = 11
    skip_trans_test = []
    __doc__ = "Tests using %s GenBank and FASTA files from the NCBI" % basename

    def test_GenBank_vs_EMBL(self) :
        if not self.emblname :
            return
        gb_record = SeqIO.read(open(self.gb_filename),"genbank")
        embl_record = SeqIO.read(open(self.embl_filename),"embl")
        return compare_record(gb_record, embl_record, ignore_name=True)

    def test_Translations(self):
        #"""Checking translation of FASTA features (faa vs ffn)."""
        faa_records = list(SeqIO.parse(open(self.faa_filename),"fasta"))
        ffn_records = list(SeqIO.parse(open(self.ffn_filename),"fasta"))
        self.assertEqual(len(faa_records),len(ffn_records))
        for faa, fna in zip(faa_records, ffn_records) :
            translation = fna.seq.translate(self.table, cds=True)
            if faa.id in self.skip_trans_test :
                continue
            if (str(translation) != str(faa.seq)) \
            and (str(translation) != str(faa.seq)+"*") :
                t = SeqRecord(translation, id="Translation",
                              description="Table %s" % self.table)
                raise ValueError("FAA vs FNA translation problem:\n%s\n%s\n%s\n" \
                                 % (fna.format("fasta"),
                                    t.format("fasta"),
                                    faa.format("fasta")))
    
    def test_Genome(self) :
        #"""Checking GenBank sequence vs FASTA fna file."""
        gb_record = SeqIO.read(open(self.gb_filename),"genbank")
        fa_record = SeqIO.read(open(self.fna_filename),"fasta")
        compare_record(gb_record, fa_record)
        if self.emblname is None :
            return
        embl_record = SeqIO.read(open(self.embl_filename),"embl")
        compare_record(gb_record, embl_record, ignore_name=True)

    def test_Features(self) :
        #"""Checking GenBank features sequences vs FASTA ffn file."""
        gb_record = SeqIO.read(open(self.gb_filename),"genbank")
        features = [f for f in gb_record.features if f.type=="CDS"]
        fa_records = list(SeqIO.parse(open(self.ffn_filename),"fasta"))
        self.assertEqual(len(fa_records), len(features))
        #This assumes they are in the same order...
        for fa_record, f in zip(fa_records, features) :
            #TODO - check the FASTA ID line against the co-ordinates?
            f_seq = f.extract(gb_record.seq)
            self.assertEqual(len(fa_record.seq),
                             len(f_seq))
            self.assertEqual(str(fa_record.seq),
                             str(f_seq))


class TestWriteRead(unittest.TestCase) :
    """Test can write and read back files."""

    def test_NC_000932(self) :
        """Write and read back NC_000932.gb"""
        write_read(os.path.join("GenBank", "NC_000932.gb"), "gb", "gb")

    def test_NC_005816(self) :
        """Write and read back NC_005816.gb"""
        write_read(os.path.join("GenBank", "NC_005816.gb"), "gb", "gb")

    def test_gbvrl1_start(self) :
        """Write and read back gbvrl1_start.seq"""
        write_read(os.path.join("GenBank", "gbvrl1_start.seq"), "gb", "gb")

    def test_NT_019265(self) :
        """Write and read back NT_019265.gb"""
        write_read(os.path.join("GenBank", "NT_019265.gb"), "gb", "gb")

    def test_cor6(self) :
        """Write and read back cor6_6.gb"""
        write_read(os.path.join("GenBank", "cor6_6.gb"), "gb", "gb")

    def test_arab1(self) :
        """Write and read back arab1.gb"""
        write_read(os.path.join("GenBank", "arab1.gb"), "gb", "gb")

    def test_one_of(self) :
        """Write and read back of_one.gb"""
        write_read(os.path.join("GenBank", "one_of.gb"), "gb", "gb")

    def test_pri1(self) :
        """Write and read back pri1.gb"""
        write_read(os.path.join("GenBank", "pri1.gb"), "gb", "gb")

    def test_noref(self) :
        """Write and read back noref.gb"""
        write_read(os.path.join("GenBank", "noref.gb"), "gb", "gb")

    def test_origin_line(self) :
        """Write and read back origin_line.gb"""
        write_read(os.path.join("GenBank", "origin_line.gb"), "gb", "gb")

    def test_dbsource_wrap(self) :
        """Write and read back dbsource_wrap.gb"""
        write_read(os.path.join("GenBank", "dbsource_wrap.gb"), "gb", "gb")

    def test_blank_seq(self) :
        """Write and read back blank_seq.gb"""
        write_read(os.path.join("GenBank", "blank_seq.gb"), "gb", "gb")

    def test_extra_keywords(self) :
        """Write and read back extra_keywords.gb"""
        write_read(os.path.join("GenBank", "extra_keywords.gb"), "gb", "gb")

    def test_protein_refseq(self) :
        """Write and read back protein_refseq.gb"""
        write_read(os.path.join("GenBank", "protein_refseq.gb"), "gb", "gb")

    def test_protein_refseq2(self) :
        """Write and read back protein_refseq2.gb"""
        write_read(os.path.join("GenBank", "protein_refseq2.gb"), "gb", "gb")

if __name__ == "__main__":
    runner = unittest.TextTestRunner(verbosity = 2)
    unittest.main(testRunner=runner)<|MERGE_RESOLUTION|>--- conflicted
+++ resolved
@@ -10,12 +10,8 @@
 """
 import os
 import unittest
-<<<<<<< HEAD
-from Bio.Alphabet import generic_dna
+from Bio.Alphabet import generic_dna, generic_rna, generic_protein
 from Bio.Alphabet import ProteinAlphabet, _get_base_alphabet
-=======
-from Bio.Alphabet import generic_dna, generic_rna, generic_protein
->>>>>>> a8895e01
 from Bio import SeqIO
 from Bio.Seq import Seq, UnknownSeq, MutableSeq, reverse_complement
 from Bio.SeqRecord import SeqRecord
@@ -461,12 +457,8 @@
         """Features: write/read and flip simple join locations."""
         f1 = SeqFeature(FeatureLocation(10,20), strand=+1)
         f2 = SeqFeature(FeatureLocation(25,40), strand=+1)
-<<<<<<< HEAD
-        f = self.make_join_feature([f1,f2])
-        self.assertEqual(f.strand, +1)
-=======
         f = make_join_feature([f1,f2])
->>>>>>> a8895e01
+        self.assertEqual(f.strand, +1)
         self.record.features.append(f)
         self.assertEqual(_insdc_feature_location_string(f),
                          "join(11..20,26..40)")
@@ -518,12 +510,8 @@
         """Features: write/read and flip fuzzy join locations."""
         f1 = SeqFeature(FeatureLocation(BeforePosition(10),20), strand=+1)
         f2 = SeqFeature(FeatureLocation(25,AfterPosition(40)), strand=+1)
-<<<<<<< HEAD
-        f = self.make_join_feature([f1,f2])
-=======
         f = make_join_feature([f1,f2])
         self.record.features.append(f)
->>>>>>> a8895e01
         self.assertEqual(_insdc_feature_location_string(f),
                          "join(<11..20,26..>40)")
         self.assertEqual(_insdc_feature_location_string(f._flip(100)),
